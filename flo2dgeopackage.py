--- conflicted
+++ resolved
@@ -171,14 +171,9 @@
         nfid = 1
         buff = self.cell_size/4
         for gid in inf:
-<<<<<<< HEAD
-            time_series_sql += "\n({}, NULL, NULL, {}),".format(fid, head['IHOURDAILY'])
-            inflow_sql += "\n({}, NULL, {}, '{}', {}, AsGPB(ST_Buffer(ST_GeomFromText('{}'), {}, 3)), NULL),".format(fid, fid, inf[gid]['row'][0], inf[gid]['row'][1], grids[gid], self.cell_size/4)
-=======
             row = inf[gid]['row']
             time_series_sql += "\n({0}, NULL, NULL, {1}),".format(fid, head['IHOURDAILY'])
             inflow_sql += "\n({0}, NULL, {0}, '{1}', {2}, AsGPB(ST_Buffer(ST_GeomFromText('{3}'), {4})), NULL),".format(fid, row[0], row[1], grids[gid], buff)
->>>>>>> f39b77bb
             for n in inf[gid]['nodes']:
                 time_series_data_sql += "\n({0}, {1}, {2}, {3}),".format(nfid, fid, n[1], n[2])
                 nfid += 1
