--- conflicted
+++ resolved
@@ -38,30 +38,6 @@
 
     def database_create(self):
         """Create geopackage with SpatiaLite functions"""
-<<<<<<< HEAD
-#        try:
-#            # delete db file if exists
-        if os.path.exists(self.path):
-            try:
-                os.remove(self.path)
-            except:
-                self.msg = "Couldn't write on the existing GeoPackage file. Check if it is not opened by another process."
-                return False
-        self.conn = db.connect(self.path)
-        plugin_dir = os.path.dirname(__file__)
-        script = os.path.join(plugin_dir, 'db_structure.sql')
-        qry = open(script, 'r').read()
-        c = self.conn.cursor()
-        c.executescript(qry)
-        self.conn.commit()
-        c.close()
-        return True
-#        except:
-#            self.msg = "Couldn't create GeoPackage"
-#            return False
-        
-    
-=======
         try:
             # delete db file if exists
             if os.path.exists(self.path):
@@ -83,7 +59,6 @@
             self.msg = "Couldn't create GeoPackage"
             return False
 
->>>>>>> 9969f425
     def database_connect(self):
         """Connect database with sqlite3"""
         try:
