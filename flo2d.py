--- conflicted
+++ resolved
@@ -232,12 +232,8 @@
                 uri = self.gpkg.path + '|layerid=2'
                 self.lyrs.load_layer(uri, self.gpkg.group, 'Reservoirs', style='reservoirs.qml')
                 uri = self.gpkg.path + '|layerid=0'
-<<<<<<< HEAD
                 self.lyrs.load_layer(uri, self.gpkg.group, 'Grid', style='grid.qml')
-=======
-                self.lyrs.load_layer(uri, 'FLO-2D', 'Grid', style='grid.qml')
                 self.uc.bar_info('Flo2D model imported', dur=3)
->>>>>>> f39b77bb
                 
             elif bname == 'TOPO.DAT':
                 pass
