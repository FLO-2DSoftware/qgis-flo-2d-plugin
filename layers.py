# -*- coding: utf-8 -*-
"""
/***************************************************************************
 Flo2D
                                 A QGIS plugin
 FLO-2D tools for QGIS
                              -------------------
        begin                : 2016-08-28
        git sha              : $Format:%H$
        copyright            : (C) 2016 by Lutra Consulting for FLO-2D
        email                : info@lutraconsulting.co.uk
 ***************************************************************************/

/***************************************************************************
 *                                                                         *
 *   This program is free software; you can redistribute it and/or modify  *
 *   it under the terms of the GNU General Public License as published by  *
 *   the Free Software Foundation; either version 2 of the License, or     *
 *   (at your option) any later version.                                   *
 *                                                                         *
 ***************************************************************************/
"""

from PyQt4.QtCore import QObject, pyqtSignal
from PyQt4.QtCore import Qt
import os
from .utils import *

from qgis.core import (
    QgsProject,
    QgsMapLayerRegistry,
    QgsExpression,
    QgsFeatureRequest,
    QgsVectorLayer,
    QgsGeometry,
    QgsLayerTreeLayer
)
from qgis.utils import iface

import utils
from errors import *


class Layers(QObject):
    '''
    Class for managing project layers: load, add to layers tree
    '''

    def __init__(self):
        super(Layers, self).__init__()
        self.root = QgsProject.instance().layerTreeRoot()
    

    def load_layer(self, uri, group, name, style=None, provider='ogr'):
        vlayer = QgsVectorLayer(uri, name, provider)
        if not vlayer.isValid():
            msg = 'Unable to load layer {}'.format(name)
            raise Flo2dLayerInvalid(msg)

        QgsMapLayerRegistry.instance().addMapLayer(vlayer, False)
        grp = self.get_layer_group(group)
        # if a layer exists with the same uri, remove it
        lyr_exists = self.layer_exists_in_group(uri, group)
        if lyr_exists:
            self.remove_layer(lyr_exists)
        # add layer to the group
        grp.addLayer(vlayer)

        if style:
            style_path = get_file_path("styles", style)
            if os.path.isfile(style_path):
                err_msg, res = vlayer.loadNamedStyle(style_path)
                if not res:
                    msg = 'Unable to load style for layer {}.\n{}'.format(name, err_msg)
                    raise Flo2dError(msg)
            else:
                raise Flo2dError('Unable to load style file {}'.format(style_path))

        return vlayer.id()
    
    
    def get_layer_tree_item(self, layer_id):
        if layer_id:
            layeritem = self.root.findLayer(layer_id)
            if not layeritem:
                msg = 'Layer {} doesn\'t exist in the layers tree.'.format(layer_id)
                raise Flo2dLayerNotFound(msg)
            return layeritem
        else:
            raise Flo2dLayerNotFound('Layer id not specified')

    
    def new_group(self, name):
        if isinstance(name, (str, unicode)):
            self.root.addGroup(name)
        else:
            raise Flo2dNotString('{} is not a string or unicode'.format(repr(name)))
    
    
<<<<<<< HEAD
    def new_subgroup(self, group, name):
        grp = self.root.findGroup(name)
        grp.addGroup(name)
=======
    def new_subgroup(self, group, subgroup):
        grp = self.root.findGroup(group)
        grp.addGroup(subgroup)
>>>>>>> f87b91f0

            
    def remove_group_by_name(self, name):
        grp = self.root.findGroup(name)
        if grp:
            self.root.removeChildNode(grp)
            
    
    def get_layer_group(self, name):
        grp = self.root.findGroup(name)
        if not grp:
            grp = self.root.addGroup(name)
        return grp
    
    
    def layer_exists_in_group(self, uri, group):
        grp = self.root.findGroup(group)
        if grp:
            for lyr in grp.findLayers():
                if lyr.layer().dataProvider().dataSourceUri() == uri:
                    return lyr.layer().id()
        return None


    def remove_layer_by_name(self, name):
        layers = QgsMapLayerRegistry.instance().mapLayersByName(name)
        for layer in layers:
            QgsMapLayerRegistry.instance().removeMapLayer(layer.id())


    def remove_layer(self, layer_id):
        # do nothing if layer id does not exists
        QgsMapLayerRegistry.instance().removeMapLayer(layer_id)
            

    def is_str(self, name):
        if isinstance(name, (str, unicode)):
            return True
        else:
            msg = '{} is of type {}, not a string or unicode'.format(repr(name), type(name))
            raise ViolMapNotString(msg)

<|MERGE_RESOLUTION|>--- conflicted
+++ resolved
@@ -97,15 +97,9 @@
             raise Flo2dNotString('{} is not a string or unicode'.format(repr(name)))
     
     
-<<<<<<< HEAD
-    def new_subgroup(self, group, name):
-        grp = self.root.findGroup(name)
-        grp.addGroup(name)
-=======
     def new_subgroup(self, group, subgroup):
         grp = self.root.findGroup(group)
         grp.addGroup(subgroup)
->>>>>>> f87b91f0
 
             
     def remove_group_by_name(self, name):
