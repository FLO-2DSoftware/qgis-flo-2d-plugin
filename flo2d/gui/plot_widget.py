# -*- coding: utf-8 -*-

# FLO-2D Preprocessor tools for QGIS
# Copyright © 2016 Lutra Consulting for FLO-2D

# This program is free software; you can redistribute it and/or
# modify it under the terms of the GNU General Public License
# as published by the Free Software Foundation; either version 2
# of the License, or (at your option) any later version

<<<<<<< HEAD
from PyQt4.QtGui import *
from PyQt4.QtCore import *
=======
from PyQt4.QtGui import QVBoxLayout, QColor, QWidget
>>>>>>> 6b47bfb1
from ..deps import safe_pyqtgraph as pg

pg.setConfigOption('background', 'w')
pg.setConfigOption('foreground', 'k')
pg.setConfigOption('antialias', True)


class PlotWidget(QWidget):

    def __init__(self, parent=None):
        QWidget.__init__(self, parent)
        self.items = {}
        self.org_bed_plot = None
        self.new_bed_plot = None
        self.org_plot = None
        self.new_plot = None
        self.layout = QVBoxLayout()
        self.pw = pg.PlotWidget()
        self.plot = self.pw.getPlotItem()
        self.plot.showGrid(x=True, y=True)
        self.layout.addWidget(self.pw)
        self.setLayout(self.layout)

    def clear(self):
        self.plot.clear()
        self.items = {}

    def add_item(self, name, data, col=QColor("#0000aa"), sty=Qt.SolidLine):
        x, y = data
        pen = pg.mkPen(color=col, width=2, style=sty, cosmetic=True)
        self.items[name] = self.plot.plot(x=x, y=y, connect='finite', pen=pen, name=name)

    def update_item(self, name, data):
        x, y = data
        self.items[name].setData(x,y)

    # specific plot items

    def add_org_bed_plot(self, data):
        x, y = data
        pen = pg.mkPen(color=QColor("#000000"), width=1, cosmetic=True)
        self.items['org_bed'] = self.plot.plot(x=x, y=y, connect='finite', pen=pen, name='Original Bed')

    def add_new_bed_plot(self, data):
        x, y = data
        pen = pg.mkPen(color=QColor("#17874e"), width=2, cosmetic=True)
        self.items['new_bed'] = self.plot.plot(x=x, y=y, connect='finite', pen=pen, name='Current Bed')
<|MERGE_RESOLUTION|>--- conflicted
+++ resolved
@@ -8,12 +8,9 @@
 # as published by the Free Software Foundation; either version 2
 # of the License, or (at your option) any later version
 
-<<<<<<< HEAD
-from PyQt4.QtGui import *
-from PyQt4.QtCore import *
-=======
+from PyQt4.QtGui import Qt
 from PyQt4.QtGui import QVBoxLayout, QColor, QWidget
->>>>>>> 6b47bfb1
+
 from ..deps import safe_pyqtgraph as pg
 
 pg.setConfigOption('background', 'w')
