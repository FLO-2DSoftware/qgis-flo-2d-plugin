# -*- coding: utf-8 -*-
import numpy as np
# FLO-2D Preprocessor tools for QGIS
# Copyright © 2021 Lutra Consulting for FLO-2D

# This program is free software; you can redistribute it and/or
# modify it under the terms of the GNU General Public License
# as published by the Free Software Foundation; either version 2
# of the License, or (at your option) any later version

from qgis.PyQt.QtCore import QSize, Qt, QPoint
from qgis.PyQt.QtGui import QColor
from qgis.PyQt.QtWidgets import *
from PyQt5.QtWidgets import QMenu, QApplication, QCheckBox, QWidgetAction
from qgis._core import QgsMessageLog

from ..deps import safe_pyqtgraph as pg
from ..utils import Msge

pg.setConfigOption("background", "w")
pg.setConfigOption("foreground", "k")
pg.setConfigOption("antialias", True)


class PlotWidget(QWidget):
    _sizehint = None

    def __init__(self):
        QWidget.__init__(self)
        self.items = {}
        self.chbox = []
        self.layout = QVBoxLayout()
        self.pw = pg.PlotWidget()
        self.plot = self.pw.getPlotItem()
        self.plot.showGrid(x=True, y=True)
        self.layout.addWidget(self.pw)
        self.setLayout(self.layout)
        self.plot.scene().sigMouseClicked.connect(self.mouse_clicked)
        self.plot.scene().sigPrepareForPaint.connect(self.prepareForPaint)

    def prepareForPaint(self):
        """
        Function to update the axis when changing the plots
        """
        any_checked = any(self.plot.legend.items[i][1].isVisible() for i in range(0, len(self.plot.legend.items)))
<<<<<<< HEAD
        if any_checked:
=======
        for i in range(len(self.plot.legend.items)):
            data_tuple = self.items[self.plot.legend.items[i][1].text].getData()
            any_nan = any(np.isnan(data) for data in data_tuple[0])

        if any_checked and not any_nan:
>>>>>>> 571ea9f8
            self.plot.autoRange()

    def setSizeHint(self, width, height):
        self._sizehint = QSize(width, height)

    def sizeHint(self):
        if self._sizehint is not None:
            return self._sizehint
        return super(PlotWidget, self).sizeHint()

    def clear(self):
        self.plot.clear()
        self.plot.setTitle()
        self.plot.setLabel("bottom", text="")
        self.plot.setLabel("left", text="")
        self.items = {}

    def add_item(self, name, data, col=QColor("#0000aa"), sty=Qt.SolidLine, hide=False):
        x, y = data
        pen = pg.mkPen(color=col, width=2, style=sty, cosmetic=True)
        self.items[name] = self.plot.plot(x=x, y=y, connect="finite", pen=pen, name=name)

        if not hide:
            self.items[name].show()
        else:
            self.items[name].hide()

    def mouse_clicked(self, mouseClickEvent):

        if mouseClickEvent.button() == 1:
            title = self.plot.titleLabel.text
            if "Discharge" in title or "Channel" in title or "Cross":
                menu = QMenu()
                n_items = len(self.plot.legend.items)
                if n_items > 0:
                    self.chbox = []
                    for i in range(0, n_items):
                        name = self.plot.legend.items[i][1].text
                        a_chbox = QCheckBox(" " + name)
                        checkableAction = QWidgetAction(menu)
                        checkableAction.setDefaultWidget(a_chbox)
                        action = menu.addAction(checkableAction)
                        a_chbox.stateChanged.connect(self.checkboxChanged)
                        self.chbox.append([a_chbox, action])
                        a_chbox.setChecked(False)
                        self.plot.legend.items[i][1].hide()
                        self.plot.items[i].hide()

                    selected_action = menu.exec_(QPoint(int(mouseClickEvent.screenPos().x()), int(mouseClickEvent.screenPos().y())))
                    
    def checkboxChanged(self, state):
        n_chboxes = len(self.chbox)
        try:
            if n_chboxes > 0:
                # Redraw plot with checked/unchecked variables:
                for i in range(0, n_chboxes):
                    if not self.chbox[i][0].isChecked():
                        self.plot.legend.items[i][1].hide()
                        self.plot.items[i].hide()
                    else:
                        self.plot.legend.items[i][1].show()
                        self.plot.items[i].show()
                self.plot.autoRange()
            else:
                print("No checkboxes")
        except:
            return

    def mouseDoubleClickEvent(self, e):

        # print the message
        print("Mouse Double Click Event")

    def update_item(self, name, data):
        x, y = data
        if name in self.items:
            self.items[name].setData(x, y)

    def remove_item(self, name):
        if self.plot.legend:
            if name in self.items:
                self.plot.removeItem(self.items[name])<|MERGE_RESOLUTION|>--- conflicted
+++ resolved
@@ -1,5 +1,5 @@
 # -*- coding: utf-8 -*-
-import numpy as np
+
 # FLO-2D Preprocessor tools for QGIS
 # Copyright © 2021 Lutra Consulting for FLO-2D
 
@@ -16,6 +16,7 @@
 
 from ..deps import safe_pyqtgraph as pg
 from ..utils import Msge
+import numpy as np
 
 pg.setConfigOption("background", "w")
 pg.setConfigOption("foreground", "k")
@@ -43,15 +44,11 @@
         Function to update the axis when changing the plots
         """
         any_checked = any(self.plot.legend.items[i][1].isVisible() for i in range(0, len(self.plot.legend.items)))
-<<<<<<< HEAD
-        if any_checked:
-=======
         for i in range(len(self.plot.legend.items)):
             data_tuple = self.items[self.plot.legend.items[i][1].text].getData()
             any_nan = any(np.isnan(data) for data in data_tuple[0])
 
         if any_checked and not any_nan:
->>>>>>> 571ea9f8
             self.plot.autoRange()
 
     def setSizeHint(self, width, height):
