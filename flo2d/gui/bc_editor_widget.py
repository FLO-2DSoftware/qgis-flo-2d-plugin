--- conflicted
+++ resolved
@@ -34,11 +34,9 @@
         uiDialog.__init__(self)
         self.iface = iface
         self.canvas = iface.mapCanvas()
-<<<<<<< HEAD
+
         self.rb_tidal = []        
-=======
-        self.rb = None
->>>>>>> 0925b74b
+
         self.plot = plot
         self.table_dock = table
         self.bc_tview = table.tview
@@ -113,13 +111,10 @@
         self.outflow_type_cbo.model().item(10).setEnabled(False)
         
         self.setup_connection()
-<<<<<<< HEAD
+
 #         self.highlight_tidal_cells()
         
-=======
-        self.highlight_tidal_cells()
-
->>>>>>> 0925b74b
+
     def block_saving(self):
         try_disconnect(self.bc_data_model.dataChanged, self.save_bc_data)
 
@@ -167,30 +162,18 @@
             ):
                 return
 
-<<<<<<< HEAD
         QApplication.setOverrideCursor(Qt.WaitCursor)
         
         out_inserted = self.schematize_outflows()
         in_inserted = self.schematize_inflows()
+
         
 #         out_deleted = self.select_outflows_according_to_type() 
 #         self.highlight_tidal_cells()  
    
         self.lyrs.lyrs_to_repaint = [self.lyrs.data["all_schem_bc"]["qlyr"]]
         self.lyrs.repaint_layers()
-=======
-        in_inserted = self.schematize_inflows()
-
-        start_time = time.time()
-        out_inserted = self.schematize_outflows()
-        self.uc.log_info("{0:.3f} seconds => selecting all boundary cells".format(time.time() - start_time))
-
-        start_time = time.time()
-        out_deleted = self.select_outflows_according_to_type()
-        self.uc.log_info("{0:.3f} seconds => outermost cells".format(time.time() - start_time))
-
-        QApplication.restoreOverrideCursor()
->>>>>>> 0925b74b
+
 
         QApplication.restoreOverrideCursor()
         self.uc.show_info(
@@ -200,37 +183,25 @@
             + " outflows boundary conditions schematized!"
         )
 
-<<<<<<< HEAD
+
+
     def highlight_tidal_cells(self):
         grid = self.lyrs.data["grid"]["qlyr"]
+
         
         qry_poly= '''SELECT grid_fid 
+
                  FROM outflow_cells 
                  INNER JOIN outflow 
                  ON outflow.fid = outflow_cells.outflow_fid 
                      AND outflow_cells.geom_type = "polygon"  
                  '''        
         qry_type5= '''SELECT grid_fid 
-=======
-        self.lyrs.lyrs_to_repaint = [self.lyrs.data["all_schem_bc"]["qlyr"]]
-        self.lyrs.repaint_layers()
-
-        # Highlight tidal cells (time stage nodes):
-        self.highlight_tidal_cells()
-
-    def highlight_tidal_cells(self):
-        grid = self.lyrs.data["grid"]["qlyr"]
-        # Clear rubber:
-        if self.rb:
-            for i in range(3):
-                self.rb.reset(i)
-        qry = """SELECT grid_fid 
->>>>>>> 0925b74b
                  FROM outflow_cells 
                  INNER JOIN outflow 
                  ON outflow.fid = outflow_cells.outflow_fid 
                      AND outflow_cells.geom_type = "polygon"  
-<<<<<<< HEAD
+
                      AND outflow.type = 5'''
         
         lyr = self.lyrs.get_layer_tree_item(grid.id()).layer()
@@ -257,28 +228,7 @@
                     rb.setToGeometry(feat.geometry(), lyr)
                     self.rb_tidal.append(rb) 
     
-=======
-                     AND outflow.type = 5"""
-
-        outflows = self.gutils.execute(qry).fetchall()
-        for cell in outflows:
-            lyr = self.lyrs.get_layer_tree_item(grid.id()).layer()
-            gt = lyr.geometryType()
-            self.rb = QgsRubberBand(self.canvas, gt)
-            QColor(Qt.yellow).setAlpha(255)
-            self.rb.setColor(QColor(Qt.yellow))
-            self.rb.setFillColor(QColor(Qt.yellow))
-            fill_color = QColor(Qt.yellow)
-            fill_color.setAlpha(100)
-            self.rb.setFillColor(fill_color)
-            #             self.rb.setWidth(0)
-            try:
-                feat = next(lyr.getFeatures(QgsFeatureRequest(cell[0])))
-            except StopIteration:
-                return
-            self.rb.setToGeometry(feat.geometry(), lyr)
-
->>>>>>> 0925b74b
+
     def set_combos(self):
         sp = QSizePolicy()
         sp.setHorizontalPolicy(QSizePolicy.MinimumExpanding)
@@ -1028,20 +978,10 @@
                 for cell in cells:
                     grid_fid, outflow_fid, geom_type = cell
                     if geom_type == "polygon":
-<<<<<<< HEAD
+
                         row = self.gutils.execute("SELECT type FROM outflow WHERE geom_type = ? AND fid = ?;",
                                                     (geom_type, outflow_fid,)).fetchone()
-=======
-                        row = self.gutils.execute(
-                            "SELECT type FROM outflow WHERE geom_type = ? AND bc_fid = ?;",
-                            (
-                                geom_type,
-                                outflow_fid,
-                            ),
-                        ).fetchone()
-                        #                         if rows:
-                        #                             for row in rows:
->>>>>>> 0925b74b
+
                         if row:
                             if row[0] == 0:
                                 no_outflow.append(grid_fid)
