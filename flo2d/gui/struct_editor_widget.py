--- conflicted
+++ resolved
@@ -728,11 +728,8 @@
             self.uc.bar_warn("There is no grid! Please create it before running tool.")
             return False
 
-<<<<<<< HEAD
-=======
         units = "CMS" if self.gutils.get_cont_par("METRIC") == "1" else "CFS"
 
->>>>>>> 571ea9f8
         s = QSettings()
         HYDROSTRUCT_file = s.value("FLO-2D/lastHYDROSTRUCTFile", "")
         GDS_dir = s.value("FLO-2D/lastGdsDir", "")
@@ -784,9 +781,6 @@
         self.plot.plot.setTitle(title=f"Hydraulic Structure - {fid}")
         self.plot.plot.setLabel("bottom", text="Time (hrs)")
         self.plot.plot.setLabel("left", text="")
-<<<<<<< HEAD
-        self.plot.add_item("Discharge (cfs)", [time_list, discharge_list], col=QColor(Qt.darkYellow), sty=Qt.SolidLine)
-=======
         self.plot.add_item(f"Discharge ({self.system_units[units][2]})", [time_list, discharge_list], col=QColor(Qt.darkYellow), sty=Qt.SolidLine)
 
         try:  # Build table.
@@ -812,5 +806,4 @@
         except:
             QApplication.restoreOverrideCursor()
             self.uc.bar_warn("Error while building table for hydraulic structure discharge!")
-            return
->>>>>>> 571ea9f8
+            return