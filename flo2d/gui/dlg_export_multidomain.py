--- conflicted
+++ resolved
@@ -223,15 +223,9 @@
                                     if down_cells:
                                         md.write(mdline_d.format(str(up_cell), str(down_cells[0][0])))
 
-<<<<<<< HEAD
-                # CADPTS_DSx.DAT
+                # NO CONNECTIVITY
                 elif export_method == 2:
-                    with open(mannings, "w") as m, open(topo, "w") as t, open(cadpts, "w") as c:
-=======
-                # NO CONNECTIVITY
-                elif export_method == 4:
                     with open(mannings, "w") as m, open(topo, "w") as t:
->>>>>>> 97ffb6f3
                         for row in records:
                             fid, man, elev, geom = row
                             if man == None or elev == None:
