--- conflicted
+++ resolved
@@ -17,14 +17,9 @@
 
 from qgis.core import QgsFeatureRequest
 from qgis.PyQt.QtWidgets import QInputDialog
-<<<<<<< HEAD
-
-from ..flo2dobjects import Reservoir, Tailings, TailingsReservoir, ChannelSegment
-=======
 from PyQt5.QtCore import QUrl
 from PyQt5.QtGui import QDesktopServices
-from ..flo2dobjects import Reservoir
->>>>>>> 67a89290
+from ..flo2dobjects import Reservoir, Tailings, TailingsReservoir, ChannelSegment
 from ..geopackage_utils import GeoPackageUtils
 from ..user_communication import UserCommunication
 from ..utils import is_number
@@ -53,14 +48,7 @@
 
         # connections Reservoir
         self.add_user_res_btn.clicked.connect(self.create_user_res)
-<<<<<<< HEAD
         self.revert_res_changes_btn.clicked.connect(self.revert_res_lyr_edits)
-=======
-        self.save_changes_btn.clicked.connect(self.save_res_lyr_edits)
-        self.revert_changes_btn.clicked.connect(self.revert_res_lyr_edits)
-        self.delete_res_btn.clicked.connect(self.delete_cur_res)
-        self.res_help_btn.clicked.connect(self.help_res)
->>>>>>> 67a89290
         self.schem_res_btn.clicked.connect(self.schematize_res)
         self.delete_schem_res_btn.clicked.connect(self.delete_schematize_res)
         self.rename_res_btn.clicked.connect(self.rename_res)
@@ -425,8 +413,7 @@
         self.repaint_reservoirs()
         self.lyrs.clear_rubber()
         self.populate_cbos()
-
-<<<<<<< HEAD
+        
     def delete_schematize_res(self):
         """
         Function to delete the schematic data related to reservoirs
@@ -458,10 +445,9 @@
             self.lyrs.clear_rubber()
             self.uc.bar_info(f"{user_tal_res} schematized tailings deleted!")
             self.uc.log_info(f"{user_tal_res} schematized tailings deleted!")
-=======
+            
     def help_res(self):
         QDesktopServices.openUrl(QUrl("https://flo-2dsoftware.github.io/FLO-2D-Documentation/Plugin1000/widgets/initial-condition-editor/Initial%20Condition%20Editor.html#"))        
->>>>>>> 67a89290
 
     def schematize_res(self):
         user_rsvs = self.gutils.execute("SELECT Count(*) FROM user_reservoirs").fetchone()[0]
