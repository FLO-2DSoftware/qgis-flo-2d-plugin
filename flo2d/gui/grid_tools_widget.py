--- conflicted
+++ resolved
@@ -165,7 +165,7 @@
             self.uc.progress_bar("Creating grid...")
             QApplication.setOverrideCursor(Qt.WaitCursor)
             bl = self.lyrs.data["user_model_boundary"]["qlyr"]
-<<<<<<< HEAD
+            
             upper_left_coords_override = None
 
             if create_grid_dlg.use_external_layer() and raster_file:
@@ -183,14 +183,10 @@
                 xmin_new,ymax_new = gdal_layer.xy(row,col,offset='ul') 
                 upper_left_coords_override = (xmin_new,ymax_new)
 
-            square_grid(self.gutils, bl, upper_left_coords_override)
-
-=======
-            
+            #square_grid(self.gutils, bl, upper_left_coords_override) 
             square_grid_and_tableColRow(self.gutils, bl)
             # square_grid(self.gutils, bl)
             
->>>>>>> f42ced6e
             # Assign default manning value (as set in Control layer ('cont')
             default = self.gutils.get_cont_par("MANNING")
             self.gutils.execute("UPDATE grid SET n_value=?;", (default,))
