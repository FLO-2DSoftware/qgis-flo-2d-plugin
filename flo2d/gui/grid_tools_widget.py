--- conflicted
+++ resolved
@@ -30,11 +30,8 @@
     QWidget,
 )
 
-<<<<<<< HEAD
 from .dlg_sampling_rc import SamplingRCDialog
-=======
 from .grid_info_widget import GridInfoWidget
->>>>>>> 4babb028
 from ..flo2d_tools.grid_tools import (
     ZonalStatistics,
     ZonalStatisticsOther,
