# -*- coding: utf-8 -*-

# FLO-2D Preprocessor tools for QGIS
# Copyright © 2021 Lutra Consulting for FLO-2D

# This program is free software; you can redistribute it and/or
# modify it under the terms of the GNU General Public License
# as published by the Free Software Foundation; either version 2
# of the License, or (at your option) any later version

import os
import traceback
from _ast import Pass
from collections import OrderedDict
from datetime import date, datetime, time, timedelta
from math import floor, isnan, modf
from pathlib import Path

from qgis.core import (
    NULL,
    QgsArrowSymbolLayer,
    QgsFeature,
    QgsField,
    QgsFields,
    QgsFillSymbol,
    QgsGeometry,
    QgsLineSymbol,
    QgsMarkerSymbol,
    QgsPointXY,
    QgsProject,
    QgsSingleSymbolRenderer,
    QgsSymbolLayerRegistry,
    QgsVectorFileWriter,
    QgsVectorLayer,
    QgsWkbTypes,
)
from qgis.PyQt import QtCore, QtGui
from qgis.PyQt.QtCore import QSettings, Qt, QTime, QVariant, pyqtSignal
from qgis.PyQt.QtGui import QColor, QIcon
from qgis.PyQt.QtWidgets import (
    QApplication,
    QCheckBox,
    QRadioButton,
    QComboBox,
    QDialog,
    QDoubleSpinBox,
    QFileDialog,
    QInputDialog,
    QLabel,
    QMessageBox,
    QPushButton,
    QScrollArea,
    QSizePolicy,
    QSpacerItem,
    QVBoxLayout,
    QWidget,
    QAction,
    QMenu,
    QToolButton,
    qApp,
)

import pyqtgraph as pg

from ..flo2d_ie.swmm_io import StormDrainProject
from ..flo2d_tools.grid_tools import spatial_index
from ..flo2d_tools.schema2user_tools import remove_features
from ..flo2dobjects import InletRatingTable, PumpCurves
from ..geopackage_utils import GeoPackageUtils
from ..gui.dlg_conduits import ConduitsDialog
from ..gui.dlg_inlets import InletNodesDialog
from ..gui.dlg_storage_units import StorageUnitsDialog
from ..gui.dlg_orifices import OrificesDialog
from ..gui.dlg_outfalls import OutfallNodesDialog
from ..gui.dlg_pumps import PumpsDialog
from ..gui.dlg_stormdrain_shapefile import StormDrainShapefile
from ..gui.dlg_weirs import WeirsDialog
from ..user_communication import ScrollMessageBox, ScrollMessageBox2, UserCommunication
from ..utils import float_or_zero, int_or_zero, is_number, is_true, m_fdata
from .table_editor_widget import CommandItemEdit, StandardItem, StandardItemModel
from .ui_utils import load_ui, set_icon, try_disconnect
from ..flo2d_ie.flo2d_parser import ParseDAT

uiDialog, qtBaseClass = load_ui("inp_groups")


class INP_GroupsDialog(qtBaseClass, uiDialog):
    def __init__(self, con, iface):
        qtBaseClass.__init__(self)
        uiDialog.__init__(self)
        self.con = con
        self.iface = iface
        self.setupUi(self)
        self.gutils = GeoPackageUtils(con, iface)
        self.uc = UserCommunication(iface, "FLO-2D")
        self.polulate_INP_values()

    def polulate_INP_values(self):
        try:
            today = date.today()
            simul_time = float(self.gutils.get_cont_par("SIMUL"))
            frac, whole = modf(simul_time / 24)
            frac, whole = modf(frac * 24)
            unit = int(self.gutils.get_cont_par("METRIC"))
            # [OPTIONS]:
            self.flow_units_cbo.setCurrentIndex(unit)
            self.start_date.setDate(today)
            self.report_start_date.setDate(today)
            self.end_date.setDate(today + timedelta(hours=simul_time))
            self.end_time.setTime(time(int(whole), int(frac * 60)))

            tout = float(self.gutils.get_cont_par("TOUT"))

            mins, hours = modf(tout)
            hours = int(hours)
            mins = int(mins * 60)

            time_string = timedelta(hours=tout)

            t = QTime(hours, mins)
            self.report_stp_time.setTime(t)

        except Exception as e:
            QApplication.restoreOverrideCursor()
            self.uc.show_error(
                "ERROR 310818.0824: error populating export storm drain INP dialog."
                + "\n__________________________________________________",
                e,
            )


uiDialog, qtBaseClass = load_ui("storm_drain_editor")


class StormDrainEditorWidget(qtBaseClass, uiDialog):
    def __init__(self, iface, plot, table, lyrs):
        qtBaseClass.__init__(self)
        uiDialog.__init__(self)
        self.iface = iface
        self.plugin_dir = os.path.dirname(__file__)
        self.plot = plot
        self.SD_table = table
        self.tview = table.tview
        self.lyrs = lyrs
        self.con = None
        self.gutils = None

        self.system_units = {
            "CMS": ["m", "mps", "cms"],
            "CFS": ["ft", "fps", "cfs"]
             }

        self.setupUi(self)
        self.uc = UserCommunication(iface, "FLO-2D")

        self.inlet_data_model = StandardItemModel()
        self.tview.setModel(self.inlet_data_model)
        self.pumps_data_model = StandardItemModel()

        # self.rt_tview.setModel(self.inlet_data_model)
        # self.pump_tview.setModel(self.pumps_data_model)

        self.grid_lyr = None
        self.user_swmm_nodes_lyr = None
        self.user_swmm_storage_units_lyr = None
        self.user_swmm_conduits_lyr = None
        self.user_swmm_pumps_lyr = None
        self.swmm_pumps_curve_data_lyr = None
        self.swmm_tidal_curve_lyr = None
        self.swmm_tidal_curve_data_lyr = None
        self.swmm_other_curves_lyr = None
        self.swmm_inflows_lyr = None
        self.swmm_inflow_patterns_lyr = None
        self.swmm_time_series_lyr = None
        self.swmm_time_series_data_lyr = None
        self.control_lyr = None
        self.schema_inlets = None
        self.schema_outlets = None
        self.all_schema = []
        self.swmm_idx = 0
        self.INP_groups = OrderedDict()  # ".INP_groups" will contain all groups [xxxx] in .INP file,
        # ordered as entered.
        self.swmm_columns = [
            "sd_type",
            "intype",
            "swmm_length",
            "swmm_width",
            "swmm_height",
            "swmm_coeff",
            "flapgate",
            "curbheight",
            "max_depth",
            "invert_elev",
            "rt_fid",
            "outf_flo",
        ]

        self.inlet_columns = [
            "intype",
            "swmm_length",
            "swmm_width",
            "swmm_height",
            "swmm_coeff",
            "swmm_feature",
            "flapgate",
            "curbheight",
        ]
        self.outlet_columns = ["swmm_allow_discharge"]

        self.other_curve_types = ["Control", "Diversion", "Rating", "Shape", "Storage"]
        self.inletRT = None
        self.plot_item_name = None
        self.inlet_series_data = None
        self.PumpCurv = None
        self.curve_data = None
        self.d1, self.d2, self.d3 = [[], [], []]

        set_icon(self.create_point_btn, "mActionCapturePoint.svg")
        set_icon(self.save_changes_btn, "mActionSaveAllEdits.svg")
        set_icon(self.revert_changes_btn, "mActionUndo.svg")
        set_icon(self.sd_delete_btn, "mActionDeleteSelected.svg")
        set_icon(self.schema_storm_drain_btn, "schematize_res.svg")

        set_icon(self.SD_show_type4_btn, "show_cont_table.svg")
        set_icon(self.SD_add_one_type4_btn, "add_table_data.svg")
        set_icon(self.SD_add_predefined_type4_btn, "mActionOpenFile.svg")
        set_icon(self.SD_remove_type4_btn, "mActionDeleteSelected.svg")
        set_icon(self.SD_rename_type4_btn, "change_name.svg")

        set_icon(self.show_pump_table_btn, "show_cont_table.svg")
        set_icon(self.add_pump_curve_btn, "add_table_data.svg")
        set_icon(self.add_predefined_pump_curve_btn, "mActionOpenFile.svg")
        set_icon(self.remove_pump_curve_btn, "mActionDeleteSelected.svg")
        set_icon(self.rename_pump_curve_btn, "change_name.svg")

        # Add submenus to 'Add inlet type 4 data' (SD_add_one_type4_btn) button:
        menu = QMenu()
        action1 = QAction("Add Rating Table", self)
        action1.setStatusTip("Add inlet type 4 rating table")
        action1.setIcon(QIcon(os.path.join(self.plugin_dir, "img/add_table_data.svg")))
        action2 = QAction("Add Culvert Equation", self)
        action1.setStatusTip("Add inlet type 4 Culvert equation")
        action1.setIcon(QIcon(os.path.join(self.plugin_dir, "img/add_table_data.svg"))) 
        menu.addAction(action1)
        menu.addAction(action2)
        menu.triggered.connect(lambda action: self.add_type4_data(action.text()))
        self.SD_add_one_type4_btn.setMenu(menu)
        self.SD_add_one_type4_btn.setPopupMode(QToolButton.InstantPopup)

        self.grid_lyr = self.lyrs.data["grid"]["qlyr"]
        self.user_swmm_nodes_lyr = self.lyrs.data["user_swmm_nodes"]["qlyr"]
        self.user_swmm_storage_units_lyr = self.lyrs.data["user_swmm_storage_units"]["qlyr"]
        self.user_swmm_conduits_lyr = self.lyrs.data["user_swmm_conduits"]["qlyr"]
        self.user_swmm_pumps_lyr = self.lyrs.data["user_swmm_pumps"]["qlyr"]
        self.user_swmm_orifices_lyr = self.lyrs.data["user_swmm_orifices"]["qlyr"]
        self.user_swmm_weirs_lyr = self.lyrs.data["user_swmm_weirs"]["qlyr"]
        self.swmm_pumps_curve_data_lyr = self.lyrs.data["swmm_pumps_curve_data"]["qlyr"]
        self.swmm_tidal_curve_lyr = self.lyrs.data["swmm_tidal_curve"]["qlyr"]
        self.swmm_other_curves_lyr = self.lyrs.data["swmm_other_curves"]["qlyr"]
        self.swmm_tidal_curve_data_lyr = self.lyrs.data["swmm_tidal_curve_data"]["qlyr"]
        self.swmm_inflows_lyr = self.lyrs.data["swmm_inflows"]["qlyr"]
        self.swmm_inflow_patterns_lyr = self.lyrs.data["swmm_inflow_patterns"]["qlyr"]
        self.swmm_time_series_lyr = self.lyrs.data["swmm_time_series"]["qlyr"]
        self.swmm_time_series_data_lyr = self.lyrs.data["swmm_time_series_data"]["qlyr"]
        self.control_lyr = self.lyrs.data["cont"]["qlyr"]
        self.schema_inlets = self.lyrs.data["swmmflo"]["qlyr"]
        self.schema_outlets = self.lyrs.data["swmmoutf"]["qlyr"]
        self.all_schema += [self.schema_inlets, self.schema_outlets]

        self.setup_connection()

        self.inletRT = InletRatingTable(self.con, self.iface)
        self.PumpCurv = PumpCurves(self.con, self.iface)

        self.create_point_btn.clicked.connect(self.create_swmm_point)
        self.save_changes_btn.clicked.connect(self.save_swmm_edits)
        self.revert_changes_btn.clicked.connect(self.revert_swmm_lyr_edits)
        self.sd_delete_btn.clicked.connect(self.delete_cur_swmm)
        self.schema_storm_drain_btn.clicked.connect(self.schematize_swmm)

        self.SD_show_type4_btn.clicked.connect(self.SD_show_type4_table_and_plot)
        # self.SD_add_one_type4_btn.clicked.connect(self.SD_add_one_type4)
        self.SD_add_predefined_type4_btn.clicked.connect(self.SD_import_type4)
        self.SD_remove_type4_btn.clicked.connect(self.SD_delete_type4)
        self.SD_rename_type4_btn.clicked.connect(self.SD_rename_type4)

        self.show_pump_table_btn.clicked.connect(self.show_pump_curve_table_and_plot)
        self.add_pump_curve_btn.clicked.connect(self.add_one_pump_curve)
        self.add_predefined_pump_curve_btn.clicked.connect(self.SD_import_pump_curves)
        self.remove_pump_curve_btn.clicked.connect(self.delete_pump_curve)
        self.rename_pump_curve_btn.clicked.connect(self.rename_pump_curve)

        self.inlet_data_model.itemDataChanged.connect(self.itemDataChangedSlot)
        self.inlet_data_model.dataChanged.connect(self.save_SD_table_data)

        self.SD_table.before_paste.connect(self.block_saving)
        self.SD_table.after_paste.connect(self.unblock_saving)
        self.SD_table.after_delete.connect(self.save_SD_table_data)

        self.pumps_data_model.itemDataChanged.connect(self.itemDataChangedSlot)
        self.pumps_data_model.dataChanged.connect(self.save_SD_table_data)

        self.pump_curve_type_cbo.currentIndexChanged.connect(self.update_pump_curve_data)
        self.pump_curve_description_le.textChanged.connect(self.update_pump_curve_data)

        self.import_inp_btn.clicked.connect(lambda: self.import_storm_drain_INP_file("Choose", True))
        self.export_inp_btn.clicked.connect(self.export_storm_drain_INP_file)

        self.pump_curve_cbo.activated.connect(self.current_cbo_pump_curve_index_changed)
        self.pump_curve_cbo.currentIndexChanged.connect(self.refresh_PC_PlotAndTable)

        self.simulate_stormdrain_chbox.clicked.connect(self.simulate_stormdrain)
        self.import_shapefile_btn.clicked.connect(self.import_hydraulics)
        # self.create_discharge_plots_btn.clicked.connect(self.create_SD_discharge_table_and_plots)

        self.SD_type4_cbo.activated.connect(self.SD_show_type4_table_and_plot)

        self.SD_nodes_components_cbo.currentIndexChanged.connect(self.nodes_component_changed)
        self.SD_links_components_cbo.currentIndexChanged.connect(self.links_component_changed)
        self.SD_auto_assign_link_nodes_cbo.currentIndexChanged.connect(self.auto_assign_changed)

        self.populate_type4_combo()
        self.populate_pump_curves_and_data()
        self.show_pump_curve_type_and_description()

    def setup_connection(self):
        con = self.iface.f2d["con"]
        if con is None:
            return
        else:
            self.con = con
            self.gutils = GeoPackageUtils(self.con, self.iface)

            self.control_lyr.editingStopped.connect(self.check_simulate_SD_1)

    def split_INP_into_groups_dictionary_by_tags_to_export(self, inp_file):
        """
        Creates an ordered dictionary INP_groups with all groups in [xxxx] .INP file.

        At the end, INP_groups will be a dictionary of lists of strings, with keys like
            ...
            SUBCATCHMENTS
            SUBAREAS
            INFILTRATION
            JUNCTIONS
            OUTFALLS
            CONDUITS
            etc.

        """
        INP_groups = OrderedDict()  # ".INP_groups" will contain all groups [xxxx] in .INP file,
        # ordered as entered.

        with open(inp_file) as swmm_inp:  # open(file, mode='r',...) defaults to mode 'r' read.
            for chunk in swmm_inp.read().split(
                "["
            ):  #  chunk gets all text (including newlines) until next '[' (may be empty)
                try:
                    key, value = chunk.split("]")  # divide chunk into:
                    # key = name of group (e.g. JUNCTIONS) and
                    # value = rest of text until ']'
                    INP_groups[key] = value.split(
                        "\n"
                    )  # add new item {key, value.split('\n')} to dictionary INP_groups.
                    # E.g.:
                    #   key:
                    #     JUNCTIONS
                    #   value.split('\n') is list of strings:
                    #    I1  4685.00    6.00000    0.00       0.00       0.00
                    #    I2  4684.95    6.00000    0.00       0.00       0.00
                    #    I3  4688.87    6.00000    0.00       0.00       0.00
                except ValueError:
                    continue

            return INP_groups

    def select_this_INP_group(self, INP_groups, chars):
        """Returns the whole .INP group [´chars'xxx]

        ´chars' is the  beginning of the string. Only the first 4 or 5 lower case letters are used in all calls.
        Returns a list of strings of the whole group, one list item for each line of the original .INP file.

        """
        part = None
        if INP_groups is None:
            return part
        else:
            for tag in list(INP_groups.keys()):
                low_tag = tag.lower()
                if low_tag.startswith(chars):
                    part = INP_groups[tag]
                    break
                else:
                    continue
            return (
                part  # List of strings in .INT_groups dictionary item keyed by 'chars' (e.e.´junc', 'cond', 'outf',...)
            )

    def repaint_schema(self):
        for lyr in self.all_schema:
            lyr.triggerRepaint()

    def create_swmm_point(self):
        self.uc.clear_bar_messages()

        if self.gutils.is_table_empty("user_model_boundary"):
            self.uc.bar_warn("There is no computational domain! Please digitize it before running tool.")
            return
        if self.gutils.is_table_empty("grid"):
            self.uc.bar_warn("There is no grid! Please create it before running tool.")
            return

        if not self.lyrs.enter_edit_mode("user_swmm_nodes"):
            return

    def save_swmm_edits(self):
        self.uc.clear_bar_messages()

        if self.gutils.is_table_empty("user_model_boundary"):
            self.uc.bar_warn("There is no computational domain! Please digitize it before running tool.")
            return
        if self.gutils.is_table_empty("grid"):
            self.uc.bar_warn("There is no grid! Please create it before running tool.")
            return

        before = self.gutils.count("user_swmm_nodes")
        self.lyrs.save_lyrs_edits("user_swmm_nodes")
        after = self.gutils.count("user_swmm_nodes")

    #         if after > before:
    #             self.swmm_idx = after - 1
    #         elif self.swmm_idx >= 0:
    #             self.save_attrs()
    #         else:
    #             return
    #         self.populate_swmm()

    def revert_swmm_lyr_edits(self):
        user_swmm_nodes_edited = self.lyrs.rollback_lyrs_edits("user_swmm_nodes")
        # if user_swmm_nodes_edited:
        #     self.populate_swmm()

    def delete_cur_swmm(self):
        if not self.swmm_name_cbo.count():
            return
        q = "Are you sure, you want delete the current Storm Drain point?"
        if not self.uc.question(q):
            return
        swmm_fid = self.swmm_name_cbo.itemData(self.swmm_idx)["fid"]
        self.gutils.execute("DELETE FROM user_swmm_nodes WHERE fid = ?;", (swmm_fid,))
        self.swmm_lyr.triggerRepaint()
        # self.populate_swmm()

    def save_attrs(self):
        swmm_dict = self.swmm_name_cbo.itemData(self.swmm_idx)
        fid = swmm_dict["fid"]
        name = self.swmm_name_cbo.currentText()
        swmm_dict["name"] = name
        if self.inlet_grp.isChecked():
            swmm_dict["sd_type"] = "I"
            grp = self.inlet_grp
        elif self.outlet_grp.isChecked():
            swmm_dict["sd_type"] = "O"
            grp = self.outlet_grp
        else:
            return
        for obj in self.flatten(grp):
            obj_name = obj.objectName().split("_", 1)[-1]
            if isinstance(obj, QDoubleSpinBox):
                swmm_dict[obj_name] = obj.value()
            elif isinstance(obj, QComboBox):
                val = obj.currentIndex()
                if obj_name == "intype":
                    val += 1
                swmm_dict[obj_name] = val
            elif isinstance(obj, QCheckBox):
                swmm_dict[obj_name] = int(obj.isChecked())
            else:
                continue

        sd_type = swmm_dict["sd_type"]
        intype = swmm_dict["intype"]
        if sd_type in ["I", "i"] and intype != 4:
            if swmm_dict["flapgate"] == 1:
                inlet_type = self.cbo_intype.currentText()
                self.uc.bar_warn("Vertical inlet opening is not allowed for {}!".format(inlet_type))
                return
            swmm_dict["rt_fid"] = None
        elif sd_type in ["I", "i"] and intype == 4:
            swmm_dict["rt_fid"] = self.SD_type4_cbo.itemData(self.SD_type4_cbo.currentIndex())
        else:
            pass

        col_gen = ("{}=?".format(c) for c in list(swmm_dict.keys()))
        col_names = ", ".join(col_gen)
        vals = list(swmm_dict.values()) + [fid]
        update_qry = """UPDATE user_swmm_nodes SET {0} WHERE fid = ?;""".format(col_names)
        self.gutils.execute(update_qry, vals)

    def schematize_swmm(self):
        self.uc.clear_bar_messages()

        # if self.gutils.is_table_empty("user_model_boundary"):
        #     self.uc.bar_warn("There is no computational domain! Please digitize it before running tool.")
        #     return
        if self.gutils.is_table_empty("grid"):
            self.uc.bar_warn("There is no grid! Please create it before running tool.")
            return

        if self.schematize_inlets_and_outfalls():
            self.uc.show_info(
                "Schematizing Storm Drains finished!\n\n"
                + "The storm drain Inlets, outfalls, and/or rating tables were updated.\n\n"
                + "(Note: The ‘Export Data Files’ tool will write the layer attributes into the SWMMFLO.DAT, SWMMFLORT.DAT, and SWMMOUTF.DAT files)"
            )

    #             if self.schematize_conduits():
    #                 self.uc.show_info("Schematizing of Storm Drains Conduits finished!\n\n" +
    #                                   "'SD Conduits' layer was created.")

    def schematize_inlets_and_outfalls(self):
        insert_inlet = """
        INSERT INTO swmmflo
        (geom, swmmchar, swmm_jt, swmm_iden, intype, swmm_length, swmm_width, swmm_height, swmm_coeff, swmm_feature, flapgate, curbheight)
        VALUES ((SELECT AsGPB(ST_Centroid(GeomFromGPB(geom))) FROM grid WHERE fid=?),?,?,?,?,?,?,?,?,?,?,?);"""

        insert_outlet = """
        INSERT INTO swmmoutf
        (geom, grid_fid, name, outf_flo)
        VALUES ((SELECT AsGPB(ST_Centroid(GeomFromGPB(geom))) FROM grid WHERE fid=?),?,?,?);"""

        update_rt = "UPDATE swmmflort SET grid_fid = ? WHERE fid = ?;"
        delete_rt = "DELETE FROM swmmflort WHERE fid = ?;"

        try:
            if self.gutils.is_table_empty("user_swmm_nodes"):
                self.uc.show_warn(
                    'User Layer "Storm Drain Nodes" is empty!\n\n'
                    + "Please import components from .INP file or shapefile, or convert from schematized Storm Drains."
                )
                return False

            QApplication.setOverrideCursor(Qt.WaitCursor)

            inlets = []
            outlets = []
            rt_inserts = []
            rt_updates = []
            rt_deletes = []
            user_nodes = self.user_swmm_nodes_lyr.getFeatures()
            for this_user_node in user_nodes:
                geom = this_user_node.geometry()
                if geom is None:
                    QApplication.restoreOverrideCursor()
                    self.uc.show_critical(
                        "ERROR 060319.1831: Schematizing of Storm Drains failed!\n\n"
                        + "Geometry (inlet or outlet) missing.\n\n"
                        + "Please check user Storm Drain Nodes layer."
                    )
                    return False
                point = geom.asPoint()
                grid_fid = self.gutils.grid_on_point(point.x(), point.y())
                sd_type = this_user_node["sd_type"]
                name = this_user_node["name"]
                rt_fid = this_user_node["rt_fid"]
                rt_name = this_user_node["rt_name"]
                if sd_type in ["I", "i", "J"]:
                    # Insert inlet:
                    row = [grid_fid, "D", grid_fid, name] + [this_user_node[col] for col in self.inlet_columns]
                    row[10] = int("1" if is_true(row[9]) else "0")
                    row = [0 if v == NULL else v for v in row]
                    inlets.append(row)

                    # Manage Rating Table:
                #                     intype = this_user_node['intype']
                #                     if intype == 4:
                #                         if rt_name is not None and rt_name != "":
                #                             row = self.gutils.execute("SELECT * WHERE grid_fid = ? AND name = ?;", (grid_fid, rt_name,))
                #                             if not row or row[0] is None or row[1] is None or row[1] == "":
                #                                 # There is no entry for this inlet in rating table. Add it.
                #                                 # See if rating table has an item with the RT name:
                #                                 row = self.gutils.execute("SELECT * FROM swmmflort WHERE name = ?;", (rt_name,))
                #                                 if row:
                #                                    rt_inserts.append([grid_fid, rt_name])
                #
                #
                #
                #
                #
                #                                 rt_inserts.append([grid_fid, rt_name])
                #                     else:
                #                         # See if it in Rating Table. If so, assign NULL to grid_fid but keep reference of RT name to RT data:
                #                         row = self.gutils.execute("SELECT * FROM swmmflort WHERE grid_fid = ? AND name = ?;", (this_user_node['grid'], this_user_node['rt_name'],))
                #                         if row:
                #                             if row[1] == grid_fid:
                #                                 self.gutils.execute("UPDATE swmmflort SET grid_fid = NULL WHERE fid = ?;", (row[0],))

                elif sd_type == "O":
                    outf_flo = 1 if is_true(this_user_node["swmm_allow_discharge"]) else 0
                    #                     outf_flo = 1 if is_true([this_user_node[col] for col in self.outlet_columns]) else 0
                    row = [grid_fid, grid_fid, name, outf_flo]
                    outlets.append(row)
                else:
                    raise ValueError

            msg1, msg2, msg3 = "", "", ""
            if inlets or outlets or rt_updates:
                cur = self.con.cursor()
                if inlets:
                    self.gutils.clear_tables("swmmflo")
                    cur.executemany(insert_inlet, inlets)
                else:
                    msg1 = "No inlets were schematized!\n"

                if outlets:
                    self.gutils.clear_tables("swmmoutf")
                    cur.executemany(insert_outlet, outlets)
                else:
                    msg2 = "No outfalls were schematized!\n"

                #                 if rt_deletes:
                #                     cur.executemany("DELETE FROM swmmflort WHERE grid_fid = ? AND name = ?;", rt_deletes)
                #
                #                 if rt_updates:
                #                     cur.executemany("UPDATE swmmflort SET grid_fid = ? WHERE fid = ?;", rt_updates)
                #
                #                 if rt_inserts:
                #                    cur.executemany("INSERT INTO swmmflort (grid_fid, name);", rt_inserts)
                #                 else:
                #                     msg3 = "No Rating Tables were schematized!\n"

                self.con.commit()
                self.repaint_schema()
                QApplication.restoreOverrideCursor()
                msg = msg1 + msg2 + msg3
                if msg != "":
                    self.uc.show_info(
                        "WARNING 040121.1911: Schematizing Inlets, Outfalls or Rating Tables Storm Drains result:\n\n"
                        + msg
                    )
                if msg1 == "" or msg2 == "" or msg3 == "":
                    return True
                else:
                    return False
            else:
                QApplication.restoreOverrideCursor()
                self.uc.show_info("ERROR 040121.1912: Schematizing Inlets and Outfalls Storm Drains failed!")
                return False

        except Exception as e:
            self.uc.log_info(traceback.format_exc())
            QApplication.restoreOverrideCursor()
            self.uc.show_error(
                "ERROR 301118..0541: Schematizing Inlets, Outfalls or Rating Tables failed!."
                + "\n__________________________________________________",
                e,
            )
            return False

    def schematize_conduits(self):
        try:
            if self.gutils.is_table_empty("user_swmm_conduits"):
                self.uc.show_warn(
                    'User Layer "Storm Drain Conduits" is empty!\n\n'
                    + "Please import components from .INP file or shapefile, or convert from schematized Storm Drains."
                )
                return False

            QApplication.setOverrideCursor(Qt.WaitCursor)

            s = QSettings()
            lastDir = s.value("FLO-2D/lastGdsDir", "")
            qApp.processEvents()

            shapefile = lastDir + "/SD Conduits.shp"
            name = "SD Conduits"

            lyr = QgsProject.instance().mapLayersByName(name)

            if lyr:
                QgsProject.instance().removeMapLayers([lyr[0].id()])

            QgsVectorFileWriter.deleteShapeFile(shapefile)
            # define fields for feature attributes. A QgsFields object is needed
            fields = QgsFields()
            fields.append(QgsField("name", QVariant.String))
            fields.append(QgsField("inlet", QVariant.String))
            fields.append(QgsField("outlet", QVariant.String))
            fields.append(QgsField("length", QVariant.Double, "double", 10, 4))
            fields.append(QgsField("manning", QVariant.Double, "double", 10, 4))
            fields.append(QgsField("inlet_off", QVariant.Double, "double", 10, 4))
            fields.append(QgsField("outlet_off", QVariant.Double, "double", 10, 4))
            fields.append(QgsField("init_flow", QVariant.Double, "double", 10, 4))
            fields.append(QgsField("max_flow", QVariant.Double, "double", 10, 4))
            fields.append(QgsField("inletLoss", QVariant.Double, "double", 10, 4))
            fields.append(QgsField("outletLoss", QVariant.Double, "double", 10, 4))
            fields.append(QgsField("meanLoss", QVariant.Double, "double", 10, 4))
            fields.append(QgsField("flapLoss", QVariant.Bool))
            fields.append(QgsField("XSshape", QVariant.String))
            fields.append(QgsField("XSMaxDepth", QVariant.Double, "double", 10, 4))
            fields.append(QgsField("XSgeom2", QVariant.Double, "double", 10, 4))
            fields.append(QgsField("XSgeom3", QVariant.Double, "double", 10, 4))
            fields.append(QgsField("XSgeom4", QVariant.Double, "double", 10, 4))
            fields.append(QgsField("XSbarrels", QVariant.Int, "int", 10, 4))

            mapCanvas = self.iface.mapCanvas()
            my_crs = mapCanvas.mapSettings().destinationCrs()

            writer = QgsVectorFileWriter(shapefile, "system", fields, QgsWkbTypes.LineString, my_crs, "ESRI Shapefile")

            if writer.hasError() != QgsVectorFileWriter.NoError:
                QApplication.restoreOverrideCursor()
                self.uc.bar_error("ERROR 220620.1719: error when creating shapefile: " + shapefile)
                return False

            # Add features:
            conduits_lyr = self.lyrs.data["user_swmm_conduits"]["qlyr"]
            conduits_feats = conduits_lyr.getFeatures()
            for feat in conduits_feats:
                line_geom = feat.geometry().asPolyline()
                start = line_geom[0]
                end = line_geom[-1]

                fet = QgsFeature()
                fet.setFields(fields)
                fet.setGeometry(QgsGeometry.fromPolylineXY([start, end]))
                non_coord_feats = []
                non_coord_feats.append(feat[1])
                non_coord_feats.append(feat[2])
                non_coord_feats.append(feat[3])
                non_coord_feats.append(feat[4])
                non_coord_feats.append(feat[5])
                non_coord_feats.append(feat[6])
                non_coord_feats.append(feat[7])
                non_coord_feats.append(feat[8])
                non_coord_feats.append(feat[9])
                non_coord_feats.append(feat[10])
                non_coord_feats.append(feat[11])
                non_coord_feats.append(feat[12])
                non_coord_feats.append(feat[13])
                non_coord_feats.append(feat[14])
                non_coord_feats.append(feat[15])
                non_coord_feats.append(feat[16])
                non_coord_feats.append(feat[17])
                non_coord_feats.append(feat[18])
                non_coord_feats.append(feat[19])

                fet.setAttributes(non_coord_feats)
                writer.addFeature(fet)

            # delete the writer to flush features to disk
            del writer

            vlayer = self.iface.addVectorLayer(shapefile, "", "ogr")
            #             symbol = QgsLineSymbol.createSimple({ 'color': 'red', 'capstyle' : 'arrow', 'line_style': 'solid'})
            #             vlayer.setRenderer(QgsSingleSymbolRenderer(symbol))

            sym = vlayer.renderer().symbol()
            sym_layer = QgsArrowSymbolLayer.create(
                {"arrow_width": "0.05", "arrow_width_at_start": "0.05", "head_length": "0", "head_thickness": "0"}
            )

            sym.changeSymbolLayer(0, sym_layer)

            # show the change
            vlayer.triggerRepaint()
            QApplication.restoreOverrideCursor()
            return True

        except Exception as e:
            QApplication.restoreOverrideCursor()
            self.uc.show_error("ERROR 220620.1648: error while creating layer " + name + "!\n", e)
            return False

    def simulate_stormdrain(self):
        if self.simulate_stormdrain_chbox.isChecked():
            self.gutils.set_cont_par("SWMM", 1)
        else:
            self.gutils.set_cont_par("SWMM", 0)

    def import_storm_drain_INP_file(self, mode, show_end_message):
        """
        Reads a Storm Water Management Model (SWMM) .INP file.

        Reads an .INP file and creates the "user_swmm_nodes" and "user_swmm_conduits" layers with
        attributes taken from the [COORDINATES], [SUBCATCHMENTS], [JUNCTIONS], [OUTFALLS], [CONDUITS],
        [LOSSES], [XSECTIONS] groups of the .INP file.
        Also includes additional attributes used by the FLO-2D model.

        The following dictionaries from the StormDrainProject class are used:
            self.INP_groups = OrderedDict()    :will contain all groups [xxxx] from .INP file
            self.INP_nodes = {}
            self.INP_conduits = {}

        """
        self.uc.clear_bar_messages()

        # if self.gutils.is_table_empty("user_model_boundary"):
        #     self.uc.bar_warn("There is no computational domain! Please digitize it before running tool.")
        #     return False

        if self.gutils.is_table_empty("grid"):
            self.uc.bar_warn("There is no grid! Please create it before running tool.")
            return False

        s = QSettings()
        last_dir = s.value("FLO-2D/lastGdsDir", "")
        if mode == "Force import of SWMM.INP":
            swmm_file = last_dir + r"\SWMM.INP"
            if not os.path.isfile(swmm_file):
                return False
        else:
            # Show dialog to import SWMM.INP or cancel its import:
            swmm_file, __ = QFileDialog.getOpenFileName(
                None, "Select SWMM input file to import data", directory=last_dir, filter="(*.inp *.INP*)"
            )
            if not swmm_file:
                return False

        s.setValue("FLO-2D/lastSWMMDir", os.path.dirname(swmm_file))

        QApplication.setOverrideCursor(Qt.WaitCursor)
        new_nodes = []
        outside_nodes = ""
        updated_nodes = 0

        new_storages = []
        outside_storages = ""
        updated_storages = 0

        new_conduits = []
        outside_conduits = ""
        updated_conduits = 0

        new_pumps = []
        outside_pumps = ""
        updated_pumps = 0

        new_orifices = []
        outside_orifices = ""
        updated_orifices = 0

        new_weirs = []
        outside_weirs = ""
        updated_weirs = 0

        conduit_inlets_not_found = ""
        conduit_outlets_not_found = ""

        error_msg = "ERROR 050322.9423: error(s) importing file\n\n" + swmm_file
        try:
            """
            Create an ordered dictionary "storm_drain.INP_groups".

            storm_drain.split_INP_groups_dictionary_by_tags():
            'The dictionary 'INP_groups' will have as key the name of the groups [xxxx] like 'OUTFALLS', 'JUNCTIONS', etc.
            Each element of the dictionary is a list of all the lines following the group name [xxxx] in the .INP file.

            """
            subcatchments = None
            skipped_inlets = 0
            storm_drain = StormDrainProject(self.iface, swmm_file)

            ret = storm_drain.split_INP_groups_dictionary_by_tags()
            if ret == 3:
                # No coordinates in INP file
                QApplication.setOverrideCursor(QtGui.QCursor(QtCore.Qt.ArrowCursor))
                self.uc.show_warn(
                    "WARNING 060319.1729: SWMM input file\n\n " + swmm_file + "\n\n has no coordinates defined!"
                )
                QApplication.restoreOverrideCursor()
                return False
            elif ret == 0:
                QApplication.restoreOverrideCursor()
                return False

            # if self.select_this_INP_group(INP_groups, "coor") > 0: 
            #     QApplication.restoreOverrideCursor()
            #     self.uc.show_warn(
            #         "WARNING 060319.1730: SWMM input file\n\n " + swmm_file + "\n\n has no coordinates defined!"
            #     )
            #     return False                

            # Build Nodes:
            storm_drain.add_JUNCTIONS_to_INP_nodes_dictionary()
            subcatchments = storm_drain.add_SUBCATCHMENTS_to_INP_nodes_dictionary()
            storm_drain.add_OUTFALLS_to_INP_nodes_dictionary() 
                      
            if storm_drain.add_coordinates_INP_nodes_dictionary() == 0:
                QApplication.setOverrideCursor(QtGui.QCursor(QtCore.Qt.ArrowCursor))
                self.uc.show_warn(
                    "WARNING 060319.1730: SWMM input file\n\n " + swmm_file + "\n\n has no coordinates defined!"
                )
                QApplication.restoreOverrideCursor()
                return False
            else:
                QApplication.restoreOverrideCursor()

                if mode == "Force import of SWMM.INP":
                    complete_or_create = "Keep and Complete"
                else:
                    if self.gutils.is_table_empty("user_swmm_nodes"):
                        complete_or_create = "Create New"
                    else:
                        complete_or_create = self.import_INP_action()
                        if complete_or_create == "Cancel":
                            QApplication.restoreOverrideCursor()
                            return False

                QApplication.setOverrideCursor(Qt.WaitCursor)

                

                # Storage units:
                storm_drain.create_INP_storage_dictionary_with_storage()
                storm_drain.add_coordinates_to_INP_storages_dictionary()
                
                # Conduits:
                storm_drain.create_INP_conduits_dictionary_with_conduits()
                storm_drain.add_LOSSES_to_INP_conduits_dictionary()

                # Pumps:
                storm_drain.create_INP_pumps_dictionary_with_pumps()

                # Orifices:
                storm_drain.create_INP_orifices_dictionary_with_orifices()

                # Weirs:
                storm_drain.create_INP_weirs_dictionary_with_weirs()

                storm_drain.add_XSECTIONS_to_INP_orifices_dictionary()
                storm_drain.add_XSECTIONS_to_INP_weirs_dictionary()
                storm_drain.add_XSECTIONS_to_INP_conduits_dictionary()

                # External inflows into table swmm_inflows:
                storm_drain.create_INP_inflows_dictionary_with_inflows()

                remove_features(self.swmm_inflows_lyr)
                try:
                    insert_inflows_sql = """INSERT INTO swmm_inflows 
                                            (   node_name, 
                                                constituent, 
                                                baseline, 
                                                pattern_name, 
                                                time_series_name, 
                                                scale_factor
                                            ) 
                                            VALUES (?, ?, ?, ?, ?, ?);"""
                    for name, values in list(storm_drain.INP_inflows.items()):
                        constituent = values["constituent"].upper() if "constituent" in values else "FLOW"
                        baseline = values["baseline"] if values["baseline"] is not None else 0.0
                        pattern_name = values["pattern_name"] if "pattern_name" in values else "?"
                        time_series_name = values["time_series_name"] if "time_series_name" in values else "?"
                        scale_factor = values["scale_factor"] if values["scale_factor"] is not None else 0.0

                        self.gutils.execute(
                            insert_inflows_sql,
                            (name, constituent, baseline, pattern_name, time_series_name, scale_factor),
                        )

                except Exception as e:
                    QApplication.setOverrideCursor(QtGui.QCursor(QtCore.Qt.ArrowCursor))
                    self.uc.show_error(
                        "ERROR 020219.0812: Reading storm drain inflows from SWMM input data failed!"
                        + "\n__________________________________________________",
                        e,
                    )
                    QApplication.restoreOverrideCursor()
                    
                # Inflows patterns into table swmm_inflow_patterns:
                storm_drain.create_INP_patterns_list_with_patterns()

                remove_features(self.swmm_inflow_patterns_lyr)
                try:
                    description = ""
                    insert_patterns_sql = """INSERT INTO swmm_inflow_patterns
                                            (   pattern_name, 
                                                pattern_description, 
                                                hour, 
                                                multiplier
                                            ) 
                                            VALUES (?, ?, ?, ?);"""
                    i = 0
                    for pattern in storm_drain.INP_patterns:
                        if pattern[2][1] == "HOURLY" :
                            name = pattern[1][1]
                            description = pattern[0][1]
                            for j in range(0, 6):
                                i += 1
                                hour = str(i)
                                multiplier = pattern[j + 3][1]
                                self.gutils.execute(insert_patterns_sql, (name, description, hour, multiplier))
                            if i == 24:
                                i = 0

                except Exception as e:
                    QApplication.setOverrideCursor(QtGui.QCursor(QtCore.Qt.ArrowCursor))
                    self.uc.show_error(
                        "ERROR 280219.1046: Reading storm drain paterns from SWMM input data failed!"
                        + "\n__________________________________________________",
                        e,
                    )
                    QApplication.restoreOverrideCursor()
                # Inflow time series into table swmm_time_series:
                storm_drain.create_INP_time_series_list_with_time_series()

                remove_features(self.swmm_time_series_lyr)
                remove_features(self.swmm_time_series_data_lyr)
                
                try:
                    insert_times_from_file_sql = """INSERT INTO swmm_time_series 
                                            (   time_series_name, 
                                                time_series_description, 
                                                time_series_file,
                                                time_series_data
                                            ) 
                                            VALUES (?, ?, ?, ?);"""

                    insert_times_from_data_sql = """INSERT INTO swmm_time_series_data
                                            (   time_series_name, 
                                                date, 
                                                time,
                                                value
                                            ) 
                                            VALUES (?, ?, ?, ?);"""
                    for time in storm_drain.INP_timeseries:
                        if time[2][1] == "FILE":
                            name = time[1][1]
                            description = time[0][1]
                            file = time[3][1]
                            file2 = file.replace('"', "")
                            self.gutils.execute(insert_times_from_file_sql, (name, description, file2.strip(), "False"))
                        else:
                            # See if time series data reference is already in table:
                            row = self.gutils.execute(
                                "SELECT * FROM swmm_time_series WHERE time_series_name = ?;", (time[1][1],)
                            ).fetchone()
                            if not row:
                                name = time[1][1]
                                description = time[0][1]
                                file = ""
                                file2 = file.replace('"', "")
                                self.gutils.execute(
                                    insert_times_from_file_sql, (name, description, file2.strip(), "True")
                                )

                            description = time[0][1]
                            name = time[1][1]
                            date = time[2][1]
                            tme = time[3][1]
                            value = float_or_zero(time[4][1])
                            self.gutils.execute(insert_times_from_data_sql, (name, date, tme, value))

                except Exception as e:
                    QApplication.setOverrideCursor(QtGui.QCursor(QtCore.Qt.ArrowCursor))
                    self.uc.show_error(
                        "ERROR 290220.1727: Reading storm drain time series from SWMM input data failed!"
                        + "\n__________________________________________________",
                        e,
                    )
                    QApplication.restoreOverrideCursor()

                # Curves into pump, tidal, and other curve tables:
                storm_drain.create_INP_curves_list_with_curves()
                try:
                    insert_pump_curves_sql = """INSERT INTO swmm_pumps_curve_data
                                            (   pump_curve_name, 
                                                pump_curve_type, 
                                                x_value,
                                                y_value,
                                                description
                                            ) 
                                            VALUES (?, ?, ?, ?, ?);"""

                    insert_tidal_curves_sql = """INSERT OR REPLACE INTO swmm_tidal_curve
                                            (   tidal_curve_name, 
                                                tidal_curve_description
                                            ) 
                                            VALUES (?, ?);"""

                    insert_tidal_curves_data_sql = """INSERT INTO swmm_tidal_curve_data
                                            (   tidal_curve_name, 
                                                hour, 
                                                stage
                                            ) 
                                            VALUES (?, ?, ?);"""
                                            
                    insert_other_curves_sql = """INSERT INTO swmm_other_curves
                                            (   name, 
                                                type, 
                                                description,
                                                x_value,
                                                y_value
                                            ) 
                                            VALUES (?, ?, ?, ?, ?);"""                                            

                    remove_features(self.swmm_pumps_curve_data_lyr)
                    remove_features(self.swmm_tidal_curve_lyr)
                    remove_features(self.swmm_tidal_curve_data_lyr)
                    remove_features(self.swmm_other_curves_lyr)
                    
                    for curve in storm_drain.INP_curves:
                        if curve[1][0:4] in ["Pump", "PUMP"]:
                            self.gutils.execute(insert_pump_curves_sql, (curve[0], curve[1], curve[2], curve[3], curve[4]))
                        elif curve[1][0:5].upper() == "TIDAL":
                            self.gutils.execute(insert_tidal_curves_sql, (curve[0], curve[4]))
                            self.gutils.execute(insert_tidal_curves_data_sql, (curve[0], curve[2], curve[3]))
                        else:
                            self.gutils.execute(insert_other_curves_sql, (curve[0], curve[1], curve[4], curve[2], curve[3]))     

                except Exception as e:
                    QApplication.setOverrideCursor(QtGui.QCursor(QtCore.Qt.ArrowCursor))
                    self.uc.show_error(
                        "ERROR 241121.0547: Reading storm drain pump curve data from SWMM input data failed!"
                        + "\n__________________________________________________",
                        e,
                    )
                    QApplication.restoreOverrideCursor()

        except Exception as e:
            QApplication.setOverrideCursor(QtGui.QCursor(QtCore.Qt.ArrowCursor))
            self.uc.show_error("ERROR 080618.0448: reading SWMM input file failed!", e)
            QApplication.restoreOverrideCursor()
            return False
        finally:
            QApplication.restoreOverrideCursor()            
            
            
        # JUNCTIONS/OUTFALLS: Create User Junctions and Outfalls layers:
        try:
            """
            Creates Storm Drain Nodes layer (Users layers).

            Creates "user_swmm_nodes" layer with attributes taken from
            the [COORDINATES], [JUNCTIONS], and [OUTFALLS] groups.

            """

            # Transfer data from "storm_drain.INP_dict" to "user_swmm_nodes" layer:

            replace_user_swmm_nodes_sql = """UPDATE user_swmm_nodes 
                             SET    geom = ?,
                                    junction_invert_elev = ?,
                                    max_depth = ?, 
                                    init_depth = ?,
                                    surcharge_depth = ?, 
                                    ponded_area = ?,
                                    outfall_type = ?, 
                                    outfall_invert_elev = ?, 
                                    tidal_curve = ?, 
                                    time_series = ?,
                                    water_depth = ?,
                                    flapgate = ?, 
                                    swmm_allow_discharge = ?, 
                                    invert_elev_inp = ?, 
                                    max_depth_inp = ?, 
                                    rim_elev_inp = ?, 
                                    rim_elev = ?, 
                                    ge_elev = ?, 
                                    difference = ?                          
                             WHERE name = ?;"""

            new_nodes = []
            updated_nodes = 0
            list_INP_nodes = list(storm_drain.INP_nodes.items())
            for name, values in list_INP_nodes:
                # "INP_nodes dictionary contains attributes names and
                # values taken from the .INP file.
                if subcatchments is not None:
                    if "subcatchment" in values:
                        sd_type = "I"
                    elif "out_type" in values:
                        sd_type = "O"
                    elif name[0] in ["I", "i"]:
                        skipped_inlets += 1
                        continue  # Skip inlets defined by initial "I" or "i". Only consider inlets in [SUBCATCHMENTS]
                    else:
                        sd_type = "J"

                else:
                    if name[0] in ["I", "i"]:
                        if (
                            "junction_invert_elev" in values
                        ):  # if 'junction_invert_elev' is there => it was read from [JUNCTIONS]
                            sd_type = "I"
                        else:
                            continue
                    elif "out_type" in values:
                        sd_type = "O"
                    else:
                        sd_type = "J"

                # Inlets/Junctions:
                junction_invert_elev = (
                    float_or_zero(values["junction_invert_elev"]) if "junction_invert_elev" in values else 0
                )
                max_depth = float_or_zero(values["max_depth"]) if "max_depth" in values else 0
                init_depth = float_or_zero(values["init_depth"]) if "init_depth" in values else 0
                surcharge_depth = float_or_zero(values["surcharge_depth"]) if "surcharge_depth" in values else 0
                ponded_area = float_or_zero(values["ponded_area"]) if "ponded_area" in values else 0

                # Outfalls:
                outfall_type = values["out_type"].upper() if "out_type" in values else "NORMAL"

                outfall_invert_elev = (
                    float_or_zero(values["outfall_invert_elev"]) if "outfall_invert_elev" in values else 0
                )
                time_series = "*"
                tidal_curve = "*"
                if outfall_type == "TIDAL":
                    tidal_curve = values["series"]
                if outfall_type == "TIMESERIES":
                    time_series = values["series"]
                water_depth = values["water_depth"] if "water_depth" in values else 0
                if outfall_type == "FIXED":
                    water_depth = values["series"]

                flapgate = values["tide_gate"] if "tide_gate" in values else "False"
                flapgate = "True" if is_true(flapgate) else "False"
                allow_discharge = values["swmm_allow_discharge"] if "swmm_allow_discharge" in values else "False"
                allow_discharge = "True" if is_true(allow_discharge) else "False"

                rim_elev = junction_invert_elev + max_depth if junction_invert_elev and max_depth else 0

                intype = int(values["intype"]) if "intype" in values else 1


                if not values["x"] or not values["y"]:
                    outside_nodes += name + " has no coordinates.\n"
                    continue
                
                x = float(values["x"])
                y = float(values["y"])
                grid = self.gutils.grid_on_point(x, y)
                if grid is None:
                    outside_nodes += name + "\n"
                    # continue

                if grid:
                    elev = self.gutils.grid_value(grid, "elevation")
                else:
                    elev = 0
                elev = elev if elev else 0
                difference = elev - rim_elev if elev and rim_elev else 0

                if complete_or_create == "Create New":
                    geom = QgsGeometry.fromPointXY(QgsPointXY(x, y))
                    fields = self.user_swmm_nodes_lyr.fields()
                    feat = QgsFeature()
                    feat.setFields(fields)
                    feat.setGeometry(geom)
                    feat.setAttribute("grid", grid)
                    feat.setAttribute("sd_type", sd_type)
                    feat.setAttribute("name", name)
                    feat.setAttribute("intype", intype)

                    feat.setAttribute("junction_invert_elev", junction_invert_elev)
                    feat.setAttribute("max_depth", max_depth)
                    feat.setAttribute("init_depth", init_depth)
                    feat.setAttribute("surcharge_depth", surcharge_depth)
                    feat.setAttribute("ponded_area", ponded_area)
                    feat.setAttribute("outfall_type", outfall_type)
                    feat.setAttribute("outfall_invert_elev", outfall_invert_elev)
                    feat.setAttribute("tidal_curve", tidal_curve)
                    feat.setAttribute("time_series", time_series)
                    feat.setAttribute("water_depth", water_depth)
                    feat.setAttribute("flapgate", flapgate)
                    feat.setAttribute("swmm_allow_discharge", allow_discharge)
                    feat.setAttribute("invert_elev_inp", junction_invert_elev)
                    feat.setAttribute("max_depth_inp", max_depth)
                    feat.setAttribute("rim_elev_inp", rim_elev)
                    feat.setAttribute("rim_elev", rim_elev)
                    feat.setAttribute("ge_elev", elev)
                    feat.setAttribute("difference", difference)

                    # The following attributes are not defined in .INP files,
                    # assign them zero as default values:
                    feat.setAttribute("swmm_length", 0)
                    feat.setAttribute("swmm_width", 0)
                    feat.setAttribute("swmm_height", 0)
                    feat.setAttribute("swmm_coeff", 0)
                    feat.setAttribute("swmm_feature", 0)
                    feat.setAttribute("curbheight", 0)
                    feat.setAttribute("swmm_clogging_factor", 0)
                    feat.setAttribute("swmm_time_for_clogging", 0)
                    feat.setAttribute("rt_fid", 0)
                    feat.setAttribute("outf_flo", 0)

                    new_nodes.append(feat)

                else:  # Keep some existing data in user_swmm_nodes (e.g swmm_length, swmm_width, etc.)
                    fid = self.gutils.execute("SELECT fid FROM user_swmm_nodes WHERE name = ?;", (name,)).fetchone()
                    if fid:  # name already in user_swmm_nodes
                        try:
                            fid, wkt_geom = self.gutils.execute(
                                "SELECT fid, ST_AsText(ST_Centroid(GeomFromGPB(geom))) FROM user_swmm_nodes WHERE name = ?;",
                                (name,),
                            ).fetchone()
                        except Exception:
                            continue
                        if fid:
                            geom = "POINT({0} {1})".format(x, y)
                            geom = self.gutils.wkt_to_gpb(geom)

                            # xc, yc = [float(i) for i in wkt_geom.strip("POINT()").split()]
                            # geom = "POINT({0} {1})".format(xc, yc)
                            # geom = self.gutils.wkt_to_gpb(geom)

                            self.gutils.execute(
                                replace_user_swmm_nodes_sql,
                                (
                                    geom,
                                    junction_invert_elev,
                                    max_depth,
                                    init_depth,
                                    surcharge_depth,
                                    ponded_area,
                                    outfall_type,
                                    outfall_invert_elev,
                                    tidal_curve,
                                    time_series,
                                    water_depth,
                                    flapgate,
                                    allow_discharge,
                                    junction_invert_elev,
                                    max_depth,
                                    rim_elev,
                                    rim_elev,
                                    elev,
                                    difference,
                                    name,
                                ),
                            )
                            updated_nodes += 1

                    else:  # this name is not in user_swmm_nodes, include it:
                        geom = QgsGeometry.fromPointXY(QgsPointXY(x, y))
                        fields = self.user_swmm_nodes_lyr.fields()
                        feat = QgsFeature()
                        feat.setFields(fields)
                        feat.setGeometry(geom)
                        feat.setAttribute("grid", grid)
                        feat.setAttribute("sd_type", sd_type)
                        feat.setAttribute("name", name)
                        feat.setAttribute("intype", intype)

                        feat.setAttribute("junction_invert_elev", junction_invert_elev)
                        feat.setAttribute("max_depth", max_depth)
                        feat.setAttribute("init_depth", init_depth)
                        feat.setAttribute("surcharge_depth", surcharge_depth)
                        feat.setAttribute("ponded_area", ponded_area)
                        feat.setAttribute("outfall_type", outfall_type)
                        feat.setAttribute("outfall_invert_elev", outfall_invert_elev)
                        feat.setAttribute("tidal_curve", tidal_curve)
                        feat.setAttribute("time_series", time_series)
                        feat.setAttribute("water_depth", water_depth)
                        feat.setAttribute("flapgate", flapgate)
                        feat.setAttribute("swmm_allow_discharge", allow_discharge)
                        feat.setAttribute("invert_elev_inp", junction_invert_elev)
                        feat.setAttribute("max_depth_inp", max_depth)
                        feat.setAttribute("rim_elev_inp", rim_elev)
                        feat.setAttribute("rim_elev", rim_elev)
                        feat.setAttribute("ge_elev", elev)
                        feat.setAttribute("difference", difference)

                        # The following attributes are not defined in .INP files,
                        # assign them zero as default values:
                        feat.setAttribute("swmm_length", 0)
                        feat.setAttribute("swmm_width", 0)
                        feat.setAttribute("swmm_height", 0)
                        feat.setAttribute("swmm_coeff", 0)
                        feat.setAttribute("swmm_feature", 0)
                        feat.setAttribute("curbheight", 0)
                        feat.setAttribute("swmm_clogging_factor", 0)
                        feat.setAttribute("swmm_time_for_clogging", 0)
                        feat.setAttribute("rt_fid", 0)
                        feat.setAttribute("outf_flo", 0)

                        new_nodes.append(feat)
                        updated_nodes += 1

            if complete_or_create == "Create New" and len(new_nodes) != 0:
                remove_features(self.user_swmm_nodes_lyr)
                self.user_swmm_nodes_lyr.startEditing()
                self.user_swmm_nodes_lyr.addFeatures(new_nodes)
                self.user_swmm_nodes_lyr.commitChanges()
                self.user_swmm_nodes_lyr.updateExtents()
                self.user_swmm_nodes_lyr.triggerRepaint()
                self.user_swmm_nodes_lyr.removeSelection()
            else:
                # The option 'Keep existing and complete' already updated values taken from the .INP file.
                # but include new ones:
                if len(new_nodes) != 0:
                    self.user_swmm_nodes_lyr.startEditing()
                    self.user_swmm_nodes_lyr.addFeatures(new_nodes)
                    self.user_swmm_nodes_lyr.commitChanges()
                    self.user_swmm_nodes_lyr.updateExtents()
                    self.user_swmm_nodes_lyr.triggerRepaint()
                    self.user_swmm_nodes_lyr.removeSelection()

        except Exception as e:
            QApplication.setOverrideCursor(QtGui.QCursor(QtCore.Qt.ArrowCursor))
            self.uc.show_error(
                "ERROR 060319.1610: Creating Storm Drain Nodes layer failed!\n\n"
                + "Please check your SWMM input data.\nAre the nodes coordinates inside the computational domain?",
                e,
            )
            QApplication.restoreOverrideCursor()
            return False
        finally:
            QApplication.restoreOverrideCursor()        

        # STORAGE: Create User Storage layer:
        if complete_or_create == "Create New":
            remove_features(self.user_swmm_storage_units_lyr)
                
        try:
            """
            Creates Storm Drain Storage Units layer (Users layers).
        
            Creates "user_swmm_storage_units" layer with attributes taken from
            the [COORDINATES] and [STORAGE] groups.
        
            """
        
            # Transfer data from "storm_drain.INP_dict" to "user_swmm_storage_units" layer:
        
            replace_user_swmm_storage_sql = """UPDATE user_swmm_storage_units
                             SET    geom = ?,
                                    "invert_elev" = ?,
                                    "max_depth" = ?,
                                    "init_depth" = ?,
                                    "external_inflow" = ?,
                                    "treatment" = ?,
                                    "ponded_area" = ?,
                                    "evap_factor" = ?,
                                    "infiltration" = ?,
                                    "infil_method" = ?,
                                    "suction_head" = ?,
                                    "conductivity" = ?,
                                    "initial_deficit" = ?,
                                    "storage_curve" = ?,
                                    "coefficient" = ?,
                                    "exponent" = ?,
                                    "constant" = ?,
                                    "curve_name" = ?                             
                             WHERE name = ?;"""
                             
            new_storages = []
            updated_storages = 0
            list_INP_storages = list(storm_drain.INP_storages.items())
            # if list_INP_storages:
            for name, values in list_INP_storages:
                # "INP_storages dictionary contains attributes names and
                # values taken from the .INP file.
                
                invert_elev = float_or_zero(values["invert_elev"]) if "invert_elev" in values else 0
                max_depth = float_or_zero(values["max_depth"]) if "max_depth" in values else 0
                init_depth = float_or_zero(values["init_depth"]) if "init_depth" in values else 0
                external_inflow = int(values["external_inflow"]) if "external_inflow" in values else "False"
                treatment = values["treatment"].upper() if "treatment" in values else "NO"       
                ponded_area = float_or_zero(values["ponded_area"]) if "ponded_area" in values else 0
                evap_factor = float_or_zero(values["evap_factor"]) if "evap_factor" in values else 0
                infiltration = "True" if len(values) in [14, 12] else "False"
                infil_method = values["infil_method"].upper() if "infil_method" in values else "GREEN_AMPT"
                suction_head = float_or_zero(values["suction_head"]) if "suction_head" in values else 0
                conductivity = float_or_zero(values["conductivity"]) if "conductivity" in values else 0
                initial_deficit = float_or_zero(values["initial_deficit"]) if "initial_deficit" in values else 0
                storage_curve = values["storage_curve"].upper() if "storage_curve" in values else "FUNCTIONAL"
                if (storage_curve == "FUNCTIONAL"):
                    coefficient = float_or_zero(values["coefficient"]) if "coefficient" in values else 1000
                    exponent = float_or_zero(values["exponent"]) if "exponent" in values else 0
                    constant = float_or_zero(values["constant"]) if "constant" in values else 0
                else:
                    coefficient = 1000
                    exponent = 0
                    constant = 0    
                curve_name = values["curve_name"] if "curve_name" in values else "*"
    
    
                x = float(values["x"])
                y = float(values["y"])
                grid = self.gutils.grid_on_point(x, y)
                if grid is None:
                    outside_storages += name + "\n"
                    continue
    
                if complete_or_create == "Create New":
                    geom = QgsGeometry.fromPointXY(QgsPointXY(x, y))
                    fields = self.user_swmm_storage_units_lyr.fields()
                    feat = QgsFeature()
                    feat.setFields(fields)
                    feat.setGeometry(geom)
                    feat.setAttribute("grid", grid)
                    feat.setAttribute("name", name)
                    feat.setAttribute("invert_elev", invert_elev)
                    feat.setAttribute("max_depth", max_depth)
                    feat.setAttribute("init_depth", init_depth)
                    feat.setAttribute("external_inflow", external_inflow)
                    feat.setAttribute("treatment", treatment)
                    feat.setAttribute("ponded_area", ponded_area)
                    feat.setAttribute("evap_factor", evap_factor)
                    feat.setAttribute("infiltration", infiltration)
                    feat.setAttribute("infil_method", infil_method)
                    feat.setAttribute("suction_head", suction_head)
                    feat.setAttribute("conductivity", conductivity)
                    feat.setAttribute("initial_deficit", initial_deficit)
                    feat.setAttribute("storage_curve", storage_curve)
                    feat.setAttribute("coefficient", coefficient)
                    feat.setAttribute("exponent", exponent)
                    feat.setAttribute("constant", constant)
                    feat.setAttribute("curve_name", curve_name)
    
                    # The following attributes are not defined in .INP files,
                    # assign them zero as default values:
                    # feat.setAttribute("swmm_length", 0)
                    # feat.setAttribute("swmm_width", 0)
                    # feat.setAttribute("swmm_height", 0)
                    # feat.setAttribute("swmm_coeff", 0)
                    # feat.setAttribute("swmm_feature", 0)
                    # feat.setAttribute("curbheight", 0)
                    # feat.setAttribute("swmm_clogging_factor", 0)
                    # feat.setAttribute("swmm_time_for_clogging", 0)
                    # feat.setAttribute("rt_fid", 0)
                    # feat.setAttribute("outf_flo", 0)
    
                    new_storages.append(feat)
    
                else:  # Keep some existing data in user_swmm_storage_unit.
                    fid = self.gutils.execute("SELECT fid FROM user_swmm_storage_units WHERE name = ?;", (name,)).fetchone()
                    if fid:  # name already in user_swmm_storage_units
                        try:
                            fid, wkt_geom = self.gutils.execute(
                                "SELECT fid, ST_AsText(ST_Centroid(GeomFromGPB(geom))) FROM user_swmm_storage_units WHERE name = ?;",
                                (name,),
                            ).fetchone()
                        except Exception:
                            continue
                        if fid:
                            geom = "POINT({0} {1})".format(x, y)
                            geom = self.gutils.wkt_to_gpb(geom)
    
                            self.gutils.execute(
                                replace_user_swmm_storage_sql,
                                (
                                    geom,
                                    invert_elev,
                                    max_depth,
                                    init_depth,
                                    external_inflow,
                                    treatment,                
                                    ponded_area,
                                    evap_factor,
                                    infiltration,
                                    infil_method,
                                    suction_head,
                                    conductivity,
                                    initial_deficit,
                                    storage_curve,
                                    coefficient,
                                    exponent,
                                    constant,
                                    curve_name,
                                    name,
                                ),
                            )
                            updated_storages += 1
    
                    else:  # this name is not in user_swmm_storages, include it:
                        geom = QgsGeometry.fromPointXY(QgsPointXY(x, y))
                        fields = self.user_swmm_storage_units_lyr.fields()
                        feat = QgsFeature()
                        feat.setFields(fields)
                        feat.setGeometry(geom)
                        feat.setAttribute("grid", grid)
                        feat.setAttribute("name", name)
                        feat.setAttribute("invert_elev", invert_elev)
                        feat.setAttribute("max_depth", max_depth)
                        feat.setAttribute("init_depth", init_depth)
                        feat.setAttribute("external_inflow", external_inflow)
                        feat.setAttribute("treatment", treatment)
                        feat.setAttribute("ponded_area", ponded_area)
                        feat.setAttribute("evap_factor", evap_factor)
                        feat.setAttribute("infiltration", infiltration)
                        feat.setAttribute("infil_method", infil_method)
                        feat.setAttribute("suction_head", suction_head)
                        feat.setAttribute("conductivity", conductivity)
                        feat.setAttribute("initial_deficit", initial_deficit)
                        feat.setAttribute("storage_curve", storage_curve)
                        feat.setAttribute("coefficient", coefficient)
                        feat.setAttribute("exponent", exponent)
                        feat.setAttribute("constant", constant)
                        feat.setAttribute("curve_name", curve_name)                        
    
                        new_storages.append(feat)
                        updated_storages += 1
    
            if complete_or_create == "Create New" and len(new_storages) != 0:
                remove_features(self.user_swmm_storage_units_lyr)
                self.user_swmm_storage_units_lyr.startEditing()
                self.user_swmm_storage_units_lyr.addFeatures(new_storages)
                self.user_swmm_storage_units_lyr.commitChanges()
                self.user_swmm_storage_units_lyr.updateExtents()
                self.user_swmm_storage_units_lyr.triggerRepaint()
                self.user_swmm_storage_units_lyr.removeSelection()
            else:
                # The option 'Keep existing and complete' already updated values taken from the .INP file.
                # but include new ones:
                if len(new_storages) != 0:
                    self.user_swmm_storage_units_lyr.startEditing()
                    self.user_swmm_storage_units_lyr.addFeatures(new_storages)
                    self.user_swmm_storage_units_lyr.commitChanges()
                    self.user_swmm_storage_units_lyr.updateExtents()
                    self.user_swmm_storage_units_lyr.triggerRepaint()
                    self.user_swmm_storage_units_lyr.removeSelection()
        
        except Exception as e:
            QApplication.setOverrideCursor(QtGui.QCursor(QtCore.Qt.ArrowCursor))
            self.uc.show_error(
                "ERROR 300124.1109: Creating Storm Drain Storage Units layer failed!\n\n"
                + "Please check your SWMM input data.\nAre the nodes coordinates inside the computational domain?",
                e,
            )
            QApplication.restoreOverrideCursor()
            return False
        finally:
            QApplication.restoreOverrideCursor()
            
        # CONDUITS: Create User Conduits layer:
        if complete_or_create == "Create New":
            remove_features(self.user_swmm_conduits_lyr)
        
        if storm_drain.INP_conduits:
            try:
                """
                Creates Storm Drain Conduits layer (Users layers)
        
                Creates "user_swmm_conduits" layer with attributes taken from
                the [CONDUITS], [LOSSES], and [XSECTIONS] groups.
        
                """
        
                # Transfer data from "storm_drain.INP_dict" to "user_swmm_conduits" layer:
                replace_user_swmm_conduits_sql = """UPDATE user_swmm_conduits
                                 SET   conduit_inlet  = ?,
                                       conduit_outlet  = ?,
                                       conduit_length  = ?,
                                       conduit_manning  = ?,
                                       conduit_inlet_offset  = ?,
                                       conduit_outlet_offset  = ?,
                                       conduit_init_flow  = ?,
                                       conduit_max_flow  = ?,
                                       losses_inlet  = ?,
                                       losses_outlet  = ?,
                                       losses_average  = ?,
                                       losses_flapgate  = ?,
                                       xsections_shape  = ?,
                                       xsections_barrels  = ?,
                                       xsections_max_depth  = ?,
                                       xsections_geom2  = ?,
                                       xsections_geom3  = ?,
                                       xsections_geom4  = ?
                                 WHERE conduit_name = ?;"""
        
                fields = self.user_swmm_conduits_lyr.fields()
                conduit_inlets_not_found = ""
                conduit_outlets_not_found = ""
        
                for name, values in list(storm_drain.INP_conduits.items()):
        
                    conduit_inlet = values["conduit_inlet"] if "conduit_inlet" in values else None
                    conduit_outlet = values["conduit_outlet"] if "conduit_outlet" in values else None
                    conduit_length = float_or_zero(values["conduit_length"]) if "conduit_length" in values else 0
                    conduit_manning = float_or_zero(values["conduit_manning"]) if "conduit_manning" in values else 0
                    conduit_inlet_offset = (
                        float_or_zero(values["conduit_inlet_offset"]) if "conduit_inlet_offset" in values else 0
                    )
                    conduit_outlet_offset = (
                        float_or_zero(values["conduit_outlet_offset"]) if "conduit_outlet_offset" in values else 0
                    )
                    conduit_init_flow = (
                        float_or_zero(values["conduit_init_flow"]) if "conduit_init_flow" in values else 0
                    )
                    conduit_max_flow = float_or_zero(values["conduit_max_flow"]) if "conduit_max_flow" in values else 0
        
                    conduit_losses_inlet = float_or_zero(values["losses_inlet"]) if "losses_inlet" in values else 0
                    conduit_losses_outlet = float_or_zero(values["losses_outlet"]) if "losses_outlet" in values else 0
                    conduit_losses_average = (
                        float_or_zero(values["losses_average"]) if "losses_average" in values else 0
                    )
        
                    conduit_losses_flapgate = values["losses_flapgate"] if "losses_flapgate" in values else "False"
                    conduit_losses_flapgate = "True" if is_true(conduit_losses_flapgate) else "False"
        
                    conduit_xsections_shape = values["xsections_shape"] if "xsections_shape" in values else "CIRCULAR"
                    conduit_xsections_barrels = (
                        float_or_zero(values["xsections_barrels"]) if "xsections_barrels" in values else 0
                    )
                    conduit_xsections_max_depth = (
                        float_or_zero(values["xsections_max_depth"]) if "xsections_max_depth" in values else 0
                    )
                    conduit_xsections_geom2 = (
                        float_or_zero(values["xsections_geom2"]) if "xsections_geom2" in values else 0
                    )
                    conduit_xsections_geom3 = (
                        float_or_zero(values["xsections_geom3"]) if "xsections_geom3" in values else 0
                    )
                    conduit_xsections_geom4 = (
                        float_or_zero(values["xsections_geom4"]) if "xsections_geom4" in values else 0
                    )
        
                    feat = QgsFeature()
                    feat.setFields(fields)
                    
                    # Unpack and merge storm_drain.INP_nodes and storm_drain.INP_storages:
                    all_nodes = {**storm_drain.INP_nodes, **storm_drain.INP_storages} 
                    
                    if not conduit_inlet in all_nodes:
                        conduit_inlets_not_found += "      " +  name + "\n"
                        # continue # Force execution of next iteration, skip rest of code.
                    else:
                        x1 = float(all_nodes[conduit_inlet]["x"])
                        y1 = float(all_nodes[conduit_inlet]["y"])                        
                        grid = self.gutils.grid_on_point(x1, y1)
                        if grid is None:
                            if not name in outside_conduits:
                                outside_conduits += name + "\n"
                                    
                    if not conduit_outlet in all_nodes:
                        conduit_outlets_not_found += "      " +  name + "\n"
                        # continue # Force execution of next iteration, skip rest of code. 
                    else:
                        if not all_nodes[conduit_outlet]["x"] or not all_nodes[conduit_outlet]["y"]:
                            conduit_outlets_not_found += "      " +  name + "\n" 
                        else:
                            x2 = float(all_nodes[conduit_outlet]["x"])
                            y2 = float(all_nodes[conduit_outlet]["y"])
                            grid = self.gutils.grid_on_point(x2, y2)
                            if grid is None:
                                if not name in outside_conduits:
                                    outside_conduits += name + "\n"
        
                    if conduit_inlet in all_nodes and conduit_outlet in all_nodes:
                        geom = QgsGeometry.fromPolylineXY([QgsPointXY(x1, y1), QgsPointXY(x2, y2)])
                    else:
                        continue
                    
                    if complete_or_create == "Create New":
                        feat.setGeometry(geom)
            
                        feat.setAttribute("conduit_name", name)
                        feat.setAttribute("conduit_inlet", conduit_inlet)
                        feat.setAttribute("conduit_outlet", conduit_outlet)
                        feat.setAttribute("conduit_length", conduit_length)
                        feat.setAttribute("conduit_manning", conduit_manning)
                        feat.setAttribute("conduit_inlet_offset", conduit_inlet_offset)
                        feat.setAttribute("conduit_outlet_offset", conduit_outlet_offset)
                        feat.setAttribute("conduit_init_flow", conduit_init_flow)
                        feat.setAttribute("conduit_max_flow", conduit_max_flow)
            
                        feat.setAttribute("losses_inlet", conduit_losses_inlet)
                        feat.setAttribute("losses_outlet", conduit_losses_outlet)
                        feat.setAttribute("losses_average", conduit_losses_average)
                        feat.setAttribute("losses_flapgate", conduit_losses_flapgate)
            
                        feat.setAttribute("xsections_shape", conduit_xsections_shape)
                        feat.setAttribute("xsections_barrels", conduit_xsections_barrels)
                        feat.setAttribute("xsections_max_depth", conduit_xsections_max_depth)
                        feat.setAttribute("xsections_geom2", conduit_xsections_geom2)
                        feat.setAttribute("xsections_geom3", conduit_xsections_geom3)
                        feat.setAttribute("xsections_geom4", conduit_xsections_geom4)
            
                        new_conduits.append(feat)
                
                    else:  # Keep some existing data in user_swmm_conduits (e.g swmm_length, swmm_width, etc.)
                        # See if name is in user_swmm_conduits:                     
                        fid = self.gutils.execute("SELECT fid FROM user_swmm_conduits WHERE conduit_name = ?;", (name,)).fetchone()
                        if fid:  # name already in user_swmm_conduits
                                self.gutils.execute(
                                    replace_user_swmm_conduits_sql,
                                    (
                                        conduit_inlet,
                                        conduit_outlet,
                                        conduit_length,
                                        conduit_manning,
                                        conduit_inlet_offset,
                                        conduit_outlet_offset,
                                        conduit_init_flow,
                                        conduit_max_flow,
                                        conduit_losses_inlet,
                                        conduit_losses_outlet,
                                        conduit_losses_average,
                                        conduit_losses_flapgate,
                                        conduit_xsections_shape,
                                        conduit_xsections_barrels,
                                        conduit_xsections_max_depth,
                                        conduit_xsections_geom2,
                                        conduit_xsections_geom3,
                                        conduit_xsections_geom4,            
                                        name,
                                    ),
                                )
                                updated_conduits += 1                        
                        else:                         
                            
                            feat.setGeometry(geom)
                
                            feat.setAttribute("conduit_name", name)
                            feat.setAttribute("conduit_inlet", conduit_inlet)
                            feat.setAttribute("conduit_outlet", conduit_outlet)
                            feat.setAttribute("conduit_length", conduit_length)
                            feat.setAttribute("conduit_manning", conduit_manning)
                            feat.setAttribute("conduit_inlet_offset", conduit_inlet_offset)
                            feat.setAttribute("conduit_outlet_offset", conduit_outlet_offset)
                            feat.setAttribute("conduit_init_flow", conduit_init_flow)
                            feat.setAttribute("conduit_max_flow", conduit_max_flow)
                
                            feat.setAttribute("losses_inlet", conduit_losses_inlet)
                            feat.setAttribute("losses_outlet", conduit_losses_outlet)
                            feat.setAttribute("losses_average", conduit_losses_average)
                            feat.setAttribute("losses_flapgate", conduit_losses_flapgate)
                
                            feat.setAttribute("xsections_shape", conduit_xsections_shape)
                            feat.setAttribute("xsections_barrels", conduit_xsections_barrels)
                            feat.setAttribute("xsections_max_depth", conduit_xsections_max_depth)
                            feat.setAttribute("xsections_geom2", conduit_xsections_geom2)
                            feat.setAttribute("xsections_geom3", conduit_xsections_geom3)
                            feat.setAttribute("xsections_geom4", conduit_xsections_geom4)
                
                            new_conduits.append(feat)
        
                if len(new_conduits) != 0:
                    self.user_swmm_conduits_lyr.startEditing()
                    self.user_swmm_conduits_lyr.addFeatures(new_conduits)
                    self.user_swmm_conduits_lyr.commitChanges()
                    self.user_swmm_conduits_lyr.updateExtents()
                    self.user_swmm_conduits_lyr.triggerRepaint()
                    self.user_swmm_conduits_lyr.removeSelection()
        
            except Exception as e:
                QApplication.setOverrideCursor(QtGui.QCursor(QtCore.Qt.ArrowCursor))
                self.uc.show_error("ERROR 050618.1804: creation of Storm Drain Conduits layer failed!", e)
                QApplication.restoreOverrideCursor()
                

        # PUMPS: Create User Pumps layer:
        pump_inlets_not_found = ""
        pump_outlets_not_found = ""
        pump_data_missing = ""

        if complete_or_create == "Create New":
            remove_features(self.user_swmm_pumps_lyr)

        if storm_drain.INP_pumps:
            try:
                """
                Creates Storm Drain Pumps layer (Users layers)

                Creates "user_swmm_pumps" layer with attributes taken from
                the [PUMPS], and [CURVES] groups.

                """

                replace_user_swmm_pumps_sql = """UPDATE user_swmm_pumps
                                 SET   pump_inlet  = ?,
                                       pump_outlet  = ?,
                                       pump_curve  = ?,
                                       pump_init_status  = ?,
                                       pump_startup_depth  = ?,
                                       pump_shutoff_depth  = ?
                                 WHERE pump_name = ?;"""

                fields = self.user_swmm_pumps_lyr.fields()

                for name, values in list(storm_drain.INP_pumps.items()):
                    
                    if values["pump_shutoff_depth"] == None:
                        pump_data_missing = "\nError(s) in [PUMP] group. Are values missing?"
                        continue
                    
                    go_go = True
                    pump_inlet = values["pump_inlet"] if "pump_inlet" in values else None
                    pump_outlet = values["pump_outlet"] if "pump_outlet" in values else None
                    pump_curve = values["pump_curve"] if "pump_curve" in values else None
                    pump_init_status = values["pump_init_status"] if "pump_init_status" in values else "OFF"
                    pump_startup_depth = (
                        float_or_zero(values["pump_startup_depth"]) if "pump_startup_depth" in values else 0.0
                    )
                    pump_shutoff_depth = (
                        float_or_zero(values["pump_shutoff_depth"]) if "pump_shutoff_depth" in values else 0.0
                    )

                    feat = QgsFeature()
                    feat.setFields(fields)

                    if not pump_inlet in storm_drain.INP_nodes:
                        pump_inlets_not_found += "      " + name + "\n"
                        go_go = False
                    if not pump_outlet in storm_drain.INP_nodes:
                        pump_outlets_not_found += "      " +  name + "\n"
                        go_go = False

                    if not go_go:
                        continue  # Force execution of next iteration, skip rest of code. No inlet or outlet nodes in INP file.
        
                    x1 = float(storm_drain.INP_nodes[pump_inlet]["x"])
                    y1 = float(storm_drain.INP_nodes[pump_inlet]["y"])
                    x2 = float(storm_drain.INP_nodes[pump_outlet]["x"])
                    y2 = float(storm_drain.INP_nodes[pump_outlet]["y"])

                    grid = self.gutils.grid_on_point(x1, y1)
                    if grid is None:
                        outside_pumps += name + "\n"
                        continue

                    grid = self.gutils.grid_on_point(x2, y2)
                    if grid is None:
                        outside_pumps += name + "\n"
                        continue

                    geom = QgsGeometry.fromPolylineXY([QgsPointXY(x1, y1), QgsPointXY(x2, y2)])

                    if complete_or_create == "Create New":
                        feat.setGeometry(geom)
                        
                        feat.setAttribute("pump_name", name)
                        feat.setAttribute("pump_inlet", pump_inlet)
                        feat.setAttribute("pump_outlet", pump_outlet)
                        feat.setAttribute("pump_curve", pump_curve)
                        feat.setAttribute("pump_init_status", pump_init_status)
                        feat.setAttribute("pump_startup_depth", pump_startup_depth)
                        feat.setAttribute("pump_shutoff_depth", pump_shutoff_depth)
    
                        new_pumps.append(feat)

                    else:  # Keep some existing data in user_swmm_pumps (e.g pump_curve, etc.)
                        # See if name is in user_swmm_pumps:                     
                        fid = self.gutils.execute("SELECT fid FROM user_swmm_pumps WHERE pump_name = ?;", (name,)).fetchone()
                        if fid:  # name already in user_swmm_pumps
                                self.gutils.execute(
                                    replace_user_swmm_pumps_sql,
                                    ( 
                                        pump_inlet,
                                        pump_outlet,
                                        pump_curve,
                                        pump_init_status,
                                        pump_startup_depth,
                                        pump_shutoff_depth,                                                   
                                        name,
                                    ),
                                )
                                updated_pumps += 1                        
                        else:                         
                            feat.setGeometry(geom)

                            feat.setAttribute("pump_name", name)
                            feat.setAttribute("pump_inlet", pump_inlet)
                            feat.setAttribute("pump_outlet", pump_outlet)
                            feat.setAttribute("pump_curve", pump_curve)
                            feat.setAttribute("pump_init_status", pump_init_status)
                            feat.setAttribute("pump_startup_depth", pump_startup_depth)
                            feat.setAttribute("pump_shutoff_depth", pump_shutoff_depth)
        
                            new_pumps.append(feat)
                        
                if len(new_pumps) != 0:
                    self.user_swmm_pumps_lyr.startEditing()
                    self.user_swmm_pumps_lyr.addFeatures(new_pumps)
                    self.user_swmm_pumps_lyr.commitChanges()
                    self.user_swmm_pumps_lyr.updateExtents()
                    self.user_swmm_pumps_lyr.triggerRepaint()
                    self.user_swmm_pumps_lyr.removeSelection()

            except Exception as e:
                QApplication.setOverrideCursor(QtGui.QCursor(QtCore.Qt.ArrowCursor))
                self.uc.show_error("ERROR 050618.1805: creation of Storm Drain Pumps layer failed!", e)
                QApplication.restoreOverrideCursor()

        # ORIFICES: Create User Orifices layer:
        orifice_inlets_not_found = ""
        orifice_outlets_not_found = ""

        if complete_or_create == "Create New":
            remove_features(self.user_swmm_orifices_lyr)

        if storm_drain.INP_orifices:
            try:
                """
                Creates Storm Drain Orifices layer (Users layers)

                Creates "user_swmm_orifice" layer with attributes taken from
                the [ORIFICES], and [XSECTIONS] groups.

                """

                replace_user_swmm_orificies_sql = """UPDATE user_swmm_orifices
                                 SET   orifice_inlet  = ?,
                                       orifice_outlet  = ?,
                                       orifice_type  = ?,
                                       orifice_crest_height  = ?,
                                       orifice_disch_coeff  = ?,
                                       orifice_flap_gate  = ?,
                                       orifice_open_close_time  = ?,
                                       orifice_shape  = ?,
                                       orifice_height  = ?,
                                       orifice_width  = ?
                                 WHERE orifice_name = ?;"""
                                 
                fields = self.user_swmm_orifices_lyr.fields()

                for name, values in list(storm_drain.INP_orifices.items()):
                    go_go = True
                    orifice_inlet = values["ori_inlet"] if "ori_inlet" in values else None
                    orifice_outlet = values["ori_outlet"] if "ori_outlet" in values else None
                    orifice_type = values["ori_type"] if "ori_type" in values else "SIDE"
                    orifice_crest_height = (
                        float_or_zero(values["ori_crest_height"]) if "ori_crest_height" in values else 0.0
                    )
                    orifice_disch_coeff = (
                        float_or_zero(values["ori_disch_coeff"]) if "ori_disch_coeff" in values else 0.0
                    )
                    orifice_flap_gate = values["ori_flap_gate"] if "ori_flap_gate" in values else "NO"
                    orifice_open_close_time = (
                        float_or_zero(values["ori_open_close_time"]) if "ori_open_close_time" in values else 0.0
                    )
                    orifice_shape = values["xsections_shape"] if "xsections_shape" in values else "CIRCULAR"
                    orifice_height = float_or_zero(values["xsections_height"]) if "xsections_height" in values else 0.0
                    orifice_width = float_or_zero(values["xsections_width"]) if "xsections_width" in values else 0.0

                    feat = QgsFeature()
                    feat.setFields(fields)
                    
                    if not orifice_inlet in storm_drain.INP_nodes:
                        orifice_inlets_not_found += "      " +  name + "\n"
                        go_go = False
                    if not orifice_outlet in storm_drain.INP_nodes:
                        orifice_outlets_not_found += "      " +  name + "\n"
                        go_go = False

                    if not go_go:
                        continue  # Force execution of next iteration, skip rest of code. No inlet or outlet nodes in INP file.
        
                    x1 = float(storm_drain.INP_nodes[orifice_inlet]["x"])
                    y1 = float(storm_drain.INP_nodes[orifice_inlet]["y"])
                    x2 = float(storm_drain.INP_nodes[orifice_outlet]["x"])
                    y2 = float(storm_drain.INP_nodes[orifice_outlet]["y"])

                    grid = self.gutils.grid_on_point(x1, y1)
                    if grid is None:
                        outside_orifices += name + "\n"
                        continue

                    grid = self.gutils.grid_on_point(x2, y2)
                    if grid is None:
                        outside_orifices += name + "\n"
                        continue

                    geom = QgsGeometry.fromPolylineXY([QgsPointXY(x1, y1), QgsPointXY(x2, y2)])

                    if complete_or_create == "Create New":
                        feat.setGeometry(geom)
                        
                        feat.setAttribute("orifice_name", name)
                        feat.setAttribute("orifice_inlet", orifice_inlet)
                        feat.setAttribute("orifice_outlet", orifice_outlet)
                        feat.setAttribute("orifice_type", orifice_type)
                        feat.setAttribute("orifice_crest_height", orifice_crest_height)
                        feat.setAttribute("orifice_disch_coeff", orifice_disch_coeff)
                        feat.setAttribute("orifice_flap_gate", orifice_flap_gate)
                        feat.setAttribute("orifice_open_close_time", orifice_open_close_time)
                        feat.setAttribute("orifice_shape", orifice_shape)
                        feat.setAttribute("orifice_height", orifice_height)
                        feat.setAttribute("orifice_width", orifice_width)
    
                        new_orifices.append(feat)
                
                    else:  # Keep some existing data in user_swmm_orifices (e.g orifice_type, orifice_crest_height, etc.)
                        # See if name is in user_swmm_orifices:                     
                        fid = self.gutils.execute("SELECT fid FROM user_swmm_orifices WHERE orifice_name = ?;", (name,)).fetchone()
                        if fid:  # name already in user_swmm_orifices
                                self.gutils.execute(
                                    replace_user_swmm_orificies_sql,
                                    ( 
                                       orifice_inlet,
                                       orifice_outlet,
                                       orifice_type,
                                       orifice_crest_height,
                                       orifice_disch_coeff,
                                       orifice_flap_gate,
                                       orifice_open_close_time,
                                       orifice_shape,
                                       orifice_height,
                                       orifice_width,
                                       name,
                                    ),
                                )
                                updated_orifices += 1                        
                        else:                         
                            feat.setGeometry(geom)

                            feat.setAttribute("orifice_name", name)
                            feat.setAttribute("orifice_inlet", orifice_inlet)
                            feat.setAttribute("orifice_outlet", orifice_outlet)
                            feat.setAttribute("orifice_type", orifice_type)
                            feat.setAttribute("orifice_crest_height", orifice_crest_height)
                            feat.setAttribute("orifice_disch_coeff", orifice_disch_coeff)
                            feat.setAttribute("orifice_flap_gate", orifice_flap_gate)
                            feat.setAttribute("orifice_open_close_time", orifice_open_close_time)
                            feat.setAttribute("orifice_shape", orifice_shape)
                            feat.setAttribute("orifice_height", orifice_height)
                            feat.setAttribute("orifice_width", orifice_width)
        
                            new_orifices.append(feat)

                if len(new_orifices) != 0:
                    self.user_swmm_orifices_lyr.startEditing()
                    self.user_swmm_orifices_lyr.addFeatures(new_orifices)
                    self.user_swmm_orifices_lyr.commitChanges()
                    self.user_swmm_orifices_lyr.updateExtents()
                    self.user_swmm_orifices_lyr.triggerRepaint()
                    self.user_swmm_orifices_lyr.removeSelection()

            except Exception as e:
                QApplication.setOverrideCursor(QtGui.QCursor(QtCore.Qt.ArrowCursor))
                self.uc.show_error("ERROR 310322.0853: creation of Storm Drain Orifices layer failed!", e)
                QApplication.restoreOverrideCursor()

        # WEIRS: Create User Weirs layer:
        weir_inlets_not_found = ""
        weir_outlets_not_found = ""

        if complete_or_create == "Create New":
            remove_features(self.user_swmm_weirs_lyr)

        if storm_drain.INP_weirs:
            try:
                """
                Creates Storm Drain Weirs layer (Users layers)

                Creates "user_swmm_weirs" layer with attributes taken from
                the [WEIRS], and [XSECTIONS] groups.

                """
                replace_user_swmm_weirs_sql = """UPDATE user_swmm_weirs
                                 SET   weir_inlet  = ?,
                                       weir_outlet  = ?,
                                       weir_type = ?,
                                       weir_crest_height = ?,
                                       weir_disch_coeff = ?,
                                       weir_flap_gate = ?,
                                       weir_end_contrac = ?,
                                       weir_end_coeff = ?,
                                       weir_shape = ?,
                                       weir_height = ?,
                                       weir_length = ?,
                                       weir_side_slope = ?
                                 WHERE weir_name = ?;"""

                fields = self.user_swmm_weirs_lyr.fields()

                for name, values in list(storm_drain.INP_weirs.items()):
                    go_go = True
                    weir_inlet = values["weir_inlet"] if "weir_inlet" in values else None
                    weir_outlet = values["weir_outlet"] if "weir_outlet" in values else None
                    weir_type = values["weir_type"] if "weir_type" in values else "TRANSVERSE"
                    weir_crest_height = (
                        float_or_zero(values["weir_crest_height"]) if "weir_crest_height" in values else 0.0
                    )
                    weir_disch_coeff = (
                        float_or_zero(values["weir_disch_coeff"]) if "weir_disch_coeff" in values else 0.0
                    )
                    weir_flap = values["weir_flap_gate"] if "weir_flap_gate" in values else "NO"
                    weir_end_contrac = int_or_zero(values["weir_end_contrac"]) if "weir_end_contrac" in values else 0
                    weir_end_coeff = float_or_zero(values["weir_end_coeff"]) if "weir_end_coeff" in values else 0.0
                    weir_shape = values["xsections_shape"] if "xsections_shape" in values else "RECT_CLOSED"
                    weir_height = float_or_zero(values["xsections_height"]) if "xsections_height" in values else 0.0
                    weir_length = float_or_zero(values["xsections_width"]) if "xsections_width" in values else 0.0
                    weir_side_slope = float_or_zero(values["xsections_geom3"]) if "xsections_geom3" in values else 0.0

                    feat = QgsFeature()
                    feat.setFields(fields)

                    if not weir_inlet in storm_drain.INP_nodes:
                        weir_inlets_not_found += "      " +  name + "\n"
                        go_go = False
                    if not weir_outlet in storm_drain.INP_nodes:
                        weir_outlets_not_found += "      " +  name + "\n"
                        go_go = False

                    if not go_go:
                        continue  # Force execution of next iteration, skip rest of code. No inlet or outlet nodes in INP file.

                    x1 = float(storm_drain.INP_nodes[weir_inlet]["x"])
                    y1 = float(storm_drain.INP_nodes[weir_inlet]["y"])
                    x2 = float(storm_drain.INP_nodes[weir_outlet]["x"])
                    y2 = float(storm_drain.INP_nodes[weir_outlet]["y"])

                    grid = self.gutils.grid_on_point(x1, y1)
                    if grid is None:
                        outside_weirs += name + "\n"
                        continue

                    grid = self.gutils.grid_on_point(x2, y2)
                    if grid is None:
                        outside_weirs += name + "\n"
                        continue

                    geom = QgsGeometry.fromPolylineXY([QgsPointXY(x1, y1), QgsPointXY(x2, y2)])

                    if complete_or_create == "Create New":
                        feat.setGeometry(geom)
                        
                        feat.setAttribute("weir_name", name)
                        feat.setAttribute("weir_inlet", weir_inlet)
                        feat.setAttribute("weir_outlet", weir_outlet)
                        feat.setAttribute("weir_type", weir_type)
                        feat.setAttribute("weir_crest_height", weir_crest_height)
                        feat.setAttribute("weir_disch_coeff", weir_disch_coeff)
                        feat.setAttribute("weir_flap_gate", weir_flap)
                        feat.setAttribute("weir_end_contrac", weir_end_contrac)
                        feat.setAttribute("weir_end_coeff", weir_end_coeff)
                        feat.setAttribute("weir_shape", weir_shape)
                        feat.setAttribute("weir_height", weir_height)
                        feat.setAttribute("weir_length", weir_length)
                        feat.setAttribute("weir_side_slope", weir_side_slope)
    
                        new_weirs.append(feat)

                    else:  # Keep some existing data in user_swmmm_weirs (e.g weir_crest_height, etc.)
                        # See if name is in user_swmm_weirs:                     
                        fid = self.gutils.execute("SELECT fid FROM user_swmm_weirs WHERE weir_name = ?;", (name,)).fetchone()
                        if fid:  # name already in user_swmm_weirs
                                self.gutils.execute(
                                    replace_user_swmm_weirs_sql,
                                    ( 
                                        weir_inlet,
                                        weir_outlet,
                                        weir_type,
                                        weir_crest_height,
                                        weir_disch_coeff,
                                        weir_flap,
                                        weir_end_contrac,
                                        weir_end_coeff,
                                        weir_shape,
                                        weir_height,
                                        weir_length,
                                        weir_side_slope,                                               
                                        name,
                                    ),
                                )
                                updated_weirs += 1                        
                        else:                         
                            feat.setGeometry(geom)

                            feat.setAttribute("weir_name", name)
                            feat.setAttribute("weir_inlet", weir_inlet)
                            feat.setAttribute("weir_outlet", weir_outlet)
                            feat.setAttribute("weir_type", weir_type)
                            feat.setAttribute("weir_crest_height", weir_crest_height)
                            feat.setAttribute("weir_disch_coeff", weir_disch_coeff)
                            feat.setAttribute("weir_flap_gate", weir_flap)
                            feat.setAttribute("weir_end_contrac", weir_end_contrac)
                            feat.setAttribute("weir_end_coeff", weir_end_coeff)
                            feat.setAttribute("weir_shape", weir_shape)
                            feat.setAttribute("weir_height", weir_height)
                            feat.setAttribute("weir_length", weir_length)
                            feat.setAttribute("weir_side_slope", weir_side_slope)
        
                            new_weirs.append(feat)

                if len(new_weirs) != 0:
                    self.user_swmm_weirs_lyr.startEditing()
                    self.user_swmm_weirs_lyr.addFeatures(new_weirs)
                    self.user_swmm_weirs_lyr.commitChanges()
                    self.user_swmm_weirs_lyr.updateExtents()
                    self.user_swmm_weirs_lyr.triggerRepaint()
                    self.user_swmm_weirs_lyr.removeSelection()

            except Exception as e:
                QApplication.setOverrideCursor(QtGui.QCursor(QtCore.Qt.ArrowCursor))
                self.uc.show_error("ERROR 080422.1115: creation of Storm Drain Weirs layer failed!", e)
                QApplication.restoreOverrideCursor()
                
        if (
            complete_or_create == "Create New"
            and len(new_nodes) == 0
            and len(new_storages) == 0
            and len(new_conduits) == 0
            and len(new_pumps) == 0
            and len(new_orifices) == 0
            and len(new_weirs) == 0
        ):
            error_msg += "\nThere are no nodes or links inside the domain of this project."

        if conduit_inlets_not_found != "":
            error_msg += "\n\nThe following conduits have no inlet defined!\n" + conduit_inlets_not_found

        if conduit_outlets_not_found != "":
            error_msg += "\n\nThe following conduits have no outlet defined!\n" + conduit_outlets_not_found

        if pump_data_missing != "":
            error_msg += "\n" + pump_data_missing

        if pump_inlets_not_found != "":
            error_msg += "\n\nThe following pumps have no inlet defined!\n" + pump_inlets_not_found

        if pump_outlets_not_found != "":
            error_msg += "\n\nThe following pumps have no outlet defined!\n" + pump_outlets_not_found

        if orifice_inlets_not_found != "":
            error_msg += "\n\nThe following orifices have no inlet defined!\n" + orifice_inlets_not_found

        if orifice_outlets_not_found != "":
            error_msg += "\n\nThe following orifices have no outlet defined!\n" + orifice_outlets_not_found

        if weir_inlets_not_found != "":
            error_msg += "\n\nThe following weirs have no inlet defined!\n" + weir_inlets_not_found

        if weir_outlets_not_found != "":
            error_msg += "\n\nThe following weirs have no outlet defined!\n" + weir_outlets_not_found

        if error_msg != "ERROR 050322.9423: error(s) importing file\n\n" + swmm_file:
            self.uc.show_critical(error_msg)

        QApplication.setOverrideCursor(QtGui.QCursor(QtCore.Qt.ArrowCursor))
        if complete_or_create == "Create New":
            self.uc.show_info(
                "Importing Storm Drain data finished!\n\n"
                + "* "
                + str(len(new_nodes))
                + " Nodes (inlets, junctions, and outfalls) were created in the 'Storm Drain Nodes' layer ('User Layers' group), and\n\n"
                + "* "
                + str(len(new_storages))
                + " Storage Units in the 'Storm Drain Storage Units' layer ('User Layers' group), and\n\n"
                + "* "                
                + str(len(new_conduits))
                + " Conduits in the 'Storm Drain Conduits' layer ('User Layers' group), and\n\n"
                + "* "
                + str(len(new_pumps))
                + " Pumps in the 'Storm Drain Pumps' layer ('User Layers' group). \n\n"
                + "* "
                + str(len(new_orifices))
                + " Orifices in the 'Storm Drain Orifices' layer ('User Layers' group). \n\n"
                + "* "
                + str(len(new_weirs))
                + " Weirs in the 'Storm Drain Weirs' layer ('User Layers' group). \n\n"
                "Click the 'Inlets/Junctions', 'Outfalls', 'Conduits', 'Pumps', 'Orifices', and 'Weirs' buttons in the Storm Drain Editor widget to see or edit their attributes.\n\n"
                "NOTE: the 'Schematize Storm Drain Components' button  in the Storm Drain Editor widget will update the 'Storm Drain' layer group, required to "
                "later export the .DAT files used by the FLO-2D model."
            )
        
        elif show_end_message:
            self.uc.show_info(
                "Storm Drain data was updated from file\n"
                + swmm_file
                + "\n\n"
                + "* "
                + str(updated_nodes)
                + " Nodes (inlets, junctions, and outfalls) in the 'Storm Drain Nodes' layer ('User Layers' group) were updated, and\n\n"
                + "* "
                + str(updated_storages)
                + " Storage Units in the 'Storm Drain Storage Units' layer ('User Layers' group) were updated, and\n\n"
                + "* "                
                + str(updated_conduits)
                + " Conduits in the 'Storm Drain Conduits' layer ('User Layers' group) were updated, and\n"
                + "  " + str(len(new_conduits)) + " new conduits created.\n\n"
                + "* "
                + str(updated_pumps)
                + " Pumps in the 'Storm Drain Pumps' layer ('User Layers' group) were updated, and\n"
                + "  " + str(len(new_pumps)) + " new pumps created.\n\n"
                + "* "
                + str(updated_orifices)
                + " Orifices in the 'Storm Drain Orifices' layer ('User Layers' group) were updated, and\n"
                + "  " + str(len(new_orifices)) + " new orifices created.\n\n"
                + "* "                
                + str(updated_weirs)
                + " Weirs in the 'Storm Drain Weirs' layer ('User Layers' group) were updated, and\n"
                + "  " + str(len(new_weirs)) + " new weirs created.\n\n"                
                "Click the 'Inlets/Junctions', 'Outfalls', 'Conduits', 'Pumps', 'Orifices', and 'Weirs' buttons in the Storm Drain Editor widget to see or edit their attributes.\n\n"
                "NOTE: the 'Schematize Storm Drain Components' button  in the Storm Drain Editor widget will update the 'Storm Drain' layer group, required to "
                "later export the .DAT files used by the FLO-2D model."
            )

        if outside_nodes != "":
            msgBox = QMessageBox()
            msgBox.setIcon(QMessageBox.Warning)
            msgBox.setWindowTitle("Storm Drain points outside domain")
            msgBox.setText("WARNING 221220.0336:")
            msgBox.setInformativeText("The following Storm Drain points are outside the domain:")
            msgBox.setDetailedText(outside_nodes)
            msgBox.setStandardButtons(QMessageBox.Ok)
            msgBox.exec_()

        if outside_storages != "":
            msgBox = QMessageBox()
            msgBox.setIcon(QMessageBox.Warning)
            msgBox.setWindowTitle("Storm Drain Storages outside domain")
            msgBox.setText("WARNING 300124.1129:")
            msgBox.setInformativeText("The following Storm Drain storages are outside the domain:")
            msgBox.setDetailedText(outside_storages)
            msgBox.setStandardButtons(QMessageBox.Ok)
            msgBox.exec_()

        if outside_conduits != "":
            msgBox = QMessageBox()
            msgBox.setIcon(QMessageBox.Warning)
            msgBox.setWindowTitle("Storm Drain conduits outside domain")
            msgBox.setText("WARNING 221220.0337:")
            msgBox.setInformativeText("The following Conduits extend outside the domain:")
            msgBox.setDetailedText(outside_conduits)
            msgBox.setStandardButtons(QMessageBox.Ok)
            msgBox.exec_()

        if outside_pumps != "":
            msgBox = QMessageBox()
            msgBox.setIcon(QMessageBox.Warning)
            msgBox.setWindowTitle("Storm Drain pumps outside domain")
            msgBox.setText("WARNING 050322.0522:")
            msgBox.setInformativeText("The following Pumps extend outside the domain:")
            msgBox.setDetailedText(outside_pumps)
            msgBox.setStandardButtons(QMessageBox.Ok)
            msgBox.exec_()

        if outside_orifices != "":
            msgBox = QMessageBox()
            msgBox.setIcon(QMessageBox.Warning)
            msgBox.setWindowTitle("Storm Drain orifices outside domain")
            msgBox.setText("WARNING 080422.0522:")
            msgBox.setInformativeText("The following Orifices extend outside the domain:")
            msgBox.setDetailedText(outside_orifices)
            msgBox.setStandardButtons(QMessageBox.Ok)
            msgBox.exec_()


        if outside_weirs != "":
            msgBox = QMessageBox()
            msgBox.setIcon(QMessageBox.Warning)
            msgBox.setWindowTitle("Storm Drain weirs outside domain")
            msgBox.setText("WARNING 211123.0639:")
            msgBox.setInformativeText("The following Weirs extend outside the domain:")
            msgBox.setDetailedText(outside_weirs)
            msgBox.setStandardButtons(QMessageBox.Ok)
            msgBox.exec_()

        if storm_drain.status_report:
            result2 = ScrollMessageBox2(QMessageBox.Warning, "Storm Drain import status", storm_drain.status_report)
            result2.exec_()
            
        if skipped_inlets != 0:
            self.uc.show_warn("File " + Path(swmm_file).name + " has [SUBCATCHMENTS].\n\n" + 
                              str(skipped_inlets) + " inlets with 'I' or 'i' name prefix were skipped.\n\n"
                              "WARNING: there may be conduits that reference those inlets.")                

        QApplication.restoreOverrideCursor()
        
        self.populate_pump_curves_combo(False)
        self.pump_curve_cbo.blockSignals(True)
        self.update_pump_curve_data()
        self.pump_curve_cbo.blockSignals(False)
        
        QApplication.restoreOverrideCursor()
        return True

    def import_INP_action(self):
        msg = QMessageBox()
        msg.setWindowTitle("Replace or complete Storm Drain User Data")
        msg.setText(
            "There is already Storm Drain data in the Users Layers.\n\nWould you like to keep it and complete it with data taken from the .INP file?\n\n"
            + "or you prefer to erase it and create new storm drains from the .INP file?\n"
        )

        msg.addButton(QPushButton("Keep existing and complete"), QMessageBox.YesRole)
        msg.addButton(QPushButton("Create new Storm Drains"), QMessageBox.NoRole)
        msg.addButton(QPushButton("Cancel"), QMessageBox.RejectRole)
        msg.setDefaultButton(QMessageBox().Cancel)
        msg.setIcon(QMessageBox.Question)
        ret = msg.exec_()
        if ret == 0:
            return "Keep and Complete"
        elif ret == 1:
            return "Create New"
        else:
            return "Cancel"

    def export_storm_drain_INP_file(self):
        """
        Writes <name>.INP file
        (<name> exists or is given by user in initial file dialog).

        The following groups are always written with the data of the current project:
            [JUNCTIONS] [OUTFALLS] [CONDUITS] [XSECTIONS] [LOSSES] [COORDINATES]
        All other groups are written from data of .INP file if they exist.
        """

        try:
            self.uc.clear_bar_messages()

            if self.gutils.is_table_empty("user_swmm_nodes"):
                self.uc.show_warn(
                    'User Layer "Storm Drain Nodes" is empty!\n\n'
                    + "Please import components from .INP file or shapefile, or convert from schematized Storm Drains."
                )
                return

            INP_groups = OrderedDict()

            s = QSettings()
            last_dir = s.value("FLO-2D/lastGdsDir", "")
            swmm_dir = QFileDialog.getExistingDirectory(
                None,
                "Select directory where SWMM.INP file will be exported",
                directory=last_dir,
                options=QFileDialog.ShowDirsOnly,
            )

            if not swmm_dir:
                return

            swmm_file = swmm_dir + r"\SWMM.INP"
            if os.path.isfile(swmm_file):
                QApplication.setOverrideCursor(QtGui.QCursor(QtCore.Qt.ArrowCursor))
                if not self.uc.question("SWMM.INP already exists.\n\n" + "Would you like to replace it?"):
                    return
                else:
                    pass

            s.setValue("FLO-2D/lastGdsDir", os.path.dirname(swmm_file))
            s.setValue("FLO-2D/lastSWMMDir", os.path.dirname(swmm_file))
            last_dir = s.value("FLO-2D/lastGdsDir", "")

            if os.path.isfile(swmm_file):
                # File exist, therefore import groups:
                INP_groups = self.split_INP_into_groups_dictionary_by_tags_to_export(swmm_file)
            else:
                # File doen't exists.Create groups.
                pass

            # Show dialog with [TITLE], [OPTIONS], and [REPORT], with values taken from existing .INP file (if selected),
            # and project units, start date, report start.
            dlg_INP_groups = INP_GroupsDialog(self.con, self.iface)
            ok = dlg_INP_groups.exec_()
            if ok:
                start_date = NULL
                end_date = NULL
                non_sync_dates = 0

                with open(swmm_file, "w") as swmm_inp_file:
                    no_in_out_conduits = 0
                    no_in_out_pumps = 0
                    no_in_out_orifices = 0
                    no_in_out_weirs = 0

                    # INP TITLE ##################################################
                    items = self.select_this_INP_group(INP_groups, "title")
                    swmm_inp_file.write("[TITLE]")
                    #                     if items is not None:
                    #                         for line in items[1:]:
                    #                             swmm_inp_file.write("\n" + line)
                    #                     else:
                    swmm_inp_file.write("\n" + dlg_INP_groups.titleTextEdit.toPlainText() + "\n")

                    # INP OPTIONS ##################################################
                    items = self.select_this_INP_group(INP_groups, "options")
                    swmm_inp_file.write("\n[OPTIONS]")
                    #                     if items is not None:
                    #                         for line in items[1:]:
                    #                             swmm_inp_file.write("\n" + line)
                    #                     else:
                    #                         swmm_inp_file.write('\n')
                    swmm_inp_file.write("\nFLOW_UNITS           " + dlg_INP_groups.flow_units_cbo.currentText())
                    swmm_inp_file.write("\nINFILTRATION         HORTON")
                    swmm_inp_file.write("\nFLOW_ROUTING         " + dlg_INP_groups.flow_routing_cbo.currentText())
                    start_date = dlg_INP_groups.start_date.date().toString("MM/dd/yyyy")
                    swmm_inp_file.write("\nSTART_DATE           " + start_date)

                    swmm_inp_file.write(
                        "\nSTART_TIME           " + dlg_INP_groups.start_time.time().toString("hh:mm:ss")
                    )
                    swmm_inp_file.write(
                        "\nREPORT_START_DATE    " + dlg_INP_groups.report_start_date.date().toString("MM/dd/yyyy")
                    )
                    swmm_inp_file.write(
                        "\nREPORT_START_TIME    " + dlg_INP_groups.report_start_time.time().toString("hh:mm:ss")
                    )
                    end_date = dlg_INP_groups.end_date.date().toString("MM/dd/yyyy")
                    swmm_inp_file.write("\nEND_DATE             " + end_date)
                    swmm_inp_file.write("\nEND_TIME             " + dlg_INP_groups.end_time.time().toString("hh:mm:ss"))
                    swmm_inp_file.write("\nSWEEP_START          01/01")
                    swmm_inp_file.write("\nSWEEP_END            12/31")
                    swmm_inp_file.write("\nDRY_DAYS             0")
                    swmm_inp_file.write(
                        "\nREPORT_STEP          " + dlg_INP_groups.report_stp_time.time().toString("hh:mm:ss")
                    )
                    swmm_inp_file.write("\nWET_STEP             00:05:00")
                    swmm_inp_file.write("\nDRY_STEP             01:00:00")
                    swmm_inp_file.write("\nROUTING_STEP         00:01:00")
                    swmm_inp_file.write("\nALLOW_PONDING        NO")
                    swmm_inp_file.write("\nINERTIAL_DAMPING     " + dlg_INP_groups.inertial_damping_cbo.currentText())
                    swmm_inp_file.write("\nVARIABLE_STEP        0.75")
                    swmm_inp_file.write("\nLENGTHENING_STEP     0")
                    swmm_inp_file.write("\nMIN_SURFAREA         0")
                    swmm_inp_file.write(
                        "\nNORMAL_FLOW_LIMITED  " + dlg_INP_groups.normal_flow_limited_cbo.currentText()
                    )
                    swmm_inp_file.write("\nSKIP_STEADY_STATE    " + dlg_INP_groups.skip_steady_state_cbo.currentText())
                    if dlg_INP_groups.force_main_equation_cbo.currentIndex() == 0:
                        equation = "H-W"
                    else:
                        equation = "D-W"
                    swmm_inp_file.write("\nFORCE_MAIN_EQUATION  " + equation)
                    swmm_inp_file.write("\nLINK_OFFSETS         " + dlg_INP_groups.link_offsets_cbo.currentText())
                    swmm_inp_file.write("\nMIN_SLOPE            " + str(dlg_INP_groups.min_slop_dbox.value()))

                    # INP JUNCTIONS ##################################################
                    try:
                        SD_junctions_sql = """SELECT name, junction_invert_elev, max_depth, init_depth, surcharge_depth, ponded_area
                                          FROM user_swmm_nodes WHERE sd_type = "I" or sd_type = "i" or sd_type = "J" ORDER BY fid;"""

                        junctions_rows = self.gutils.execute(SD_junctions_sql).fetchall()
                        if not junctions_rows:
                            pass
                        else:
                            swmm_inp_file.write("\n")
                            swmm_inp_file.write("\n[JUNCTIONS]")
                            swmm_inp_file.write("\n;;               Invert     Max.       Init.      Surcharge  Ponded")
                            swmm_inp_file.write("\n;;Name           Elev.      Depth      Depth      Depth      Area")
                            swmm_inp_file.write(
                                "\n;;-------------- ---------- ---------- ---------- ---------- ----------"
                            )

                            line = "\n{0:16} {1:<10.2f} {2:<10.2f} {3:<10.2f} {4:<10.2f} {5:<10.2f}"

                            for row in junctions_rows:
                                row = (
                                    row[0],
                                    0 if row[1] is None else row[1],
                                    0 if row[2] is None else row[2],
                                    0 if row[3] is None else row[3],
                                    0 if row[4] is None else row[4],
                                    0 if row[5] is None else row[5],
                                )
                                swmm_inp_file.write(line.format(*row))
                    except Exception as e:
                        QApplication.restoreOverrideCursor()
                        self.uc.show_error("ERROR 070618.0851: error while exporting [JUNCTIONS] to .INP file!", e)
                        return

                    # INP OUTFALLS ###################################################
                    try:
                        SD_outfalls_sql = """SELECT name, outfall_invert_elev, outfall_type, time_series, tidal_curve, flapgate, water_depth 
                                          FROM user_swmm_nodes  WHERE sd_type = "O"  ORDER BY fid;"""

                        outfalls_rows = self.gutils.execute(SD_outfalls_sql).fetchall()
                        if not outfalls_rows:
                            pass
                        else:
                            swmm_inp_file.write("\n")
                            swmm_inp_file.write("\n[OUTFALLS]")
                            swmm_inp_file.write("\n;;               Invert     Outfall      Stage/Table       Tide")
                            swmm_inp_file.write("\n;;Name           Elev.      Type         Time Series       Gate")
                            swmm_inp_file.write("\n;;-------------- ---------- ------------ ----------------  ----")

                            line = "\n{0:16} {1:<10.2f} {2:<11} {3:<18} {4:<16}"

                            for row in outfalls_rows:
                                lrow = list(row)
                                lrow = [
                                    lrow[0],
                                    0 if lrow[1] is None else lrow[1],
                                    0 if lrow[2] is None else lrow[2],
                                    "   " if lrow[3] is None else lrow[3],
                                    0 if lrow[4] is None else lrow[4],
                                    0 if lrow[5] is None else lrow[5],
                                    0 if lrow[6] is None else lrow[6],
                                ]
                                lrow[3] = "*" if lrow[3] == "..." else "*" if lrow[3] == "" else lrow[3]
                                lrow[4] = "*" if lrow[4] == "..." else "*" if lrow[4] == "" else lrow[4]
                                lrow[2] = lrow[2].upper().strip()
                                if not lrow[2] in ("FIXED", "FREE", "NORMAL", "TIDAL", "TIMESERIES"):
                                    lrow[2] = "NORMAL"
                                lrow[2] = (
                                    "TIDAL"
                                    if lrow[2] == "TIDAL CURVE"
                                    else "TIMESERIES"
                                    if lrow[2] == "TIME SERIES"
                                    else lrow[2]
                                )

                                # Set 3rt. value:
                                if lrow[2] == "FREE" or lrow[2] == "NORMAL":
                                    lrow[3] = "    "
                                elif lrow[2] == "TIMESERIES":
                                    lrow[3] = lrow[3]
                                elif lrow[2] == "TIDAL":
                                    lrow[3] = lrow[4]
                                elif lrow[2] == "FIXED":
                                    lrow[3] = lrow[6]

                                lrow[5] = "YES" if lrow[5] in ("True", "true", "Yes", "yes", "1") else "NO"
                                swmm_inp_file.write(line.format(lrow[0], lrow[1], lrow[2], lrow[3], lrow[5]))

                    except Exception as e:
                        QApplication.restoreOverrideCursor()
                        self.uc.show_error("ERROR 070618.1619: error while exporting [OUTFALLS] to .INP file!", e)
                        return

                    # INP STORAGE ###################################################
                    try:
                        SD_storages_sql = """SELECT name, invert_elev, max_depth, init_depth, storage_curve,
                                                    coefficient, exponent, constant, ponded_area, 
                                                    evap_factor, suction_head, conductivity, initial_deficit, curve_name, infiltration
                                             FROM user_swmm_storage_units;"""

                        storages_rows = self.gutils.execute(SD_storages_sql).fetchall()
                        if not storages_rows:
                            pass
                        else:
                            swmm_inp_file.write("\n")
                            swmm_inp_file.write("\n[STORAGE]")
                            swmm_inp_file.write("\n;;               Invert   Max.     Init.    Storage    Curve                      Ponded   Evap.")
                            swmm_inp_file.write("\n;;Name           Elev.    Depth    Depth    Curve      Params                     Area     Frac.    Infiltration Parameters")
                            swmm_inp_file.write("\n;;-------------- -------- -------- -------- ---------- -------- -------- -------- -------- -------- -----------------------")

                            line_functional_with_infil = "\n{0:16} {1:<8} {2:<8} {3:<8} {4:<10} {5:<8} {6:<8} {7:<8} {8:<8} {9:<8} {10:<8} {11:<8} {12:<8}"
                            line_tabular_with_infil = "\n{0:16} {1:<8} {2:<8} {3:<8} {4:<10} {5:<26} {6:<8} {7:<8} {8:<8} {9:<8} {10:<8}"
                            line_functional_no_infil = "\n{0:16} {1:<8} {2:<8} {3:<8} {4:<10} {5:<8} {6:<8} {7:<8} {8:<8} {9:<8}"
                            line_tabular_no_infil = "\n{0:16} {1:<8} {2:<8} {3:<8} {4:<10} {5:<26} {6:<8} {7:<8}"

                            for row in storages_rows:
                                lrow = list(row)
                                lrow = [
                                    lrow[0],
                                    0 if lrow[1] is None else '%g'%lrow[1],
                                    0 if lrow[2] is None else '%g'%lrow[2],
                                    0 if lrow[3] is None else '%g'%lrow[3],
                                    "FUNCTIONAL" if lrow[4] is None else lrow[4],
                                    0 if lrow[5] is None else '%g'%lrow[5],
                                    0 if lrow[6] is None else '%g'%lrow[6],
                                    0 if lrow[7] is None else '%g'%lrow[7],
                                    0 if lrow[8] is None else '%g'%lrow[8],
                                    0 if lrow[9] is None else '%g'%lrow[9],
                                    0 if lrow[10] is None else '%g'%lrow[10],
                                    0 if lrow[11] is None else '%g'%lrow[11],
                                    0 if lrow[12] is None else '%g'%lrow[12],
                                    lrow[13],
                                    lrow[14]
                                ]
                                if lrow[4] == "FUNCTIONAL": 
                                    if lrow[14]== "True":
                                        swmm_inp_file.write(line_functional_with_infil.format(lrow[0], lrow[1], lrow[2], lrow[3], lrow[4], lrow[5],
                                                                    lrow[6], lrow[7], lrow[8], lrow[9], 
                                                                    lrow[10], lrow[11], lrow[12]))
                                    else:
                                        swmm_inp_file.write(line_functional_no_infil.format(lrow[0], lrow[1], lrow[2], lrow[3], lrow[4], lrow[5],
                                                                    lrow[6], lrow[7], lrow[8], lrow[9]))                                         
                                            
                                else:
                                    if lrow[14]=="True":
                                        swmm_inp_file.write(line_tabular_with_infil.format(lrow[0], lrow[1], lrow[2], lrow[3], lrow[4],
                                                                lrow[13], lrow[8], lrow[9], 
                                                                lrow[10], lrow[11], lrow[12]))
                                    else:    
                                        swmm_inp_file.write(line_tabular_no_infil.format(lrow[0], lrow[1], lrow[2], lrow[3], lrow[4],
                                                                lrow[13], lrow[8], lrow[9]))                                        

                    except Exception as e:
                        QApplication.restoreOverrideCursor()
                        self.uc.show_error("ERROR 160224.0541: error while exporting [STORAGE] to .INP file!", e)
                        return

                    # INP CONDUITS ###################################################

                    try:
                        SD_conduits_sql = """SELECT conduit_name, conduit_inlet, conduit_outlet, conduit_length, conduit_manning, conduit_inlet_offset, 
                                                conduit_outlet_offset, conduit_init_flow, conduit_max_flow 
                                          FROM user_swmm_conduits ORDER BY fid;"""

                        conduits_rows = self.gutils.execute(SD_conduits_sql).fetchall()
                        if not conduits_rows:
                            pass
                        else:
                            swmm_inp_file.write("\n")
                            swmm_inp_file.write("\n[CONDUITS]")
                            swmm_inp_file.write(
                                "\n;;               Inlet            Outlet                      Manning    Inlet      Outlet     Init.      Max."
                            )
                            swmm_inp_file.write(
                                "\n;;Name           Node             Node             Length     N          Offset     Offset     Flow       Flow"
                            )
                            swmm_inp_file.write(
                                "\n;;-------------- ---------------- ---------------- ---------- ---------- ---------- ---------- ---------- ----------"
                            )

                            line = "\n{0:16} {1:<16} {2:<16} {3:<10.2f} {4:<10.3f} {5:<10.2f} {6:<10.2f} {7:<10.2f} {8:<10.2f}"

                            for row in conduits_rows:
                                row = (
                                    row[0],
                                    "?" if row[1] is None or row[1] == "" else row[1],
                                    "?" if row[2] is None or row[2] == "" else row[2],
                                    0 if row[3] is None else row[3],
                                    0 if row[4] is None else row[4],
                                    0 if row[5] is None else row[5],
                                    0 if row[6] is None else row[6],
                                    0 if row[7] is None else row[7],
                                    0 if row[8] is None else row[8],
                                )
                                if row[1] == "?" or row[2] == "?":
                                    no_in_out_conduits += 1
                                swmm_inp_file.write(line.format(*row))
                    except Exception as e:
                        QApplication.restoreOverrideCursor()
                        self.uc.show_error("ERROR 070618.1620: error while exporting [CONDUITS] to .INP file!", e)
                        return

                    # INP PUMPS ###################################################
                    try:
                        SD_pumps_sql = """SELECT pump_name, pump_inlet, pump_outlet, pump_curve, pump_init_status, 
                                            pump_startup_depth, pump_shutoff_depth 
                                            FROM user_swmm_pumps ORDER BY fid;"""

                        pumps_rows = self.gutils.execute(SD_pumps_sql).fetchall()
                        if not pumps_rows:
                            pass
                        else:
                            swmm_inp_file.write("\n")
                            swmm_inp_file.write("\n[PUMPS]")
                            swmm_inp_file.write(
                                "\n;;               Inlet            Outlet           Pump             Init.      Startup    Shutup"
                            )
                            swmm_inp_file.write(
                                "\n;;Name           Node             Node             Curve            Status     Depth      Depth"
                            )
                            swmm_inp_file.write(
                                "\n;;-------------- ---------------- ---------------- ---------------- ---------- ---------- -------"
                            )

                            line = "\n{0:16} {1:<16} {2:<16} {3:<16} {4:<10} {5:<10.2f} {6:<10.2f}"

                            for row in pumps_rows:
                                row = (
                                    row[0],
                                    "?" if row[1] is None or row[1] == "" else row[1],
                                    "?" if row[2] is None or row[2] == "" else row[2],
                                    "*" if row[3] is None else row[3],
                                    "OFF" if row[4] is None else row[4],
                                    0 if row[5] is None else row[5],
                                    0 if row[6] is None else row[6],
                                )
                                if row[1] == "?" or row[2] == "?":
                                    no_in_out_pumps += 1
                                swmm_inp_file.write(line.format(*row))
                    except Exception as e:
                        QApplication.restoreOverrideCursor()
                        self.uc.show_error("ERROR 271121.0515: error while exporting [PUMPS] to .INP file!", e)
                        return

                    # INP ORIFICES ###################################################
                    try:
                        SD_orifices_sql = """SELECT orifice_name, orifice_inlet, orifice_outlet, orifice_type, orifice_crest_height, 
                                            orifice_disch_coeff, orifice_flap_gate, orifice_open_close_time 
                                            FROM user_swmm_orifices ORDER BY fid;"""

                        orifices_rows = self.gutils.execute(SD_orifices_sql).fetchall()
                        if not orifices_rows:
                            pass
                        else:
                            swmm_inp_file.write("\n")
                            swmm_inp_file.write("\n[ORIFICES]")
                            swmm_inp_file.write(
                                "\n;;               Inlet            Outlet           Orifice      Crest      Disch.      Flap      Open/Close"
                            )
                            swmm_inp_file.write(
                                "\n;;Name           Node             Node             Type         Height     Coeff.      Gate      Time"
                            )
                            swmm_inp_file.write(
                                "\n;;-------------- ---------------- ---------------- ------------ ---------- ----------- --------- -----------"
                            )

                            line = "\n{0:16} {1:<16} {2:<16} {3:<12} {4:<10.2f} {5:<11.2f} {6:<9} {7:<9.2f}"

                            for row in orifices_rows:
                                row = (
                                    row[0],
                                    "?" if row[1] is None or row[1] == "" else row[1],
                                    "?" if row[2] is None or row[2] == "" else row[2],
                                    "SIDE" if row[3] is None else row[3],
                                    0 if row[4] is None else row[4],
                                    0 if row[5] is None else row[5],
                                    "NO" if row[6] is None else row[6],
                                    0 if row[7] is None else row[7],
                                )
                                if row[1] == "?" or row[2] == "?":
                                    no_in_out_orifices += 1
                                swmm_inp_file.write(line.format(*row))
                    except Exception as e:
                        QApplication.restoreOverrideCursor()
                        self.uc.show_error("ERROR 310322.1548: error while exporting [ORIFICES] to .INP file!", e)
                        return

                    # INP WEIRS ###################################################
                    try:
                        SD_weirs_sql = """SELECT weir_name, weir_inlet, weir_outlet, weir_type, weir_crest_height, 
                                            weir_disch_coeff, weir_flap_gate, weir_end_contrac, weir_end_coeff 
                                            FROM user_swmm_weirs ORDER BY fid;"""

                        weirs_rows = self.gutils.execute(SD_weirs_sql).fetchall()
                        if not weirs_rows:
                            pass
                        else:
                            swmm_inp_file.write("\n")
                            swmm_inp_file.write("\n[WEIRS]")
                            swmm_inp_file.write(
                                "\n;;               Inlet            Outlet           Weir         Crest      Disch.      Flap      End      End"
                            )
                            swmm_inp_file.write(
                                "\n;;Name           Node             Node             Type         Height     Coeff.      Gate      Con.     Coeff."
                            )
                            swmm_inp_file.write(
                                "\n;;-------------- ---------------- ---------------- ------------ ---------- ----------- --------- -------  ---------"
                            )

                            line = "\n{0:16} {1:<16} {2:<16} {3:<12} {4:<10.2f} {5:<11.2f} {6:<9} {7:<8} {8:<9.2f}"

                            for row in weirs_rows:
                                row = (
                                    row[0],
                                    "?" if row[1] is None or row[1] == "" else row[1],
                                    "?" if row[2] is None or row[2] == "" else row[2],
                                    "TRANSVERSE" if row[3] is None else row[3],
                                    0 if row[4] is None else row[4],
                                    0 if row[5] is None else row[5],
                                    "NO" if row[6] is None else row[6],
                                    "0" if row[7] is None else row[7],
                                    0 if row[8] is None else row[8],
                                )
                                if row[1] == "?" or row[2] == "?":
                                    no_in_out_weirs += 1
                                swmm_inp_file.write(line.format(*row))
                    except Exception as e:
                        QApplication.restoreOverrideCursor()
                        self.uc.show_error("ERROR 090422.0557: error while exporting [WEIRS] to .INP file!", e)
                        return

                    # INP XSECTIONS ###################################################
                    try:
                        swmm_inp_file.write("\n")
                        swmm_inp_file.write("\n[XSECTIONS]")
                        swmm_inp_file.write(
                            "\n;;Link           Shape        Geom1      Geom2      Geom3      Geom4      Barrels"
                        )
                        swmm_inp_file.write(
                            "\n;;-------------- ------------ ---------- ---------- ---------- ---------- ----------"
                        )

                        # XSections from user conduits:
                        SD_xsections_1_sql = """SELECT conduit_name, xsections_shape, xsections_max_depth, xsections_geom2, 
                                                xsections_geom3, xsections_geom4, xsections_barrels
                                          FROM user_swmm_conduits ORDER BY fid;"""

                        line = "\n{0:16} {1:<13} {2:<10.2f} {3:<10.2f} {4:<10.3f} {5:<10.2f} {6:<10}"
                        xsections_rows_1 = self.gutils.execute(SD_xsections_1_sql).fetchall()
                        if not xsections_rows_1:
                            pass
                        else:
                            no_xs = 0

                            for row in xsections_rows_1:
                                lrow = list(row)
                                lrow = (
                                    "?" if lrow[0] is None or lrow[0] == "" else lrow[0],
                                    "?" if lrow[1] is None or lrow[0] == "" else lrow[1],
                                    "?" if lrow[2] is None or lrow[0] == "" else lrow[2],
                                    "?" if lrow[3] is None or lrow[0] == "" else lrow[3],
                                    "?" if lrow[4] is None or lrow[0] == "" else lrow[4],
                                    "?" if lrow[5] is None or lrow[0] == "" else lrow[5],
                                    "?" if lrow[6] is None or lrow[0] == "" else lrow[6],
                                )
                                if (
                                    row[0] == "?"
                                    or row[1] == "?"
                                    or row[2] == "?"
                                    or row[3] == "?"
                                    or row[4] == "?"
                                    or row[5] == "?"
                                    or row[6] == "?"
                                ):
                                    no_xs += 1
                                lrow = (
                                    lrow[0],
                                    lrow[1],
                                    0.0 if lrow[2] == "?" else lrow[2],
                                    0.0 if lrow[3] == "?" else lrow[3],
                                    0.0 if lrow[4] == "?" else lrow[4],
                                    0.0 if lrow[5] == "?" else lrow[5],
                                    0.0 if lrow[6] == "?" else lrow[6],
                                )
                                row = tuple(lrow)
                                swmm_inp_file.write(line.format(*row))

                        # XSections from user orifices:
                        SD_xsections_2_sql = """SELECT orifice_name, orifice_shape, orifice_height, orifice_width
                                          FROM user_swmm_orifices ORDER BY fid;"""

                        line = "\n{0:16} {1:<13} {2:<10.2f} {3:<10.2f} {4:<10.2f} {5:<10.2f} {6:<10}"
                        xsections_rows_2 = self.gutils.execute(SD_xsections_2_sql).fetchall()
                        if not xsections_rows_2:
                            pass
                        else:
                            no_xs = 0

                            for row in xsections_rows_2:
                                lrow = list(row)
                                lrow = (
                                    "?" if lrow[0] is None or lrow[0] == "" else lrow[0],
                                    "?" if lrow[1] is None or lrow[0] == "" else lrow[1],
                                    "?" if lrow[2] is None or lrow[0] == "" else lrow[2],
                                    "?" if lrow[3] is None or lrow[0] == "" else lrow[3],
                                    0.0,
                                    0.0,
                                    0,
                                )
                                if row[0] == "?" or row[1] == "?" or row[2] == "?" or row[3] == "?":
                                    no_xs += 1
                                lrow = (
                                    lrow[0],
                                    lrow[1],
                                    0.0 if lrow[2] == "?" else lrow[2],
                                    0.0 if lrow[3] == "?" else 0.0 if lrow[1] == "CIRCULAR" else lrow[3],
                                    0.0,
                                    0.0,
                                    0,
                                )
                                row = tuple(lrow)
                                swmm_inp_file.write(line.format(*row))

                        # XSections from user weirs:
                        SD_xsections_3_sql = """SELECT weir_name, weir_shape, weir_height, weir_length, weir_side_slope, weir_side_slope
                                          FROM user_swmm_weirs ORDER BY fid;"""

                        line = "\n{0:16} {1:<13} {2:<10.2f} {3:<10.2f} {4:<10.2f} {5:<10.2f} {6:<10}"
                        xsections_rows_3 = self.gutils.execute(SD_xsections_3_sql).fetchall()
                        if not xsections_rows_3:
                            pass
                        else:
                            no_xs = 0

                            for row in xsections_rows_3:
                                lrow = list(row)
                                lrow = (
                                    "?" if lrow[0] is None or lrow[0] == "" else lrow[0],
                                    "?" if lrow[1] is None or lrow[0] == "" else lrow[1],
                                    "?" if lrow[2] is None or lrow[0] == "" else lrow[2],
                                    "?" if lrow[3] is None or lrow[0] == "" else lrow[3],
                                    "?" if lrow[4] is None or lrow[4] == "" else lrow[4],
                                    "?" if lrow[5] is None or lrow[5] == "" else lrow[5],
                                    0,
                                )
                                if row[0] == "?" or row[1] == "?" or row[2] == "?" or row[3] == "?":
                                    no_xs += 1
                                lrow = (
                                    lrow[0],
                                    lrow[1],
                                    0.0 if lrow[2] == "?" else lrow[2],
                                    0.0 if lrow[3] == "?" else 0.0 if lrow[1] == "CIRCULAR" else lrow[3],
                                    0.0 if lrow[4] == "?" else lrow[4],
                                    0.0 if lrow[5] == "?" else lrow[5],
                                    0,
                                )
                                row = tuple(lrow)
                                swmm_inp_file.write(line.format(*row))

                    except Exception as e:
                        QApplication.restoreOverrideCursor()
                        self.uc.show_error("ERROR 090422.0601: error while exporting [XSECTIONS] to .INP file!", e)
                        return

                    # INP LOSSES ###################################################
                    try:
                        SD_losses_sql = """SELECT conduit_name, losses_inlet, losses_outlet, losses_average, losses_flapgate
                                          FROM user_swmm_conduits ORDER BY fid;"""

                        losses_rows = self.gutils.execute(SD_losses_sql).fetchall()
                        if not losses_rows:
                            pass
                        else:
                            swmm_inp_file.write("\n")
                            swmm_inp_file.write("\n[LOSSES]")
                            swmm_inp_file.write("\n;;Link           Inlet      Outlet     Average    Flap Gate")
                            swmm_inp_file.write("\n;;-------------- ---------- ---------- ---------- ----------")

                            line = "\n{0:16} {1:<10} {2:<10} {3:<10.2f} {4:<10}"

                            for row in losses_rows:
                                lrow = list(row)
                                lrow[4] = "YES" if lrow[4] in ("True", "true", "Yes", "yes", "1") else "NO"
                                swmm_inp_file.write(line.format(*lrow))
                    except Exception as e:
                        QApplication.restoreOverrideCursor()
                        self.uc.show_error("ERROR 070618.1622: error while exporting [LOSSES] to .INP file!", e)
                        return

                    # INP CONTROLS ##################################################
                    items = self.select_this_INP_group(INP_groups, "controls")
                    swmm_inp_file.write("\n\n[CONTROLS]")
                    if items is not None:
                        for line in items[1:]:
                            if line != "":
                                swmm_inp_file.write("\n" + line)
                    else:
                        swmm_inp_file.write("\n")

                    # INP INFLOWS ###################################################
                    try:
                        SD_inflows_sql = """SELECT node_name, constituent, baseline, pattern_name, time_series_name, scale_factor
                                          FROM swmm_inflows ORDER BY fid;"""
                        inflows_rows = self.gutils.execute(SD_inflows_sql).fetchall()
                        if not inflows_rows:
                            pass
                        else:
                            swmm_inp_file.write("\n")
                            swmm_inp_file.write("\n[INFLOWS]")
                            swmm_inp_file.write(
                                "\n;;Node           Constituent      Time Series      Type     Mfactor  Sfactor  Baseline Pattern"
                            )
                            swmm_inp_file.write(
                                "\n;;-------------- ---------------- ---------------- -------- -------- -------- -------- --------"
                            )
                            line = "\n{0:16} {1:<16} {2:<16} {3:<7}  {4:<8} {5:<8.2f} {6:<8.2f} {7:<10}"
                            for row in inflows_rows:
                                lrow = [
                                    row[0],
                                    row[1],
                                    row[4] if row[4] != "" else '""',
                                    row[1],
                                    "1.0",
                                    row[5],
                                    row[2],
                                    row[3] if row[3] is not None else "",
                                ]
                                swmm_inp_file.write(line.format(*lrow))
                    except Exception as e:
                        QApplication.restoreOverrideCursor()
                        self.uc.show_error("ERROR 230220.0751.1622: error while exporting [INFLOWS] to .INP file!", e)
                        return

                    # INP CURVES ###################################################
                    try:
                        # Pumps:
                        SD_pump_curves_sql = """SELECT pump_curve_name, pump_curve_type, x_value, y_value, description
                                          FROM swmm_pumps_curve_data ORDER BY fid;"""
                        pump_curves_rows = self.gutils.execute(SD_pump_curves_sql).fetchall()

                        # Tidal:
                        SD_tidal_curves_data_sql = """SELECT tidal_curve_name, hour, stage
                                          FROM swmm_tidal_curve_data ORDER BY fid;"""
                        tidal_curves_data_rows = self.gutils.execute(SD_tidal_curves_data_sql).fetchall()
                        
                        # Other:
                        SD_other_curves_sql = """SELECT name, type, x_value, y_value, description
                                          FROM swmm_other_curves ORDER BY fid;"""
                        other_curves_rows = self.gutils.execute(SD_other_curves_sql).fetchall()                        
                        
                        if not other_curves_rows and not pump_curves_rows and not tidal_curves_data_rows:
                            pass
                        else:
                            swmm_inp_file.write("\n")
                            swmm_inp_file.write("\n[CURVES]")
                            swmm_inp_file.write("\n;;Name           Type       X-Value    Y-Value")
                            swmm_inp_file.write("\n;;-------------- ---------- ---------- ----------")

                            # Write curves of type 'PumpN' (N being 1,2,3, or 4):
                            line1 = "\n{0:16} {1:<10} {2:<10.2f} {3:<10.2f}"
                            name = ""
                            for row in pump_curves_rows:
                                lrow = list(row)
                                if lrow[0] == name:
                                    lrow[1] = "     "
                                else:
                                    swmm_inp_file.write("\n")
                                    if lrow[4]: 
                                        swmm_inp_file.write("\n;" + lrow[4])
                                    name = lrow[0]
                                swmm_inp_file.write(line1.format(*lrow))

                            # Write curves of type 'Tidal'
                            qry_SD_tidal_curve = """SELECT tidal_curve_description
                                          FROM swmm_tidal_curve WHERE tidal_curve_name = ?;"""
                            line2 = "\n{0:16} {1:<10} {2:<10} {3:<10}"
                            name = ""
                            for row in tidal_curves_data_rows:
                                lrow = [row[0], "Tidal", row[1], row[2]]
                                if lrow[0] == name:
                                    lrow[1] = "     "
                                else:
                                    descr = self.gutils.execute(qry_SD_tidal_curve, (lrow[0],)).fetchone()
                                    swmm_inp_file.write("\n")
                                    if descr[0]:
                                        swmm_inp_file.write("\n;" + descr[0])
                                    name = lrow[0]
                                swmm_inp_file.write(line2.format(*lrow))
                                
                            # Write all other curves in storm_drain.INP_curves:
                            name = ""
                            for row in other_curves_rows:
                                lrow = list(row)
                                if lrow[0] == name:
                                    lrow[1] = "     "
                                else:
                                    swmm_inp_file.write("\n")
                                    if lrow[4]:
                                        swmm_inp_file.write("\n;" + lrow[4])
                                    name = lrow[0]
                                swmm_inp_file.write(line1.format(*lrow))                            

                    except Exception as e:
                        QApplication.restoreOverrideCursor()
                        self.uc.show_error(
                            "ERROR 281121.0453: error while exporting [CURVES] to .INP file!\n"
                            + "Is the name or type of the curve missing in 'Storm Drain Pumps Curve Data' table?",
                            e,
                        )
                        return

                    # INP TIMESERIES ###################################################
                    try:
                        swmm_inp_file.write("\n")
                        swmm_inp_file.write("\n[TIMESERIES]")
                        swmm_inp_file.write("\n;;Name           Date       Time       Value     ")
                        swmm_inp_file.write("\n;;-------------- ---------- ---------- ----------")

                        SD_time_series_sql = """SELECT time_series_name, 
                                                            time_series_description, 
                                                            time_series_file,
                                                            time_series_data
                                          FROM swmm_time_series ORDER BY fid;"""

                        SD_time_series_data_sql = """SELECT                                 
                                                            date, 
                                                            time,
                                                            value
                                          FROM swmm_time_series_data WHERE time_series_name = ?;"""

                        line1 = "\n;{0:16}"
                        line2 = "\n{0:16} {1:<10} {2:<50}"
                        line3 = "\n{0:16} {1:<10} {2:<10} {3:<7.4f}"

                        time_series_rows = self.gutils.execute(SD_time_series_sql).fetchall()
                        if not time_series_rows:
                            pass
                        else:
                            for row in time_series_rows:
                                if row[3] == "False":  # Inflow data comes from file:
                                    description = [row[1]]
                                    swmm_inp_file.write(line1.format(*description))
                                    fileName = row[2].strip()
                                    # fileName = os.path.basename(row[2].strip())
                                    file = '"' + fileName + '"'
                                    file = os.path.normpath(file)
                                    lrow2 = [row[0], "FILE", file]
                                    swmm_inp_file.write(line2.format(*lrow2))
                                    swmm_inp_file.write("\n;")
                                else:
                                    # Inflow data given in table 'swmm_time_series_data':
                                    name = row[0]
                                    time_series_data = self.gutils.execute(SD_time_series_data_sql, (name,)).fetchall()
                                    if not time_series_data:
                                        pass
                                    else:
                                        description = [row[1]]
                                        swmm_inp_file.write(line1.format(*description))
                                        for data in time_series_data:
                                            date = data[0] if data[0] is not None else "          "
                                            swmm_inp_file.write(
                                                line3.format(
                                                    name if name is not None else " ",
                                                    date,
                                                    data[1] if data[1] is not None else "00:00",
                                                    data[2] if data[2] is not None else 0.0,
                                                )
                                            )
                                            try:
                                                d0 = datetime.strptime(date, "%m/%d/%Y").date()
                                                start = datetime.strptime(start_date, "%m/%d/%Y").date()
                                                end = datetime.strptime(end_date, "%m/%d/%Y").date()
                                                if d0 < start or d0 > end:
                                                    non_sync_dates += 1
                                            except ValueError:
                                                non_sync_dates += 1
                                        swmm_inp_file.write("\n;")

                    except Exception as e:
                        QApplication.restoreOverrideCursor()
                        self.uc.show_error("ERROR 230220.1005: error while exporting [TIMESERIES] to .INP file!", e)
                        return

                    # INP PATTERNS ###################################################
                    try:
                        swmm_inp_file.write("\n")
                        swmm_inp_file.write("\n[PATTERNS]")
                        swmm_inp_file.write("\n;;Name           Type       Multipliers")
                        swmm_inp_file.write("\n;;-------------- ---------- -----------")

                        SD_inflow_patterns_sql = """SELECT pattern_name, pattern_description, hour, multiplier
                                          FROM swmm_inflow_patterns ORDER BY fid;"""

                        line0 = "\n;{0:16}"
                        line1 = "\n{0:16} {1:<10} {2:<10.2f} {3:<10.2f} {4:<10.2f} {5:<10.2f} {6:<10.2f} {6:<10.2f}"
                        pattern_rows = self.gutils.execute(SD_inflow_patterns_sql).fetchall()
                        if not pattern_rows:
                            pass
                        else:
                            i = 1
                            for row in pattern_rows:
                                # First line:
                                if i == 1:  # Beginning of first line:
                                    lrow0 = [row[1]]
                                    swmm_inp_file.write(line0.format(*lrow0))
                                    lrow1 = [row[0], "HOURLY", row[3]]
                                    i += 1
                                elif i < 7:  # Rest of first line:
                                    lrow1.append(row[3])
                                    i += 1
                                elif i == 7:
                                    swmm_inp_file.write(line1.format(*lrow1))
                                    lrow1 = [row[0], "   ", row[3]]
                                    i += 1

                                # Second line
                                elif i > 7 and i < 13:
                                    lrow1.append(row[3])
                                    i += 1
                                elif i == 13:
                                    swmm_inp_file.write(line1.format(*lrow1))
                                    lrow1 = [row[0], "   ", row[3]]
                                    i += 1

                                # Third line:
                                elif i > 13 and i < 19:
                                    lrow1.append(row[3])
                                    i += 1
                                elif i == 19:
                                    swmm_inp_file.write(line1.format(*lrow1))
                                    lrow1 = [row[0], "   ", row[3]]
                                    i += 1

                                # Fourth line:
                                elif i > 19 and i < 24:
                                    lrow1.append(row[3])
                                    i += 1
                                elif i == 24:
                                    swmm_inp_file.write(line1.format(*lrow1))
                                    lrow1 = [row[0], "   ", row[3]]
                                    i = 1

                                    swmm_inp_file.write("\n")

                    except Exception as e:
                        QApplication.restoreOverrideCursor()
                        self.uc.show_error("ERROR 240220.0737: error while exporting [PATTERNS] to .INP file!", e)
                        return

                    # INP REPORT ##################################################
                    items = self.select_this_INP_group(INP_groups, "report")
                    swmm_inp_file.write("\n\n[REPORT]")
                    #                     if items is not None:
                    #                         for line in items[1:]:
                    #                             swmm_inp_file.write("\n" + line)
                    #                     else:
                    #                         swmm_inp_file.write('\n')
                    swmm_inp_file.write("\nINPUT           " + dlg_INP_groups.input_cbo.currentText())
                    swmm_inp_file.write("\nCONTROLS        " + dlg_INP_groups.controls_cbo.currentText())
                    swmm_inp_file.write("\nSUBCATCHMENTS   NONE")
                    swmm_inp_file.write("\nNODES           " + dlg_INP_groups.nodes_cbo.currentText())
                    swmm_inp_file.write("\nLINKS           " + dlg_INP_groups.links_cbo.currentText())

                    # INP COORDINATES ###################################################
                    try:
                        swmm_inp_file.write("\n")
                        swmm_inp_file.write("\n[COORDINATES]")
                        swmm_inp_file.write("\n;;Node           X-Coord            Y-Coord ")
                        swmm_inp_file.write("\n;;-------------- ------------------ ------------------")

                        SD_nodes_coords_sql = """SELECT name, ST_AsText(ST_Centroid(GeomFromGPB(geom)))
                                          FROM user_swmm_nodes ORDER BY fid;"""

                        line = "\n{0:16} {1:<18} {2:<18}"
                        coordinates_rows = self.gutils.execute(SD_nodes_coords_sql).fetchall()
                        if not coordinates_rows:
                            pass
                        else:
                            for row in coordinates_rows:
                                x = row[:2][1].strip("POINT()").split()[0]
                                y = row[:2][1].strip("POINT()").split()[1]
                                swmm_inp_file.write(line.format(row[0], x, y))
                                
                        SD_storage_coords_sql = """SELECT name, ST_AsText(ST_Centroid(GeomFromGPB(geom)))
                                          FROM user_swmm_storage_units ORDER BY fid;"""

                        line = "\n{0:16} {1:<18} {2:<18}"
                        coordinates_rows = self.gutils.execute(SD_storage_coords_sql).fetchall()
                        if not coordinates_rows:
                            pass
                        else:
                            for row in coordinates_rows:
                                x = row[:2][1].strip("POINT()").split()[0]
                                y = row[:2][1].strip("POINT()").split()[1]
                                swmm_inp_file.write(line.format(row[0], x, y))                                
                    except Exception as e:
                        QApplication.restoreOverrideCursor()
                        self.uc.show_error("ERROR 070618.1623: error while exporting [COORDINATES] to .INP file!", e)
                        return

                    # FUTURE GROUPS ##################################################
                    future_groups = [
                        "FILES",
                        "RAINGAGES",
                        "HYDROGRAPHS",
                        "PROFILES",
                        "EVAPORATION",
                        "TEMPERATURE",
                        "SUBCATCHMENTS",
                        "SUBAREAS",
                        "INFILTRATION",
                        "AQUIFERS",
                        "GROUNDWATER",
                        "SNOWPACKS",
                        "DIVIDERS",
                        "OUTLETS",
                        "TRANSECTS",
                        "POLLUTANTS",
                        "LANDUSES",
                        "COVERAGES",
                        "BUILDUP",
                        "WASHOFF",
                        "TREATMENT",
                        "DWF",
                        "RDII",
                        "LOADINGS",
                        "TAGS",
                        "MAP",
                    ]

                    for group in future_groups:
                        items = self.select_this_INP_group(INP_groups, group.lower())
                        if items is not None:
                            swmm_inp_file.write("\n\n[" + group + "]")
                            for line in items[1:]:
                                if line != "":
                                    swmm_inp_file.write("\n" + line)

                    file = last_dir + "/SWMM.INI"
                    with open(file, "w") as ini_file:
                        ini_file.write("[SWMM5]")
                        ini_file.write("\nVersion=50022")
                        ini_file.write("\n[Results]")
                        ini_file.write("\nSaved=1")
                        ini_file.write("\nCurrent=1")

                self.uc.show_info(
                    swmm_file
                    + "\n\nfile saved with:\n\n"
                    + str(len(junctions_rows))
                    + "\t[JUNCTIONS]\n"
                    + str(len(outfalls_rows))
                    + "\t[OUTFALLS]\n"
                    + str(len(storages_rows))
                    + "\t[STORAGE]\n"                    
                    + str(len(conduits_rows))
                    + "\t[CONDUITS]\n"
                    + str(len(pumps_rows))
                    + "\t[PUMPS]\n"
                    + str(len(pump_curves_rows))
                    + "\t[CURVES]\n"                    
                    + str(len(orifices_rows))
                    + "\t[ORIFICES]\n"
                    + str(len(weirs_rows))
                    + "\t[WEIRS]\n"
                    + str(len(xsections_rows_1) + len(xsections_rows_2) + len(xsections_rows_3))
                    + "\t[XSECTIONS]\n"
                    + str(len(losses_rows))
                    + "\t[LOSSES]\n"
                    + str(len(coordinates_rows))
                    + "\t[COORDINATES]\n"
                    + str(len(inflows_rows))
                    + "\t[INFLOWS]\n"
                    + str(len(time_series_rows))
                    + "\t[TIMESERIES]\n"
                    + str(int(len(pattern_rows) / 24))
                    + "\t[PATTERNS]"
                )
                warn = ""
                if no_in_out_conduits != 0:
                    warn += (
                        "* "
                        + str(no_in_out_conduits)
                        + " conduits have no inlet and/or outlet!\nThe value '?' was written in [CONDUITS] group.\n\n"
                    )

                if no_in_out_pumps != 0:
                    warn += (
                        "* "
                        + str(no_in_out_pumps)
                        + " pumps have no inlet and/or outlet!\nThe value '?' was written in [PUMPS] group.\n\n"
                    )

                if no_in_out_orifices != 0:
                    warn += (
                        "* "
                        + str(no_in_out_orifices)
                        + " orifices have no inlet and/or outlet!\nThe value '?' was written in [ORIFICES] group.\n\n"
                    )

                if no_in_out_weirs != 0:
                    warn += (
                        "* "
                        + str(no_in_out_weirs)
                        + " weirs have no inlet and/or outlet!\nThe value '?' was written in [WEIRS] group.\n\n"
                    )

                if non_sync_dates > 0:
                    warn += (
                        "* "
                        + str(non_sync_dates)
                        + " time series dates are outside the start and end times of the simulation!\nSee [TIMESERIES] group.\n\n"
                    )

                if warn != "":
                    self.uc.show_warn(
                        "WARNING 090422.0554: SWMM.INP file:\n\n"
                        + warn
                        + "Please review these issues because they will cause errors during their processing."
                    )

        except Exception as e:
            self.uc.show_error("ERROR 160618.0634: couldn't export .INP file!", e)

    def show_outfalls(self):
        """
        Shows outfalls dialog.

        """
        # See if there are inlets:
        if self.gutils.is_table_empty("user_swmm_nodes"):
            self.uc.show_warn(
                'User Layer "Storm Drain Nodes" is empty!\n\n'
                + "Please import components from .INP file or shapefile, or convert from schematized Storm Drains."
            )
            return

        #  See if there are any Outlet nodes:
        qry = """SELECT * FROM user_swmm_nodes WHERE sd_type = 'O';"""
        rows = self.gutils.execute(qry).fetchall()
        if not rows:
            self.uc.bar_warn("No outfalls defined in 'Storm Drain Nodes' User Layer!")
            return

        dlg_outfalls = OutfallNodesDialog(self.iface, self.lyrs)
        dlg_outfalls.setWindowFlag(Qt.WindowMinimizeButtonHint, True)
        dlg_outfalls.setWindowFlag(Qt.WindowMaximizeButtonHint, True)
        save = dlg_outfalls.exec_()
        if save:
            try:
                dlg_outfalls.save_outfalls()
                self.uc.bar_info(
                    "Outfalls saved to 'Storm Drain-Outfalls' User Layer!\n\n"
                    + "Schematize it from the 'Storm Drain Editor' widget before saving into SWMMOUTF.DAT"
                )
            except Exception:
                self.uc.bar_warn("Could not save outfalls! Please check if they are correct.")
                return

        self.lyrs.clear_rubber()

    def show_inlets(self):
        """
        Shows inlets dialog.

        """
        # See if table is empty:
        if self.gutils.is_table_empty("user_swmm_nodes"):
            self.uc.show_warn(
                'User Layer "Storm Drain Nodes" is empty!\n\n'
                + "Please import components from .INP file or shapefile, or convert from schematized Storm Drains."
            )
            return

        #  See if there are any Inlet nodes:
        qry = """SELECT * FROM user_swmm_nodes WHERE sd_type = 'I' or sd_type = 'J';"""
        rows = self.gutils.execute(qry).fetchall()
        if not rows:
            self.uc.show_info(
                "WARNING 280920.0422: No inlets/junctions defined (of type 'I' or 'J') in 'Storm Drain Nodes' User Layer!"
            )
            return

        dlg_inlets = InletNodesDialog(self.iface, self.plot, self.SD_table, self.lyrs)
        dlg_inlets.setWindowFlag(Qt.WindowMinimizeButtonHint, True)
        dlg_inlets.setWindowFlag(Qt.WindowMaximizeButtonHint, True)

        save = dlg_inlets.exec_()
        if save:
            self.uc.show_info(
                "Inlets saved to 'Storm Drain-Inlets' User Layer!\n\n"
                + "Schematize it from the 'Storm Drain Editor' widget before saving into SWMMOUTF.DAT"
            )
            self.populate_type4_combo()

        elif not save:
            pass
        else:
            self.uc.bar_warn("Could not save Inlets! Please check if they are correct.")

        self.lyrs.clear_rubber()

    def show_storage_units(self):
        """
        Shows storage_units_dialog dialog.

        """
        # See if table is empty:
        if self.gutils.is_table_empty("user_swmm_storage_units"):
            self.uc.show_warn(
                'User Layer "Storm Drain Storage Units" is empty!\n\n'
                + "Please import components from .INP file or shapefile, or convert from schematized Storm Drains."
            )
            return

        dlg_storage = StorageUnitsDialog(self.iface, self.plot, self.SD_table, self.lyrs)
        dlg_storage.setWindowFlag(Qt.WindowMinimizeButtonHint, True)
        dlg_storage.setWindowFlag(Qt.WindowMaximizeButtonHint, True)
        dlg_storage.select_curve_type()
        
        save = dlg_storage.exec_()
        if save:
            self.uc.bar_info("Storage Units saved to 'Storm Drain Storage Units' User Layer.")
        elif not save:
            pass
        else:
            self.uc.bar_warn("Could not save Inlets! Please check if they are correct.")
        
        self.lyrs.clear_rubber()

    def show_conduits(self):
        """
        Shows conduits dialog.

        """
        # See if there are conduits:
        if self.gutils.is_table_empty("user_swmm_conduits"):
            self.uc.show_warn(
                'User Layer "Storm Drain Conduits" is empty!\n\n'
                + "Please import components from .INP file or shapefile, or convert from schematized Storm Drains."
            )
            return

        dlg_conduits = ConduitsDialog(self.iface, self.lyrs)
        dlg_conduits.setWindowFlag(Qt.WindowMinimizeButtonHint, True)
        dlg_conduits.setWindowFlag(Qt.WindowMaximizeButtonHint, True)
        save = dlg_conduits.exec_()
        if save:
            try:
                dlg_conduits.save_conduits()
                self.uc.bar_info(
                    "Conduits saved to 'Storm Drain-Conduits' User Layer!\n\n"
                    + "Schematize it from the 'Storm Drain Editor' widget before saving into SWMMOUTF.DAT"
                )
            except Exception:
                self.uc.bar_warn("Could not save conduits! Please check if they are correct.")
                return

        self.lyrs.clear_rubber()

    def show_pumps(self):
        """
        Shows pumps dialog.

        """
        # See if there are pumps:
        if self.gutils.is_table_empty("user_swmm_pumps"):
            self.uc.show_warn(
                'User Layer "Storm Drain Pumps" is empty!\n\n'
                + "Please import components from .INP file or shapefile, or convert from schematized Storm Drains."
            )
            return

        dlg_pumps = PumpsDialog(self.iface, self.plot, self.SD_table, self.lyrs)
        dlg_pumps.setWindowFlag(Qt.WindowMinimizeButtonHint, True)
        dlg_pumps.setWindowFlag(Qt.WindowMaximizeButtonHint, True)
        save = dlg_pumps.exec_()
        if save:
            try:
                dlg_pumps.save_pumps()
                self.uc.bar_info(
                    "Pumps saved to 'Storm Drain-Pumps' User Layer!\n\n"
                    + "Schematize it from the 'Storm Drain Editor' widget before saving into SWMMOUTF.DAT"
                )
            except Exception:
                self.uc.bar_warn("Could not save pumps! Please check if they are correct.")
                return

        self.lyrs.clear_rubber()

    def show_orifices(self):
        """
        Shows orifices dialog.

        """
        # See if there are orifices:
        if self.gutils.is_table_empty("user_swmm_orifices"):
            self.uc.show_warn(
                'User Layer "Storm Drain Orifices" is empty!\n\n'
                + "Please import components from .INP file or shapefile, or convert from schematized Storm Drains."
            )
            return

        dlg_orifices = OrificesDialog(self.iface, self.lyrs)
        dlg_orifices.setWindowFlag(Qt.WindowMinimizeButtonHint, True)
        dlg_orifices.setWindowFlag(Qt.WindowMaximizeButtonHint, True)
        save = dlg_orifices.exec_()
        if save:
            try:
                dlg_orifices.save_orifices()
                self.uc.bar_info(
                    "Orifices saved to 'Storm Drain Orifices' User Layer!\n\n"
                    + "Schematize it from the 'Storm Drain Editor' widget before saving into SWMMOUTF.DAT"
                )
            except Exception:
                self.uc.bar_warn("Could not save orifices! Please check if they are correct.")
                return

        self.lyrs.clear_rubber()

    def show_weirs(self):
        """
        Shows weirs dialog.

        """
        # See if there are weirs:
        if self.gutils.is_table_empty("user_swmm_weirs"):
            self.uc.show_warn(
                'User Layer "Storm Drain Weirs" is empty!\n\n'
                + "Please import components from .INP file or shapefile, or convert from schematized Storm Drains."
            )
            return

        dlg_weirs = WeirsDialog(self.iface, self.lyrs)
        dlg_weirs.setWindowFlag(Qt.WindowMinimizeButtonHint, True)
        dlg_weirs.setWindowFlag(Qt.WindowMaximizeButtonHint, True)
        save = dlg_weirs.exec_()
        if save:
            try:
                dlg_weirs.save_weirs()
                self.uc.bar_info(
                    "Weirs saved to 'Storm Drain Weirs' User Layer!\n\n"
                    + "Schematize it from the 'Storm Drain Editor' widget before saving into SWMMOUTF.DAT"
                )
            except Exception:
                self.uc.bar_warn("Could not save weirs! Please check if they are correct.")
                return

        self.lyrs.clear_rubber()

    def auto_assign_conduit_nodes(self):
        self.auto_assign_link_nodes("Conduits", "conduit_inlet", "conduit_outlet")

    def auto_assign_pump_nodes(self):
        self.auto_assign_link_nodes("Pumps", "pump_inlet", "pump_outlet")

    def auto_assign_link_nodes(self, link_name, link_inlet, link_outlet):
        """Auto assign Conduits, Pumps, orifices, or Weirs  (user layer) Inlet and Outlet names based on closest (5ft) nodes to their endpoints."""
        try:
            layer_name = (
                "user_swmm_conduits"
                if link_name == "Conduits"
                else "user_swmm_pumps"
                if link_name == "Pumps"
                else "user_swmm_orifices"
                if link_name == "Orifices"
                else "user_swmm_weirs"
                if link_name == "Weirs"
                else ""
            )

            if self.gutils.is_table_empty(layer_name):
                self.uc.show_warn(
                    "User Layer "
                    + link_name
                    + " is empty!\n\n"
                    + "Please import components from .INP file or shapefile, or convert from schematized Storm Drains."
                )
                return

            proceed = self.uc.question("Do you want to overwrite " + link_name + " Inlet and Outlet nodes names?")
            if not proceed:
                return

            QApplication.setOverrideCursor(Qt.WaitCursor)
            layer = (
                self.user_swmm_conduits_lyr
                if link_name == "Conduits"
                else self.user_swmm_pumps_lyr
                if link_name == "Pumps"
                else self.user_swmm_orifices_lyr
                if link_name == "Orifices"
                else self.user_swmm_weirs_lyr
                if link_name == "Weirs"
                else self.user_swmm_conduits_lyr
            )

            link_fields = layer.fields()

            link_inlet_fld_idx = link_fields.lookupField(link_inlet)
            link_outlet_fld_idx = link_fields.lookupField(link_outlet)
            nodes_features, nodes_index = spatial_index(self.user_swmm_nodes_lyr)
            buffer_distance, segments = 5.0, 5
            link_nodes = {}
            for feat in layer.getFeatures():
                fid = feat.id()
                geom = feat.geometry()
                geom_poly = geom.asPolyline()
                start_pnt, end_pnt = geom_poly[0], geom_poly[-1]
                start_geom = QgsGeometry.fromPointXY(start_pnt)
                end_geom = QgsGeometry.fromPointXY(end_pnt)
                start_buffer = start_geom.buffer(buffer_distance, segments)
                end_buffer = end_geom.buffer(buffer_distance, segments)
                start_nodes, end_nodes = [], []

                start_nodes_ids = nodes_index.intersects(start_buffer.boundingBox())
                for node_id in start_nodes_ids:
                    node_feat = nodes_features[node_id]
                    if node_feat.geometry().within(start_buffer):
                        start_nodes.append(node_feat)

                end_nodes_ids = nodes_index.intersects(end_buffer.boundingBox())
                for node_id in end_nodes_ids:
                    node_feat = nodes_features[node_id]
                    if node_feat.geometry().within(end_buffer):
                        end_nodes.append(node_feat)

                start_nodes.sort(key=lambda f: f.geometry().distance(start_geom))
                end_nodes.sort(key=lambda f: f.geometry().distance(end_geom))
                closest_inlet_feat = start_nodes[0] if start_nodes else None
                closest_outlet_feat = end_nodes[0] if end_nodes else None
                if closest_inlet_feat is not None:
                    inlet_name = closest_inlet_feat["name"]
                else:
                    inlet_name = None
                if closest_outlet_feat is not None:
                    outlet_name = closest_outlet_feat["name"]
                else:
                    outlet_name = None
                link_nodes[fid] = inlet_name, outlet_name

            layer.startEditing()
            for fid, (inlet_name, outlet_name) in link_nodes.items():
                layer.changeAttributeValue(fid, link_inlet_fld_idx, inlet_name)
                layer.changeAttributeValue(fid, link_outlet_fld_idx, outlet_name)
            layer.commitChanges()
            layer.triggerRepaint()
            QApplication.restoreOverrideCursor()
            self.uc.show_info(
                "Inlet and Outlet node names successfully assigned to " + str(len(link_nodes)) + " " + link_name + "!"
            )
        except Exception as e:
            QApplication.restoreOverrideCursor()
            self.uc.show_error("ERROR 210322.0429: Couldn't assign " + link_name + " nodes!", e)

    def SD_import_type4(self):
        """
        Reads one or more rating table files.
        Name of file is the same as a type 4 inlet. Uses file names to associate file with inlet names.
        """
        self.uc.clear_bar_messages()

        if self.gutils.is_table_empty("user_model_boundary"):
            self.uc.bar_warn("There is no computational domain! Please digitize it before running tool.")
            return
        if self.gutils.is_table_empty("grid"):
            self.uc.bar_warn("There is no grid! Please create it before running tool.")
            return

        if self.gutils.is_table_empty("user_swmm_nodes"):
            self.uc.show_warn(
                'User Layer "Storm Drain Nodes" is empty!\n\n'
                + "Please import components from .INP file or shapefile, or convert from schematized Storm Drains."
            )
            return

        s = QSettings()
        last_dir = s.value("FLO-2D/lastSWMMDir", "")
        rating_files, __ = QFileDialog.getOpenFileNames(
            None,
            "Select files with rating table or Culvert equations data",
            directory=last_dir,
            filter="(*.TXT *.DAT);;(*.TXT);;(*.DAT);;(*.*)",
        )

        if not rating_files:
            return
        s.setValue("FLO-2D/lastSWMMDir", os.path.dirname(rating_files[0]))
        # update lastSWMMDir
        last_dir = s.value("FLO-2D/lastSWMMDir", "")
        QApplication.setOverrideCursor(Qt.WaitCursor)
        try:
            errors0 = []
            errors1 = []
            noInlets = []
            lst_no_type4 = []
            str_no_type4 = ""
            warnings = []
            goodRT = 0
            goodCulverts = 0
            culvert_existed = 0
            badCulverts = 0
            already_a_rt = 0
            already_a_culvert = 0
            no_culvert_grids = []
            assignments = {}

            for file in rating_files:
                file_name, file_ext = os.path.splitext(os.path.basename(file))
                file_name = file_name.strip()

                if file_name.upper() == "TYPE4CULVERT":

                    with open(file, "r") as f1:
                        for line in f1:
                            culvert = line.split()
                            if culvert:
                                if len(culvert) == 7:
                                    grid_fid, name, cdiameter, typec, typeen, cubase, multbarrels = culvert
                                    if name:
                                        grid_sql = "SELECT grid FROM user_swmm_nodes WHERE name = ?;"
                                        grid = self.gutils.execute(grid_sql, (name,)).fetchone()
                                        if grid:
                                            exists = self.gutils.execute("SELECT * FROM swmmflo_culvert WHERE name = ?;", (name,)).fetchone()
                                            if exists:
                                                # Remove existing from swmmflo_culvert table:
                                                culvert_existed += 1
                                                self.gutils.execute("DELETE FROM swmmflo_culvert WHERE name = ?;", (name,))
                                            # Insert new Culvert eq:
                                            qry = """INSERT OR REPLACE INTO swmmflo_culvert 
                                                    (grid_fid, name, cdiameter, typec, typeen, cubase, multbarrels) 
                                                    VALUES (?, ?, ?, ?, ?, ?, ?);"""
                                            self.gutils.execute(
                                                qry, (grid[0], name, cdiameter, typec, typeen, cubase, multbarrels)
                                            )

                                            assignments[name] = "C"

                                            # Include Culvert eq. in dropdown list of type 4s:
                                            self.add_type4("CulvertEquation", file_name)
                                            # Assign Culvert name to user_swmm_nodes:
                                            assign_rt_name_sql = (
                                                "UPDATE user_swmm_nodes SET rt_name = ? WHERE name =?;"
                                            )
                                            self.gutils.execute(assign_rt_name_sql, (name, name))

                                            # See if there is a rating table with the same name:
                                            in_rt = self.gutils.execute(
                                                "SELECT * FROM swmmflort WHERE name = ?;", (name,)
                                            ).fetchone()
                                            if in_rt:
                                                # Remove existing rating table:

                                                swmm_fid = self.gutils.execute(
                                                    "SELECT fid FROM swmmflort WHERE name = ?", (name,)
                                                ).fetchone()
                                                self.gutils.execute("DELETE FROM swmmflort WHERE name = ?;", (name,))
                                                # Data in 'swmmflort_data' is deleted with already defined trigger.
                                                # self.gutils.execute("DELETE FROM swmmflort_data WHERE swmm_rt_fid = ?;", (swmm_fid[0],))
                                                # already_a_rt += 1
                                        else:
                                            no_culvert_grids.append((name, name))
                                else:
                                    # badCulverts += 1
                                    pass

                else:
                    err0, err1, err2, t4 = self.check_type4_file(file)
                    if err0 == "" and err1 == "" and err2 == "":

                        goodRT += 1
                        # Include rating table in dropdown list of type 4s:
                        self.add_type4(
                            "RatingTable", file_name
                        )  # Rating table 'file_name' is deleted from 'swmmflort' and its data from 'swmmflort_data' if they exist.
                        # New rating table 'file_name' added to 'swmmflort' (no data included in 'swmmflort_data'!
                        # that will be done further down):.

                        # Read depth and discharge from rating table file and add them to 'swmmflort_data':
                        swmm_fid = self.gutils.execute(
                            "SELECT fid FROM swmmflort WHERE name = ?", (file_name,)
                        ).fetchone()
                        if swmm_fid:
                            swmm_fid = swmm_fid[0]
                            self.gutils.execute("DELETE FROM swmmflort WHERE name = ?;", (file_name,))

                        data_sql = "INSERT INTO swmmflort_data (swmm_rt_fid, depth, q) VALUES (?, ?, ?)"
                        with open(file, "r") as f1:
                            for line in f1:
                                row = line.split()
                                if row:
                                    self.gutils.execute(data_sql, (swmm_fid, row[0], row[1]))

                        # Assign grid number to the just added rating table to 'swmmflort' table:
                        set_grid_sql = "INSERT OR REPLACE INTO swmmflort (grid_fid, name) VALUES (?, ?)"
                        grid_sql = "SELECT grid FROM user_swmm_nodes WHERE name = ?;"
                        grid = self.gutils.execute(grid_sql, (file_name,)).fetchone()[0]
                        if grid:
                            self.gutils.execute(set_grid_sql, (grid, file_name))

                        assignments[file_name] = "R"

                        # Assign rating table name to user_swmm_nodes:
                        assign_rt_name_sql = "UPDATE user_swmm_nodes SET rt_name = ? WHERE name =?;"
                        self.gutils.execute(assign_rt_name_sql, (file_name, file_name))

                        in_culvert = self.gutils.execute(
                            "SELECT * FROM swmmflo_culvert WHERE name = ?;", (file_name,)
                        ).fetchone()
                        if in_culvert:
                            # Remove culvert from swmmflo_culvert:
                            self.gutils.execute("DELETE FROM swmmflo_culvert WHERE name = ?;", (file_name,))
                    else:
                        if err0:
                            errors0.append(err0)
                        if err1:
                            errors1.append(err1)
                        if err2:
                            noInlets.append(err2)

                    if t4:
                        lst_no_type4.append(t4)
                        str_no_type4 += "\n" + t4

            self.SD_type4_cbo.setCurrentIndex(0)
            self.SD_show_type4_table_and_plot()

            txt2 = ""
            answer = True
            if lst_no_type4:
                QApplication.restoreOverrideCursor()
                answer = self.uc.question(
                    str(goodRT)
                    + " imported rating tables were assigned to inlets.\n\n"
                    + "Of those "
                    + str(goodRT)
                    + " inlets, "
                    + str(len(lst_no_type4))
                    + " are not of type 4 (inlet with stage-discharge rating table).\n\n"
                    + "Would you like to change their drain type to 4?"
                )
                if answer:
                    change_type_sql = "UPDATE user_swmm_nodes SET intype = ? WHERE name =?;"
                    for no4 in lst_no_type4:
                        self.gutils.execute(change_type_sql, (4, no4))
                    #                     lst_no_type4  = []
                    #                     str_no_type4 = ""
                    txt2 = (
                        "* " + str(len(lst_no_type4)) + " inlet's drain type changed to type 4 (stage-discharge).\n\n"
                    )
                else:
                    if len(lst_no_type4) > 1:
                        txt2 = (
                            "* "
                            + str(len(lst_no_type4))
                            + " inlet's drain type are not of type 4 (stage-discharge) but have rating table assigned.\n\n"
                        )
                    else:
                        txt2 = (
                            "* "
                            + str(len(lst_no_type4))
                            + " inlet's drain type is not of type 4 (stage-discharge) but has rating table assigned.\n\n"
                        )
                    self.uc.show_warn(
                        "WARNING 121220.1856:\n\n"
                        + "The following inlets were assigned rating tables but are not of type 4 (stage-discharge):\n"
                        + str_no_type4
                    )

            len_errors = len(errors0) + len(errors1)

            if errors0:
                errors0.append("\n")
            if errors1:
                errors1.insert(0,"The following files must have 2 columns in all lines!\n")
                errors1.append("\n")

            warnings = errors0 + errors1

            imported = ""
            # if len_errors + len(noInlets) + goodRT + goodCulverts == 0:
            if not assignments:
                imported = "No rating tables or Culvert equations imported.\n\n"
                # QApplication.restoreOverrideCursor()
                # self.uc.show_info("No rating tables or Culvert equations imported.")
                # return
            else:
                culverts, ratings = 0, 0
                for val in assignments.values():
                    if val == "C":
                        culverts += 1
                    elif val == "R":
                        ratings += 1
                imported = "* "  + str(culverts) + " Culvert Equations imported.\n\n"
                imported += "* " + str(ratings) + " Rating Tables imported.\n\n"


            # Write warnings file Rating Tables Warnings.CHK:
            CHK_file_length = len(assignments) + len(warnings) + len(str_no_type4) + len(noInlets)
            self.uc.log_info(str(last_dir + r"\Rating Tables Warnings.CHK"))
            if CHK_file_length > 0:
                with open(last_dir + r"\Rating Tables Warnings.CHK", "w") as report_file:
                    for key, value in assignments.items():
                        if value == "R":
                            report_file.write("Rating Table in file " + key + ".* assigned to inlet " + key + ".\n")
                        elif value == "C":
                            report_file.write("Culvert Equation from file TYPE4CULVERT.* assigned to inlet " + key + ".\n")

                    if warnings:
                        report_file.write("\n")
                        for w in warnings:
                            report_file.write(w + "\n")

                    if str_no_type4 != "":
                        if answer:
                            report_file.write(
                                "\nThe following inlets were assigned rating tables and its Drain type changed to 4 (stage-discharge):"
                                + str_no_type4
                                + "\n"
                            )
                        else:
                            report_file.write(
                                "\nThe following inlets were assigned rating tables but are not of type 4 (stage-discharge):"
                                + str_no_type4
                                + "\n"
                            )

                    if noInlets:
                        # report_file.write("\n")
                        for no in noInlets:
                            report_file.write(no + "\n")
            else:
                # Delete previous "Rating Tables Warnings.CHK" file if it exists:
                try:
                    if os.path.exists(last_dir + r"\Rating Tables Warnings.CHK"):
                        os.remove(last_dir + r"\Rating Tables Warnings.CHK")
                except OSError:
                    msg = "Couldn't remove existing outdated 'Rating Tables Warnings.CHK file'"
                    self.uc.bar_warn(msg)

            QApplication.restoreOverrideCursor()

            txt1 = " could not be read (maybe wrong format).\n\n"

            txt3 = (
                ""
                if not no_culvert_grids
                else "* "
                + str(len(no_culvert_grids))
                + " Culvert Equations were not read from file TYPE4CULVERT.* (inlet name not found in project).\n\n"
            )

            txt4 = (
                ""
                if already_a_rt == 0
                else "* "
                + str(already_a_rt)
                + " inlets in TYPE4CULVERT.* were already defined with rating tables.\n\n"
            )

            txt5 = (
                ""
                if already_a_culvert == 0
                else "* " + str(already_a_culvert) + " inlets replaced a rating table for a Culvert equation.\n\n"
            )

            txt6 = (
                ""
                if CHK_file_length == 0
                else "See details in file\n\n"
                    + os.path.dirname(rating_files[0])
                    + "/Rating Tables Warnings.CHK"
            )

            self.uc.show_info(
                "INFO 100823.0517:    (" + str(len(rating_files)) + " files selected)\n\n"
                + imported
                + (
                    "* " + str(len(noInlets)) + " rating tables were not read (no inlets with same name as the file name).\n\n"
                    if len(noInlets) > 0
                    else ""
                )
                # + "* "
                # + str(goodRT)
                # + " rating tables were assigned to inlets.\n\n"
                # + "* "
                # + str(goodCulverts)
                # + " Culvert equations were assigned to inlets.\n\n"
                + txt2
                + txt3
                + txt4
                + txt5
                + txt6
            )

        except Exception as e:
            QApplication.restoreOverrideCursor()
            self.uc.show_error("ERROR 131120.1846: reading rating tables failed!", e)
            return

    def import_hydraulics(self):
        """
        Shows import shapefile dialog.

        """
        if self.gutils.is_table_empty("user_model_boundary"):
            self.uc.bar_warn("There is no computational domain! Please digitize it before running tool.")
            return

        point_or_line_layers = False
        layers = self.lyrs.list_group_vlayers()
        for l in layers:
            if l.geometryType() in [QgsWkbTypes.PointGeometry, QgsWkbTypes.LineGeometry]:
                if l.featureCount() > 0:
                    point_or_line_layers = True
                    break
        if not point_or_line_layers:
            QApplication.restoreOverrideCursor()
            self.uc.bar_warn("There aren't any line or point layers (or they are not visible)!")
            return

        dlg_shapefile = StormDrainShapefile(self.con, self.iface, self.lyrs)
        dlg_shapefile.components_tabWidget.setCurrentPage = 0
        save = dlg_shapefile.exec_()
        if save:
            try:
                if dlg_shapefile.saveSelected:
                    self.uc.bar_info(
                        "Storm drain components (inlets, outfalls, and/or conduits) from hydraulic layers saved."
                    )

            except Exception as e:
                self.uc.bar_error("ERROR while saving storm drain components from hydraulic layers!.")
        # else:
        #     self.uc.bar_warn("Storm drain components not saved!")

<<<<<<< HEAD
=======
    def create_conduit_discharge_table_and_plots(self, intersection=None):
        """
        Create Storm Drain conduit plots.
        """
        self.uc.clear_bar_messages()
        if self.gutils.is_table_empty("grid"):
            self.uc.bar_warn("There is no grid! Please create it before running tool.")
            return False

        s = QSettings()
        GDS_dir = s.value("FLO-2D/lastGdsDir", "")
        RPT_file = GDS_dir + r"\swmm.RPT"
        # Check if there is an RPT file on the export folder
        if not os.path.isfile(RPT_file):
            self.uc.bar_warn(
                "No swmm.RPT file found. Please ensure the simulation has completed and verify the project export folder.")
            return

        # Check if the swmm.RPT has data on it
        if os.path.getsize(RPT_file) == 0:
            QApplication.restoreOverrideCursor()
            self.uc.bar_warn("File  '" + os.path.basename(RPT_file) + "'  is empty!")
            self.uc.bar_warn("WARNING 111123.1744: File  '" + os.path.basename(RPT_file) + "'  is empty!\n" +
                             "Select a valid .RPT file.")
            return

        if intersection:
            with open(RPT_file) as f:
                if not intersection in f.read():
                    self.uc.bar_error("Link " + intersection + " not found in file " + RPT_file)
                    self.uc.bar_warn("WARNING 111123.1742: Link " + intersection + " not found in file\n\n" + RPT_file +
                                     "\n\nSelect a valid .RPT file.")
                    return

        data = OrderedDict()
        # Read RPT file.
        try:
            QApplication.setOverrideCursor(Qt.WaitCursor)

            pd = ParseDAT()
            par = pd.single_parser(RPT_file)

            previous = []
            units = "CMS"
            for row in par:
                if "Flow" in row and "Units" in row:
                    units = "CMS" if "CMS" in row else "CFS" if "CFS" in row else "CMS"
                if previous:
                    cell = previous[2]
                    for _ in range(3):
                        next(par)
                if "<<<" in row and "Link" in row:
                    cell = row[2]
                    for _ in range(4):
                        next(par)
                if previous or ("<<<" in row and "Link" in row):
                    previous = []
                    data[cell] = []
                    for row2 in par:
                        if "<<<" in row2 and "Link" in row2:
                            previous = row2
                            break
                        if row2:
                            if len(row2) == 6:
                                data[cell].append(list(row2))
                            else:
                                break

            if data:
                if intersection is False:
                    intersection = next(iter(data.items()))[0]
                if not intersection in data:
                    QApplication.restoreOverrideCursor()
                    self.plot.clear()
                    self.tview.model().setRowCount(0)
                    self.uc.bar_error("Link " + intersection + " not found in file  '" + RPT_file + "'")

                    QApplication.restoreOverrideCursor()
                    self.uc.bar_warn("WARNING 111123.1743: Link " + intersection + " not found in file\n\n" + RPT_file +
                                     "\n\nSelect a valid .RPT file.")
                    return

                node_series = data[intersection]
                I = 1
                day = 0
                previousHour = -1
                RPTtimeSeries = []

                for nextTime in node_series:
                    time = nextTime[1]
                    flow = float(nextTime[2])
                    velocity = float(nextTime[3])
                    depth = float(nextTime[4])
                    percent_full = float(nextTime[5])
                    currentHour, minutes, seconds = time.split(":")
                    currentHour = int(currentHour)
                    minutes = int(minutes) / 60
                    seconds = int(seconds) / 3600
                    if currentHour < previousHour:
                        day = day + 24
                    previousHour = currentHour
                    hour = day + currentHour + minutes + seconds
                    RPTtimeSeries.append([hour, flow, velocity, depth, percent_full])

                # Plot discharge graph:
                self.uc.bar_info("Results for link " + intersection + " from file  '" + RPT_file + "'")

                try:
                    self.plot.clear()
                    timeRPT, flowRPT, velocityRPT, depthRPT, percent_fullRPT = [], [], [], [], []

                    for row in RPTtimeSeries:
                        timeRPT.append(row[0] if not row[0] is None else float("NaN"))
                        flowRPT.append(row[1] if not row[1] is None else float("NaN"))
                        velocityRPT.append(row[2] if not row[2] is None else float("NaN"))
                        depthRPT.append(row[3] if not row[3] is None else float("NaN"))
                        percent_fullRPT.append(row[4] if not row[4] is None else float("NaN"))

                    if self.plot.plot.legend is not None:
                        plot_scene = self.plot.plot.legend.scene()
                        if plot_scene is not None:
                            plot_scene.removeItem(self.plot.plot.legend)

                    self.plot.plot.legend = None
                    self.plot.plot.addLegend()
                    self.plot.plot.setTitle(title="Results for " + intersection)
                    self.plot.plot.setLabel("bottom", text="Time (hours)")
                    self.plot.add_item(f"Flow ({self.system_units[units][2]})", [timeRPT, flowRPT], col=QColor(Qt.darkGreen), sty=Qt.SolidLine)
                    self.plot.add_item(f"Velocity ({self.system_units[units][1]})", [timeRPT, velocityRPT], col=QColor(Qt.red), sty=Qt.SolidLine, hide=True)
                    self.plot.add_item(f"Depth ({self.system_units[units][0]})", [timeRPT, depthRPT], col=QColor(Qt.darkMagenta), sty=Qt.SolidLine, hide=True)
                    self.plot.add_item(f"Percent Full (%)", [timeRPT, percent_fullRPT], col=QColor(Qt.darkGray), sty=Qt.SolidLine, hide=True)

                    # self.plot.plot.setLabel("left", text="Units of measurement: " + units)
                    QApplication.restoreOverrideCursor()

                except:
                    QApplication.restoreOverrideCursor()
                    self.uc.bar_warn("Error while building plot for SD discharge!")
                    return

                try:  # Build table.
                    discharge_data_model = StandardItemModel()
                    self.tview.undoStack.clear()
                    self.tview.setModel(discharge_data_model)
                    discharge_data_model.clear()
                    discharge_data_model.setHorizontalHeaderLabels(["Time (hours)",
                                                                    f"Flow ({self.system_units[units][2]})",
                                                                    f"Velocity ({self.system_units[units][1]})",
                                                                    f"Depth ({self.system_units[units][0]})",
                                                                    f"Percent Full (%)"])
                    for row in RPTtimeSeries:
                        items = [StandardItem("{:.2f}".format(x)) if x is not None else StandardItem("") for x in row]
                        discharge_data_model.appendRow(items)
                    self.tview.horizontalHeader().setStretchLastSection(True)
                    for col in range(3):
                        self.tview.setColumnWidth(col, 100)
                    for i in range(discharge_data_model.rowCount()):
                        self.tview.setRowHeight(i, 20)
                    QApplication.restoreOverrideCursor()
                    return
                except:
                    QApplication.restoreOverrideCursor()
                    self.uc.bar_warn("Error while building table for SD discharge!")
                    return

            else:
                QApplication.restoreOverrideCursor()
                self.uc.bar_error("No time series found in file " + RPT_file + " for node " + intersection)

            QApplication.restoreOverrideCursor()
            return True

        except Exception as e:
            QApplication.restoreOverrideCursor()
            self.uc.bar_error("Reading .RPT file failed!", e)
            return False

>>>>>>> 571ea9f8
    def create_SD_discharge_table_and_plots(self, intersection=None):
        """
        Export Storm Drain Discharge plots.
        """
        self.uc.clear_bar_messages()
        if self.gutils.is_table_empty("grid"):
            self.uc.bar_warn("There is no grid! Please create it before running tool.")
            return False

        s = QSettings()
<<<<<<< HEAD
        RPT_file = s.value("FLO-2D/lastRPTFile", "")
        GDS_dir = s.value("FLO-2D/lastGdsDir", "")
        # Check if there is an RPT file on the FLO-2D QSettings
        if not os.path.isfile(RPT_file):
            RPT_file = GDS_dir + r"\swmm.RPT"
            # Check if there is an RPT file on the export folder
            if not os.path.isfile(RPT_file):
                self.uc.bar_warn("No swmm.RPT file found. Please ensure the simulation has completed and verify the project export folder.")
                return
        # if intersection is False or not RPT_file or intersection == "Just assign FLO-2D settings":
        #     last_RPT_dir = s.value("FLO-2D/lastRPTDir", "")
        #     RPT_file, _ = QFileDialog.getOpenFileName(
        #         None,
        #         "Select .RPT file",
        #         directory=last_RPT_dir,
        #         filter="RPT file (*.rpt; *.RPT)",
        #     )
        # else:
        #    last_RPT_dir = os.path.dirname(RPT_file)
        # if not RPT_file:
        #     return False
        # else:
=======
        GDS_dir = s.value("FLO-2D/lastGdsDir", "")
        # Check if there is an RPT file on the FLO-2D QSettings
        RPT_file = GDS_dir + r"\swmm.RPT"
        # Check if there is an RPT file on the export folder
        if not os.path.isfile(RPT_file):
            self.uc.bar_warn("No swmm.RPT file found. Please ensure the simulation has completed and verify the project export folder.")
            return
>>>>>>> 571ea9f8

        # Check if the swmm.RPT has data on it
        if os.path.getsize(RPT_file) == 0:
            QApplication.restoreOverrideCursor()
            self.uc.bar_warn("File  '" + os.path.basename(RPT_file) + "'  is empty!")
            self.uc.bar_warn("WARNING 111123.1744: File  '" + os.path.basename(RPT_file) + "'  is empty!\n" +
                                "Select a valid .RPT file.")
            return
<<<<<<< HEAD
            # RPT_file, _ = QFileDialog.getOpenFileName(
            #     None,
            #     "Select .RPT file",
            #     directory=last_RPT_dir,
            #     filter="RPT file (*.rpt; *.RPT)",
            # )
            # self.uc.clear_bar_messages()
            # if not  RPT_file:
            #     return False
            # else:
            #     s.setValue("FLO-2D/lastRPTFile", RPT_file)
            #     last_RPT_dir = os.path.dirname(RPT_file)
            #     s.setValue("FLO-2D/lastRPTDir", last_RPT_dir)

        # if intersection == "Just assign FLO-2D settings":
        #     s.setValue("FLO-2D/lastRPTFile", RPT_file)
        #     last_RPT_dir = os.path.dirname(RPT_file)
        #     s.setValue("FLO-2D/lastRPTDir", last_RPT_dir)
        #     return True
=======
>>>>>>> 571ea9f8

        if intersection:
            with open(RPT_file) as f:
               if not intersection in f.read():
                    self.uc.bar_error("Node " + intersection + " not found in file " + RPT_file)
                    # QApplication.restoreOverrideCursor()
                    self.uc.bar_warn("WARNING 111123.1742: Node " + intersection + " not found in file\n\n" + RPT_file +
                                        "\n\nSelect a valid .RPT file.")
                    return
<<<<<<< HEAD
                    # RPT_file, _ = QFileDialog.getOpenFileName(
                    #     None,
                    #     "Select .RPT file",
                    #     directory=last_RPT_dir,
                    #     filter="RPT file (*.rpt; *.RPT)",
                    # )
                    # self.uc.clear_bar_messages()
                    # if not RPT_file:
                    #     return False
                    # else:
                    #     s.setValue("FLO-2D/lastRPTFile", RPT_file)
                    #     last_RPT_dir = os.path.dirname(RPT_file)
                    #     s.setValue("FLO-2D/lastRPTDir", last_RPT_dir)
=======
>>>>>>> 571ea9f8

        data = OrderedDict()
        # Read RPT file.
        try:
            QApplication.setOverrideCursor(Qt.WaitCursor)

            pd = ParseDAT()
            par = pd.single_parser(RPT_file)

            previous = []
            units = "CMS"
            for row in par:
                if "Flow" in row and "Units" in row:
                    units = "CMS" if "CMS" in row else "CFS" if "CFS" in row else "CMS"
                if previous:
                    cell = previous[2]
                    for _ in range(3):
                        next(par)
                if "<<<" in row and "Node" in row:
                    cell = row[2]
                    for _ in range(4):
                        next(par)
                if previous or ("<<<" in row and "Node" in row):
                    previous = []
                    data[cell] = []
                    for row2 in par:
                        if "<<<" in row2 and "Node" in row2:
                            previous = row2
                            break
                        if row2:
                            if len(row2) == 6:
                                data[cell].append(list(row2))
                            else:
                                break

            if data:
                if intersection is False:
                    intersection = next(iter(data.items()))[0]
                if not intersection in data:
                    QApplication.restoreOverrideCursor()
                    self.plot.clear()
                    self.tview.model().setRowCount(0)
                    self.uc.bar_error("Node " + intersection + " not found in file  '" + RPT_file + "'")

                    QApplication.restoreOverrideCursor()
                    self.uc.bar_warn("WARNING 111123.1743: Node " + intersection + " not found in file\n\n" + RPT_file +
                                        "\n\nSelect a valid .RPT file.")
                    return
<<<<<<< HEAD
                    # RPT_file, _ = QFileDialog.getOpenFileName(
                    #     None,
                    #     "Select .RPT file",
                    #     directory=last_RPT_dir,
                    #     filter="RPT file (*.rpt; *.RPT)",
                    # )
                    # self.uc.clear_bar_messages()
                    # if not RPT_file:
                    #     return False
                    # else:
                    #     s.setValue("FLO-2D/lastRPTFile", RPT_file)
                    #     last_RPT_dir = os.path.dirname(RPT_file)
                    #     s.setValue("FLO-2D/lastRPTDir", last_RPT_dir)
                    #     return True
=======
>>>>>>> 571ea9f8

                node_series = data[intersection]
                I = 1
                day = 0
                previousHour = -1
                RPTtimeSeries = []
                inflow_discharge_to_SD = []
                outfall_discharge_to_FLO_2D = []
                SWMMQINtimeSeries = []
                SWMMOUTFINtimeSeries = []

                for nextTime in node_series:
                    time = nextTime[1]
                    inflow = float(nextTime[2])
                    flooding = float(nextTime[3])
<<<<<<< HEAD
=======
                    depth = float(nextTime[4])
                    head = float(nextTime[5])
>>>>>>> 571ea9f8
                    currentHour, minutes, seconds = time.split(":")
                    currentHour = int(currentHour)
                    minutes = int(minutes) / 60
                    seconds = int(seconds) / 3600
                    if currentHour < previousHour:
                        day = day + 24
                    previousHour = currentHour
                    hour = day + currentHour + minutes + seconds
<<<<<<< HEAD
                    RPTtimeSeries.append([hour, inflow, flooding])
=======
                    RPTtimeSeries.append([hour, inflow, flooding, depth, head])
>>>>>>> 571ea9f8

                # See if there are aditional .DAT files with SD data:
                SWMMQIN_file = GDS_dir + r"\SWMMQIN.OUT"
                if not os.path.isfile(SWMMQIN_file):
                    self.uc.bar_info("There is no SWMMQIN.OUT file")
                else:
                    inflow_discharge_to_SD = self.get_SWMMQIN(SWMMQIN_file)
                    if intersection in inflow_discharge_to_SD:
                        node_series = inflow_discharge_to_SD[intersection]
                        I = 1
                        day = 0
                        previousHour = -1

                        for nextTime in node_series:
                            hour = float(nextTime[0])
                            discharge = float(nextTime[1])
                            return_flow = float(nextTime[2])
                            SWMMQINtimeSeries.append([hour, discharge, return_flow])
                    else:
                        self.uc.bar_info("Node " + intersection + " is not in file SWMMQIN.OUT")

                SWMMOUTFIN_file = GDS_dir + r"\SWMMOUTFIN.OUT"
                if not os.path.isfile(SWMMOUTFIN_file):
                    self.uc.bar_info("There is no SWMMOUTFIN.OUT file")
                else:
                    outfall_discharge_to_FLO_2D = self.get_SWMMOUTFIN(SWMMOUTFIN_file)
                    grid_sql = "SELECT grid FROM user_swmm_nodes WHERE name = ?;"
                    grid = self.gutils.execute(grid_sql,(intersection,)).fetchone()
                    if grid:
                        grid = str(grid[0])
                        if grid in outfall_discharge_to_FLO_2D:
                            node_series = outfall_discharge_to_FLO_2D[grid]
                            I = 1
                            day = 0
                            previousHour = -1

                            for nextTime in node_series:
                                hour = float(nextTime[0])
                                discharge = float(nextTime[1])
                                SWMMOUTFINtimeSeries.append([hour, discharge])
                        else:
                            self.uc.bar_info("Node " + intersection + " is not in file SWMMOUTFIN.OUT")
                    else:
                        self.uc.bar_info("Grid " + grid + " not found in Storm Drain Nodes!")

                # Plot discharge graph:
                self.uc.bar_info("Discharge for node " + intersection + " from file  '" + RPT_file + "'")
                self.show_discharge_table_and_plot(intersection, units, RPTtimeSeries,
                                                   SWMMQINtimeSeries,
                                                   SWMMOUTFINtimeSeries)
            else:
                QApplication.restoreOverrideCursor()
                self.uc.bar_error("No time series found in file " + RPT_file + " for node " + intersection)

            QApplication.restoreOverrideCursor()
            return True

        except Exception as e:
            QApplication.restoreOverrideCursor()
            self.uc.bar_error("Reading .RPT file failed!", e)
            return False

    def block_saving(self):
        model = self.tview.model()
        if model == self.inlet_data_model:
            try_disconnect(self.inlet_data_model.dataChanged, self.save_SD_table_data)
        elif model == self.pumps_data_model:
            try_disconnect(self.pumps_data_model.dataChanged, self.save_SD_table_data)

    def unblock_saving(self):
        model = self.tview.model()
        if model == self.inlet_data_model:
            self.inlet_data_model.dataChanged.connect(self.save_SD_table_data)
        elif model == self.pumps_data_model:
            self.pumps_data_model.dataChanged.connect(self.save_SD_table_data)

    def inlet_itemDataChangedSlot(self, item, old_value, new_value, role, save=True):
        """
        Slot used to push changes of existing items onto undoStack.
        """
        if role == Qt.EditRole:
            command = CommandItemEdit(
                self, item, old_value, new_value, "Text changed from '{0}' to '{1}'".format(old_value, new_value)
            )
            self.tview.undoStack.push(command)
            return True

    def pump_itemDataChangedSlot(self, item, old_value, new_value, role, save=True):
        """
        Slot used to push changes of existing items onto undoStack.
        """
        if role == Qt.EditRole:
            command = CommandItemEdit(
                self, item, old_value, new_value, "Text changed from '{0}' to '{1}'".format(old_value, new_value)
            )
            self.tview.undoStack.push(command)
            return True

    def itemDataChangedSlot(self, item, old_value, new_value, role, save=True):
        """
        Slot used to push changes of existing items onto undoStack.
        """
        if role == Qt.EditRole:
            command = CommandItemEdit(
                self, item, old_value, new_value, "Text changed from '{0}' to '{1}'".format(old_value, new_value)
            )
            self.tview.undoStack.push(command)
            return True

    def populate_type4_and_data(self):
        self.populate_type4_combo()
        self.SD_show_type4_table_and_plot()

    def populate_type4_combo(self):
        self.SD_type4_cbo.clear()
        duplicates = ""
        # Load rating tables:
        for row in self.inletRT.get_rating_tables():
            rt_fid, name = [x if x is not None else "" for x in row]
            if name != "":
                if self.SD_type4_cbo.findText(name) == -1:
                    self.SD_type4_cbo.addItem(name, rt_fid)
                else:
                    duplicates += name + "\n"

        # Load Culvert equations:
        culverts = self.gutils.execute(
            "SELECT fid, grid_fid, name, cdiameter, typec, typeen, cubase, multbarrels FROM swmmflo_culvert ORDER BY fid;"
        ).fetchall()
        if culverts:
            for culv in culverts:
                fid, grid_fid, name, cdiameter, typec, typeen, cubase, multbarrels = culv
                if name and name != "":
                    if self.SD_type4_cbo.findText(name) == -1:
                        self.SD_type4_cbo.addItem(name, 9999 + fid)
                    else:
                        duplicates += name + "\n"

    def SD_show_type4_table_and_plot(self):
        self.SD_table.after_delete.disconnect()
        self.SD_table.after_delete.connect(self.save_SD_table_data)
    
        self.plot.clear()     
    
        idx = self.SD_type4_cbo.currentIndex()
        fid = self.SD_type4_cbo.itemData(idx)
        name = self.SD_type4_cbo.currentText()
        if fid is None:
            #             self.uc.bar_warn("No table defined!")
            return
    
        in_culvert = self.gutils.execute(
            "SELECT cdiameter, typec, typeen, cubase, multbarrels FROM swmmflo_culvert WHERE name = ?;", (name,)
            ).fetchone() 
    
        if in_culvert:
    
            self.tview.undoStack.clear()
            self.tview.setModel(self.inlet_data_model)
            self.inlet_data_model.clear()
            self.inlet_data_model.setHorizontalHeaderLabels(["CDDIAMETER", "TYPEC", "TYPEEN", "CUBASE", "MULTBARRELS"])
            self.d1, self.d2= [[], []]
    
            items = [StandardItem("{:.4f}".format(x)) if x is not None else StandardItem("") for x in in_culvert]
            self.inlet_data_model.appendRow(items)
            # self.d1.append(row[0] if not row[0] is None else float("NaN"))
            # self.d2.append(row[1] if not row[1] is None else float("NaN"))
    
            rc = self.inlet_data_model.rowCount()
            if rc < 500:
                for row in range(rc, 500 + 1):
                    items = [StandardItem(x) for x in ("",) * 2]
                    self.inlet_data_model.appendRow(items)
    
            self.tview.horizontalHeader().setStretchLastSection(True)
            for col in range(2):
                self.tview.setColumnWidth(col, 100)
            for i in range(self.inlet_data_model.rowCount()):
                self.tview.setRowHeight(i, 20)
    
        else:
            self.inlet_series_data = self.inletRT.get_inlet_table_data(fid)
            if not self.inlet_series_data:
                self.tview.undoStack.clear()
                self.tview.setModel(self.inlet_data_model)
                self.inlet_data_model.clear()            
                return
    
            self.create_rt_plot(name)
    
            self.tview.undoStack.clear()
            self.tview.setModel(self.inlet_data_model)
            self.inlet_data_model.clear()
            self.inlet_data_model.setHorizontalHeaderLabels(["Depth", "Q"])
            self.d1, self.d2= [[], []]
    
            for row in self.inlet_series_data:
                items = [StandardItem("{:.4f}".format(x)) if x is not None else StandardItem("") for x in row]
                self.inlet_data_model.appendRow(items)
                self.d1.append(row[0] if not row[0] is None else float("NaN"))
                self.d2.append(row[1] if not row[1] is None else float("NaN"))
    
            rc = self.inlet_data_model.rowCount()
            if rc < 500:
                for row in range(rc, 500 + 1):
                    items = [StandardItem(x) for x in ("",) * 2]
                    self.inlet_data_model.appendRow(items)
    
            self.tview.horizontalHeader().setStretchLastSection(True)
            for col in range(2):
                self.tview.setColumnWidth(col, 100)
            for i in range(self.inlet_data_model.rowCount()):
                self.tview.setRowHeight(i, 20)
    
            self.update_rt_plot()

    def show_discharge_table_and_plot(self, node, units,
                                      RPTseries, 
                                      SWMMQINtimeSeries, 
                                      SWMMOUTFINtimeseries):
        try:
            self.SD_table.after_delete.disconnect()
            self.SD_table.after_delete.connect(self.save_SD_table_data)
            
            grid_sql = "SELECT grid FROM user_swmm_nodes WHERE name = ?;"
            grid = self.gutils.execute(grid_sql,(node,)).fetchone()
            if grid:
                grid = str(grid[0])
            else:
                grid = "?"          

            try: # Build plot.
                self.plot.clear()
                timeRPT, inflowRPT, floodingRPT, depthRPT, headRPT = [], [], [], [], []
                timeInToSD, dischargeInToSD, returnInToSD = [], [], []
                timeOutToFLO, dischargeOutToFLO = [], []
                
                for row in RPTseries:
                    timeRPT.append(row[0] if not row[0] is None else float("NaN"))
                    inflowRPT.append(row[1] if not row[1] is None else float("NaN"))
                    floodingRPT.append(row[2] if not row[2] is None else float("NaN"))
                    depthRPT.append(row[3] if not row[3] is None else float("NaN"))
                    headRPT.append(row[4] if not row[4] is None else float("NaN"))
                
                if SWMMQINtimeSeries:
                    for row in SWMMQINtimeSeries:
                        timeInToSD.append(row[0] if not row[0] is None else float("NaN"))
                        dischargeInToSD.append(row[1] if not row[1] is None else float("NaN"))
                        returnInToSD.append(row[2] if not row[2] is None else float("NaN")) 
                
                if SWMMOUTFINtimeseries:
                    for row in SWMMOUTFINtimeseries:
                        timeOutToFLO.append(row[0] if not row[0] is None else float("NaN"))
                        dischargeOutToFLO.append(row[1] if not row[1] is None else float("NaN"))
                
                if self.plot.plot.legend is not None:
                    plot_scene = self.plot.plot.legend.scene()
                    if plot_scene is not None:
                        plot_scene.removeItem(self.plot.plot.legend)
                
                self.plot.plot.legend = None
                self.plot.plot.addLegend()
                self.plot.plot.setTitle(title="Discharge " + node + " (grid " + grid + ")")
                self.plot.plot.setLabel("bottom", text="Time (hours)")
                self.plot.add_item(f"Total Inflow ({self.system_units[units][2]})", [timeRPT, inflowRPT], col=QColor(Qt.darkGreen), sty=Qt.SolidLine)
                self.plot.add_item(f"Flooding ({self.system_units[units][2]})", [timeRPT, floodingRPT], col=QColor(Qt.red), sty=Qt.SolidLine, hide=True)
                self.plot.add_item(f"Depth ({self.system_units[units][0]})", [timeRPT, depthRPT], col=QColor(Qt.darkMagenta), sty=Qt.SolidLine, hide=True)
                self.plot.add_item(f"Head ({self.system_units[units][0]})", [timeRPT, headRPT], col=QColor(Qt.darkGray), sty=Qt.SolidLine, hide=True)
                
                if SWMMQINtimeSeries:
                    self.plot.add_item(f"Inflow Discharge to Storm Drain ({self.system_units[units][2]})", [timeInToSD, dischargeInToSD], col=QColor(Qt.blue), sty=Qt.SolidLine, hide=True)
                    self.plot.add_item(f"Return Discharge to FLO-2D ({self.system_units[units][2]})", [timeInToSD, returnInToSD], col=QColor(Qt.darkYellow), sty=Qt.SolidLine, hide=True)
                
                if SWMMOUTFINtimeseries:
                    self.plot.add_item(f"Discharge to FLO-2D ({self.system_units[units][2]})", [timeOutToFLO, dischargeOutToFLO], col=QColor(Qt.black), sty=Qt.SolidLine, hide=True)
                
                # self.plot.plot.setLabel("left", text="Discharge (" + units + ")")
                
            except:
                QApplication.restoreOverrideCursor()
                self.uc.bar_warn("Error while building plot for SD discharge!")
                return

            try: # Build table.
                discharge_data_model = StandardItemModel()
                self.tview.undoStack.clear()
                self.tview.setModel(discharge_data_model)
                discharge_data_model.clear()
                discharge_data_model.setHorizontalHeaderLabels(["Time (hours)",
                                                                f"Inflow ({self.system_units[units][2]})",
                                                                f"Flooding ({self.system_units[units][2]})",
                                                                f"Depth ({self.system_units[units][0]})",
                                                                f"Head ({self.system_units[units][0]})"])
                for row in RPTseries:
                    items = [StandardItem("{:.2f}".format(x)) if x is not None else StandardItem("") for x in row]
                    discharge_data_model.appendRow(items)
                self.tview.horizontalHeader().setStretchLastSection(True)
                for col in range(3):
                    self.tview.setColumnWidth(col, 100)
                for i in range(discharge_data_model.rowCount()):
                    self.tview.setRowHeight(i, 20)
                return
            except:
                QApplication.restoreOverrideCursor()
                self.uc.bar_warn("Error while building table for SD discharge!")
                return
            
        except Exception as e:
            QApplication.restoreOverrideCursor()
            self.uc.show_error("Error while creating discharge plot for node "  + node, e)
            return            

    def get_SWMMQIN(self, SWMMQIN_file):
        data = OrderedDict()            
        try: # Read SWMMQIN_file.      
            pd = ParseDAT()
            par = pd.single_parser(SWMMQIN_file)
            for row in par:
                if "INLET" in row:
                    cell = row[7]
                    inlet =  row[11]
                    next(par)
                    data[inlet] = []   
                    for row2 in par:
                        if len(row2)==3:
                            time = row2[0]
                            discharge = row2[1]
                            return_flow = row2[2]
                            data[inlet].append(row2)
                        elif "INLET" in row2:
                            cell = row2[7]
                            inlet =  row2[11]
                            next(par)
                            data[inlet] = [] 
        except Exception as e:
            self.uc.show_error("Error while reading file\n\n "  + SWMMQIN_file, e)
        finally:
            return data
         
    def get_SWMMOUTFIN(self, SWMMOUTFIN_file):
        data = OrderedDict()            
        try: # Read SWMMOUTFIN_file.      
            pd = ParseDAT()
            par = pd.single_parser(SWMMOUTFIN_file)
            for row in par:
                if "GRID" in row:
                    cell = row[2]
                    # channel_element=  row[5]
                    next(par)
                    data[cell] = []   
                    for row2 in par:
                        if len(row2)==2:
                            time = row2[0]
                            discharge = row2[1]
                            data[cell].append(row2)
                        elif "GRID" in row2:
                            cell = row2[2]
                            # channel_element=  row2[5]
                            next(par)
                            data[cell] = []  
        except Exception as e:
            self.uc.show_error("Error while reading file\n\n "  + SWMMOUTFIN_file, e)
        finally:
            return data  
         
    def check_simulate_SD_1(self):
        qry = """SELECT value FROM cont WHERE name = 'SWMM';"""
        row = self.gutils.execute(qry).fetchone()
        if is_number(row[0]):
            if row[0] == "0":
                self.simulate_stormdrain_chbox.setChecked(False)
            else:
                self.simulate_stormdrain_chbox.setChecked(True)

    def check_type4_file(self, afile):
        file_name, file_ext = os.path.splitext(os.path.basename(afile))
        error0 = ""
        error1 = ""
        noInlet = ""
        no_4Type = ""

        # Is file empty?:
        if not os.path.isfile(afile):
            error0 = "File " + file_name + file_ext + " is being used by another process!"
            return error0, error1, noInlet, no_4Type
        elif os.path.getsize(afile) == 0:
            error0 = "File " + file_name + file_ext + " is empty!"
            return error0, error1, noInlet, no_4Type

        # Check 2 float values in columns:
        try:
            with open(afile, "r") as f:
                for line in f:
                    row = line.split()
                    if row:
                        if len(row) == 2:
                            pass
                        else:
                            error1 = file_name + file_ext 
                            return error0, error1, noInlet, no_4Type
        except UnicodeDecodeError:
            error0 = file_name + file_ext + " is not a text file!"
            return error0, error1, noInlet, no_4Type

        # Check there is an inlet with the same name:
        if file_name.upper() == "TYPE4CULVERT":
            return error0, error1, noInlet, no_4Type
        else:
            user_inlet_qry = """SELECT name, intype FROM user_swmm_nodes WHERE name = ?;"""
            row = self.gutils.execute(user_inlet_qry, (file_name,)).fetchone()
            if not row:
                noInlet = "There isn't an inlet with name " + file_name
            elif row[1] != 4:
                no_4Type = file_name

        return error0, error1, noInlet, no_4Type

    def nodes_component_changed(self):
        idx = self.SD_nodes_components_cbo.currentIndex()
        if idx == 1:
            self.show_inlets()
        elif idx == 2:
            self.show_outfalls()
        elif idx == 3:
            self.show_storage_units()                

        self.SD_nodes_components_cbo.setCurrentIndex(0)

    def links_component_changed(self):
        idx = self.SD_links_components_cbo.currentIndex()
        if idx == 1:
            self.show_conduits()
        elif idx == 2:
            self.show_pumps()
        elif idx == 3:
            self.show_orifices()
        elif idx == 4:
            self.show_weirs()

        self.SD_links_components_cbo.setCurrentIndex(0)

    def auto_assign_changed(self):
        idx = self.SD_auto_assign_link_nodes_cbo.currentIndex()
        if idx == 1:
            self.auto_assign_link_nodes("Conduits", "conduit_inlet", "conduit_outlet")
        elif idx == 2:
            self.auto_assign_link_nodes("Pumps", "pump_inlet", "pump_outlet")
        elif idx == 3:
            self.auto_assign_link_nodes("Orifices", "orifice_inlet", "orifice_outlet")
        elif idx == 4:
            self.auto_assign_link_nodes("Weirs", "weir_inlet", "weir_outlet")
        elif idx == 5:
            pass

        self.SD_auto_assign_link_nodes_cbo.setCurrentIndex(0)

    def SD_add_one_type4(self):
        self.add_single_rtable()

    def add_single_rtable(self, name=None):
        if not self.inletRT:
            return
        newRT = self.inletRT.add_rating_table(name)
        
        self.populate_type4_combo()
        newIdx = self.SD_type4_cbo.findText(newRT)
        if newIdx == -1:
            self.SD_type4_cbo.setCurrentIndex(self.SD_type4_cbo.count() - 1)
        else:
            self.SD_type4_cbo.setCurrentIndex(newIdx)
        self.SD_show_type4_table_and_plot()

    def add_type4(self, condition, name=None):
        newRT = name
        if condition == "RatingTable":
            if not self.inletRT:
                return
            newRT = self.inletRT.add_rating_table(name)
        self.populate_type4_combo()
        newIdx = self.SD_type4_cbo.findText(newRT)
        if newIdx == -1:
            self.SD_type4_cbo.setCurrentIndex(self.SD_type4_cbo.count() - 1)
        else:
            self.SD_type4_cbo.setCurrentIndex(newIdx)

    def add_type4_data(self, what):
        if what == "Add Rating Table":
            self.add_single_rtable()
            
        elif what == "Add Culvert Equation":
            name = None
            qry = "INSERT INTO swmmflo_culvert (name) VALUES (?);"
            rowid = self.gutils.execute(qry, (name,), get_rowid=True)
            name_qry = "UPDATE swmmflo_culvert SET name =  'CulvertEq' || cast(fid as text) WHERE fid = ?;"
            self.gutils.execute(name_qry, (rowid,))
            qry = "UPDATE swmmflo_culvert SET cdiameter = ?, typec = ?, typeen = ?, cubase = ?, multbarrels = ? WHERE fid = ?;"
            self.gutils.execute(qry, (0,0,0,0,1,rowid))
            
            newCulvert= "Culvert Eq. {}".format(rowid)
            self.populate_type4_combo()
            newIdx = self.SD_type4_cbo.findText(newCulvert)
            if newIdx == -1:
                self.SD_type4_cbo.setCurrentIndex(self.SD_type4_cbo.count() - 1)
            else:
                self.SD_type4_cbo.setCurrentIndex(newIdx) 
            self.SD_show_type4_table_and_plot()
      
        else:
            self.uc.show_warn("ERROR 041203.1542: wrong menu item!") 

    def SD_delete_type4(self):
        if not self.inletRT:
            return
        type4_name = self.SD_type4_cbo.currentText()

        # Delete Rating Table:
        qry = """SELECT grid_fid, name FROM swmmflort WHERE name = ?"""
        rts = self.gutils.execute(qry, (type4_name,))
        for rt in rts:
            grid_fid = rt[0]
            if grid_fid is None or grid_fid == "":
                q = (
                    'WARNING 100319.1024:\n\nRating table "'
                    + type4_name
                    + '" is not assigned to any grid element.\nDo you want to delete it?'
                )
                if not self.uc.question(q):
                    return
                idx = self.SD_type4_cbo.currentIndex()
                rt_fid = self.SD_type4_cbo.itemData(idx)
                self.inletRT.del_rating_table(rt_fid)
            else:
                if self.uc.question(
                    "WARNING 040319.0444:\n\nRating table '"
                    + type4_name
                    + "' is assigned to grid element "
                    + str(grid_fid)
                    + ".\nDo you want to delete it?.\n"
                ):
                    if self.uc.question(
                        "CONFIRM:  Delete rating table '"
                        + type4_name
                        + "' assigned to grid element "
                        + str(grid_fid)
                        + " ?"
                    ):
                        idx = self.SD_type4_cbo.currentIndex()
                        rt_fid = self.SD_type4_cbo.itemData(idx)
                        self.inletRT.del_rating_table(rt_fid)

        # Delete Culvert Equation:
        qry = """SELECT grid_fid, name FROM swmmflo_culvert WHERE name = ?"""
        culvs = self.gutils.execute(qry, (type4_name,))
        for cul in culvs:
            grid_fid = cul[0]
            if grid_fid is None or grid_fid == "":
                q = (
                    'WARNING 250622.0517:\nCulvert equation "'
                    + type4_name
                    + '" is not assigned to any grid element.\nDo you want to delete it?'
                )
                if not self.uc.question(q):
                    return
                idx = self.SD_type4_cbo.currentIndex()
                name = self.SD_type4_cbo.currentText()
                fid = self.SD_type4_cbo.itemData(idx)

                qry = "UPDATE user_swmm_nodes SET rt_fid = ?, rt_name = ? WHERE name = ?;"
                self.gutils.execute(qry, (None, None, name))
                qry = "DELETE FROM swmmflo_culvert WHERE name = ?;"
                self.gutils.execute(qry, (name,))            
                
            else:
                if self.uc.question(
                    "WARNING 250622.9519:\n\nCulvert Equation '"
                    + type4_name
                    + "' is assigned to grid element "
                    + str(grid_fid)
                    + ".\nDo you want to delete it?.\n"
                ):
                    if self.uc.question(
                        "CONFIRM:  Delete Culvert equation table '"
                        + type4_name
                        + "' assigned to grid element "
                        + str(grid_fid)
                        + " ?"
                    ):
                        idx = self.SD_type4_cbo.currentIndex()
                        name = self.SD_type4_cbo.currentText()
                        fid = self.SD_type4_cbo.itemData(idx)
                        qry = "UPDATE user_swmm_nodes SET rt_fid = ?, rt_name = ? WHERE name = ?;"
                        self.gutils.execute(qry, (None, None, name))
                        qry = "DELETE FROM swmmflo_culvert WHERE name = ?;"
                        self.gutils.execute(qry, (name,))

        self.populate_type4_and_data()

        if self.SD_type4_cbo.currentIndex() == -1:
            self.plot.clear()
            if self.plot.plot.legend is not None:
                plot_scene = self.plot.plot.legend.scene()
                if plot_scene is not None:
                    plot_scene.removeItem(self.plot.plot.legend)
            self.plot.plot.addLegend()

            self.tview.undoStack.clear()
            self.tview.setModel(self.inlet_data_model)
            self.inlet_data_model.clear()

    def SD_rename_type4(self):
        if not self.inletRT:
            return
        
        idx = self.SD_type4_cbo.currentIndex()
        rt_fid = self.SD_type4_cbo.itemData(idx)
        name = self.SD_type4_cbo.currentText()   
            
        # Check that the RT or Culvert eq. is not already assigned to an inlet:
        already_a_RT_or_Culvert = self.gutils.execute(
            "SELECT rt_name FROM user_swmm_nodes WHERE name = ?;", (name,)
            ).fetchone()  
        
        if already_a_RT_or_Culvert: 
            # Old name already assigned to inlet as Culvert eq.
            if already_a_RT_or_Culvert[0]:
                if not self.uc.question(
                    "WARNING 201223.0426:\n\nA rating table or Culvert eq. already assigned to inlet "
                    + name
                    + ".\n\nDo you want to rename it?.\n"
                ):
                    return            
    
        new_name, ok = QInputDialog.getText(None, "Change table name", "New name:")
        if not ok or not new_name:
            return
        if not self.SD_type4_cbo.findText(new_name) == -1:
            msg = "WARNING 060319.1735: Type 4 condition with name {} already exists. Please, choose another name or delete it.".format(
                new_name
            )
            self.uc.show_warn(msg)
            return
        
        inlet = self.gutils.execute(
            "SELECT name FROM user_swmm_nodes WHERE name = ?;", (new_name,)
            ).fetchone()        
        
        if not inlet:
            self.uc.show_warn("There is no inlet with name " + new_name)    
            return  
                    
            
        in_culvert = self.gutils.execute(
            "SELECT fid FROM swmmflo_culvert WHERE name = ?;", (name,)
            ).fetchone()  
        
        if in_culvert:         
            qry = "UPDATE swmmflo_culvert SET name=? WHERE name=?;"
            self.gutils.execute(qry,(new_name, name,),)
        else:
            self.inletRT.set_rating_table_data_name(rt_fid, new_name)

        self.gutils.execute("UPDATE user_swmm_nodes SET rt_name=? WHERE name=?;",(new_name, new_name,),)

        self.uc.show_warn("Type 4 condition assigned to inlet " + new_name)
          
        self.populate_type4_combo()
        idx = self.SD_type4_cbo.findText(new_name)
        self.SD_type4_cbo.setCurrentIndex(idx)
        self.SD_show_type4_table_and_plot()

    def save_SD_table_data(self):
        model = self.tview.model()
        if model == self.inlet_data_model:
            self.save_type4_tables_data()
        elif model == self.pumps_data_model:
            self.save_pump_curve_data()

    def save_type4_tables_data(self):
        idx = self.SD_type4_cbo.currentIndex()
        fid = self.SD_type4_cbo.itemData(idx)
        if fid is None:
            #             self.uc.bar_warn("No table defined!")
            return
        name = self.SD_type4_cbo.currentText()
        
        in_culvert = self.gutils.execute(
            "SELECT cdiameter, typec, typeen, cubase, multbarrels FROM swmmflo_culvert WHERE name = ?;", (name,)
            ).fetchone() 
        
        if in_culvert:         
            
            sql = "UPDATE swmmflo_culvert SET cdiameter=?, typec=?, typeen=?, cubase=?, multbarrels=? WHERE name = ?;"
            
            cdiameter = self.inlet_data_model.data(self.inlet_data_model.index(0, 0), Qt.DisplayRole)
            typec = self.inlet_data_model.data(self.inlet_data_model.index(0, 1), Qt.DisplayRole)
            typeen = self.inlet_data_model.data(self.inlet_data_model.index(0, 2), Qt.DisplayRole)
            cubase = self.inlet_data_model.data(self.inlet_data_model.index(0, 3), Qt.DisplayRole)
            multbarrels = self.inlet_data_model.data(self.inlet_data_model.index(0, 4), Qt.DisplayRole)
            
            self.gutils.execute(sql , (cdiameter ,typec ,typeen ,cubase ,multbarrels, name))
            
        else:
        
            self.update_rt_plot()
            rt_data = []
            for i in range(self.inlet_data_model.rowCount()):
                # save only rows with a number in the first column
                if is_number(m_fdata(self.inlet_data_model, i, 0)) and not isnan(m_fdata(self.inlet_data_model, i, 0)):
                    rt_data.append((fid, m_fdata(self.inlet_data_model, i, 0), m_fdata(self.inlet_data_model, i, 1)))
                else:
                    pass
            self.inletRT.set_rating_table_data(fid, name, rt_data)
            self.update_rt_plot()

    def create_rt_plot(self, name):
        self.plot.clear()
        if self.plot.plot.legend is not None:
            plot_scene = self.plot.plot.legend.scene()
            if plot_scene is not None:
                plot_scene.removeItem(self.plot.plot.legend)
        self.plot.plot.addLegend()
        
        self.plot.plot.setTitle("Rating Table:   " + name)
        self.plot_item_name = "Rating Table:   " + name
        self.plot.add_item(self.plot_item_name, [self.d1, self.d2], col=QColor("#0018d4"))

     
    def update_rt_plot(self):
        if not self.plot_item_name:
            return
        self.d1, self.d2 = [[], []]
        for i in range(self.inlet_data_model.rowCount()):
            self.d1.append(m_fdata(self.inlet_data_model, i, 0))
            self.d2.append(m_fdata(self.inlet_data_model, i, 1))
        self.plot.update_item(self.plot_item_name, [self.d1, self.d2])


    def update_discharge_plot(self):
        # if not self.plot_item_name:
        #     return
        self.d1, self.d2, self.d3  = [[], [], []]
        for i in range(self.inlet_data_model.rowCount()):
            self.d1.append(m_fdata(self.inlet_data_model, i, 0))
            self.d2.append(m_fdata(self.inlet_data_model, i, 1))
            self.d3.append(m_fdata(self.inlet_data_model, i, 2))
        self.plot.update_item("Inflow", [self.d1, self.d2])
        self.plot.update_item("Flooding", [self.d1, self.d3])

    # PUMPS:

    def populate_pump_curves_and_data(self):
        self.populate_pump_curves_combo(True)
        self.show_pump_curve_table_and_plot()

    def populate_pump_curves_combo(self, block=True):
        self.pump_curve_cbo.blockSignals(block)
        self.pump_curve_cbo.clear()
        duplicates = ""
        for row in self.PumpCurv.get_pump_curves():
            if row:
                pc_fid, name = [x if x is not None else "" for x in row]
                if name != "":
                    if self.pump_curve_cbo.findText(name) == -1:
                        self.pump_curve_cbo.addItem(name, pc_fid)
                    else:
                        duplicates += name + "\n"
        self.pump_curve_cbo.blockSignals(not block)

    def current_cbo_pump_curve_index_changed(self, idx=0):
        if not self.pump_curve_cbo.count():
            return
        fid = self.pump_curve_cbo.currentData()
        if fid is None:
            fid = -1

        self.show_pump_curve_table_and_plot()

    def show_pump_curve_table_and_plot(self):
        self.SD_table.after_delete.disconnect()
        self.SD_table.after_delete.connect(self.save_SD_table_data)

        idx = self.pump_curve_cbo.currentIndex()
        curve_fid = self.pump_curve_cbo.itemData(idx)
        curve_name = self.pump_curve_cbo.currentText()
        if curve_fid is None:
            #             self.uc.bar_warn("No curve table defined!")
            return

        self.curve_data = self.PumpCurv.get_pump_curve_data(curve_name)
        if not self.curve_data:
            return
        self.create_pump_plot(curve_name)
        self.tview.undoStack.clear()
        self.tview.setModel(self.pumps_data_model)
        self.pumps_data_model.clear()
        currentPump = self.pump_curve_type_cbo.currentText()
        if currentPump == "Pump1":
            x = "Volume"
            y = "Flow"
        elif currentPump == "Pump2" or currentPump == "Pump4":
            x = "Depth"
            y = "Flow"
        elif currentPump == "Pump3":
            x = "Head"
            y = "Flow"
        else:
            x = "X"
            y = "Y"
        self.pumps_data_model.setHorizontalHeaderLabels([x, y])
        self.d1, self.d2 = [[], []]
        for row in self.curve_data:
            items = [StandardItem("{:.4f}".format(xx)) if xx is not None else StandardItem("") for xx in row]
            self.pumps_data_model.appendRow(items)
            self.d1.append(row[0] if not row[0] is None else float("NaN"))
            self.d2.append(row[1] if not row[1] is None else float("NaN"))
        rc = self.pumps_data_model.rowCount()
        if rc < 500:
            for row in range(rc, 500 + 1):
                items = [StandardItem(x) for x in ("",) * 2]
                self.pumps_data_model.appendRow(items)
        self.tview.horizontalHeader().setStretchLastSection(True)
        for col in range(2):
            self.tview.setColumnWidth(col, 100)
        for i in range(self.pumps_data_model.rowCount()):
            self.tview.setRowHeight(i, 20)
        self.update_pump_plot()

    def create_pump_plot(self, name):
        self.plot.clear()
        if self.plot.plot.legend is not None:
            plot_scene = self.plot.plot.legend.scene()
            if plot_scene is not None:
                plot_scene.removeItem(self.plot.plot.legend)
        self.plot.plot.addLegend()

        self.plot_item_name = "Pump Curve:   " + name
        self.plot.plot.setTitle("Pump Curve:   " + name)
        self.plot.add_item(self.plot_item_name, [self.d1, self.d2], col=QColor("#0018d4"))

    def update_pump_plot(self):
        if not self.plot_item_name:
            return
        self.d1, self.d2 = [[], []]
        for i in range(self.pumps_data_model.rowCount()):
            self.d1.append(m_fdata(self.pumps_data_model, i, 0))
            self.d2.append(m_fdata(self.pumps_data_model, i, 1))
        self.plot.update_item(self.plot_item_name, [self.d1, self.d2])

    def add_one_pump_curve(self):
        self.add_single_pump_curve()

    def add_single_pump_curve(self, name=None):
        if not self.PumpCurv:
            return
        newPC = self.PumpCurv.add_pump_curve(name)
        self.populate_pump_curves_combo(True)
        newIdx = self.pump_curve_cbo.findText(newPC)
        if newIdx == -1:
            self.pump_curve_cbo.setCurrentIndex(self.pump_curve_cbo.count() - 1)
        else:
            self.pump_curve_cbo.setCurrentIndex(newIdx)
            self.show_pump_curve_table_and_plot()

    def delete_pump_curve(self):
        if not self.PumpCurv:
            return

        pc_name = self.pump_curve_cbo.currentText()
        if pc_name == "*":
            return
        self.PumpCurv.del_pump_curve(pc_name)
        self.populate_pump_curves_combo(False)

        if self.pump_curve_cbo.currentIndex() == -1:
            self.plot.clear()
            if self.plot.plot.legend is not None:
                plot_scene = self.plot.plot.legend.scene()
                if plot_scene is not None:
                    plot_scene.removeItem(self.plot.plot.legend)
            self.plot.plot.addLegend()

            self.tview.undoStack.clear()
            self.tview.setModel(self.pumps_data_model)
            self.pumps_data_model.clear()

        self.show_pump_curve_table_and_plot()

    def refresh_PC_PlotAndTable(self):
        # idx = self.pump_curve_cbo.currentIndex()
        self.show_pump_curve_type_and_description()

    def rename_pump_curve(self):
        if not self.PumpCurv:
            return
        new_name, ok = QInputDialog.getText(None, "Change curve name", "New name:")
        if not ok or not new_name:
            return
        if len(new_name.split()) > 1:
            self.uc.show_warn("Do not use spaces in the new name!")
            return
        if not self.pump_curve_cbo.findText(new_name) == -1:
            msg = "WARNING 200222.0512: Pump curve with name {} already exists in the database. Please, choose another name.".format(
                new_name
            )
            self.uc.show_warn(msg)
            return
        name = self.pump_curve_cbo.currentText()
        self.PumpCurv.set_pump_curve_name(name, new_name)

        self.populate_pump_curves_combo(True)
        idx = self.pump_curve_cbo.findText(new_name)
        self.pump_curve_cbo.setCurrentIndex(idx)
        self.show_pump_curve_table_and_plot()

    def save_pump_curve_data(self):
        idx = self.pump_curve_cbo.currentIndex()
        pc_fid = self.pump_curve_cbo.itemData(idx)
        data_name = self.pump_curve_cbo.currentText()
        self.update_pump_plot()
        pc_data = []
        for i in range(self.pumps_data_model.rowCount()):
            # save only rows with a number in the first column
            if is_number(m_fdata(self.pumps_data_model, i, 0)) and not isnan(m_fdata(self.pumps_data_model, i, 0)):
                pc_data.append((data_name, m_fdata(self.pumps_data_model, i, 0), m_fdata(self.pumps_data_model, i, 1)))
            else:
                pass

        self.PumpCurv.set_pump_curve_data(data_name, pc_data)

        curve = self.pump_curve_cbo.currentText()
        ptype = "Pump" + self.pump_curve_type_cbo.currentText()[4]
        desc = self.pump_curve_description_le.text()
        self.gutils.execute(
            "UPDATE swmm_pumps_curve_data SET pump_curve_type = ?, description = ? WHERE pump_curve_name = ?",
            (ptype, desc, curve),
        )

    def update_pump_curve_data(self):
        curve = self.pump_curve_cbo.currentText()
        ptype = "Pump" + self.pump_curve_type_cbo.currentText()[4]
        desc = self.pump_curve_description_le.text()
        self.gutils.execute(
            "UPDATE swmm_pumps_curve_data SET pump_curve_type = ?, description = ? WHERE pump_curve_name = ?",
            (ptype, desc, curve),
        )
        self.show_pump_curve_table_and_plot()

    def show_pump_curve_type_and_description(self):
        if self.pump_curve_cbo.count():
            curve = self.pump_curve_cbo.currentText()
            if curve:
                typ, desc = self.gutils.execute(
                    "SELECT pump_curve_type, description FROM swmm_pumps_curve_data WHERE pump_curve_name = ?", (curve,)
                ).fetchone()
                if not typ:
                    typ = "Pump1"
                ind = self.pump_curve_type_cbo.findText(typ)
                if ind != -1:
                    self.pump_curve_type_cbo.setCurrentIndex(ind)
                self.pump_curve_description_le.setText(desc)

    def SD_import_pump_curves(self):
        """
        Reads one or more pump curve table files.
        """
        self.uc.clear_bar_messages()

        if self.gutils.is_table_empty("user_model_boundary"):
            self.uc.bar_warn("There is no computational domain! Please digitize it before running tool.")
            return
        if self.gutils.is_table_empty("grid"):
            self.uc.bar_warn("There is no grid! Please create it before running tool.")
            return

        s = QSettings()
        last_dir = s.value("FLO-2D/lastSWMMDir", "")
        curve_files, __ = QFileDialog.getOpenFileNames(
            None,
            "Select pump curve files",
            directory=last_dir,
            filter="(*.TXT *.DAT);;(*.TXT);;(*.DAT);;(*.*)",
        )

        if not curve_files:
            return
        s.setValue("FLO-2D/lastSWMMDir", os.path.dirname(curve_files[0]))
        QApplication.setOverrideCursor(Qt.WaitCursor)
        try:
            del_sql = "DELETE FROM swmm_pumps_curve_data WHERE pump_curve_name = ?"
            data_sql = "INSERT INTO swmm_pumps_curve_data (pump_curve_name, pump_curve_type, description, x_value, y_value) VALUES (?, ?, ?, ?, ?)"

            read = 0
            no_files = ""
            for cf in curve_files:
                filename = os.path.splitext(os.path.basename(cf))[0]

                # Delete pump curve if it already exists:
                self.gutils.execute(del_sql, (filename,))

                with open(cf, "r") as f1:
                    read += 1
                    for line in f1:
                        row = line.split()
                        if row:
                            if not len(row) == 2:
                                no_files += os.path.basename(cf) + "\n"
                                read -= 1
                                break
                            try:
                                r0 = float(row[0])
                                r1 = float(row[1])
                            except ValueError:
                                no_files += os.path.basename(cf) + "\n"
                                read -= 1
                                break
                            self.gutils.execute(data_sql, (filename, "Pump1", "imported", r0, r1))

            self.populate_pump_curves_and_data()
            QApplication.restoreOverrideCursor()
            msg = str(read) + "  pump curve files imported. "
            if no_files:
                msg = (
                    msg
                    + "\n\n ..but the following files could not be imported.\n(Ensure that files have rows with pair of values):\n\n"
                    + no_files
                )
            self.uc.show_info(msg)

        except Exception as e:
            QApplication.restoreOverrideCursor()
            self.uc.show_error("ERROR 180322.0925: reading pump curve files failed!", e)
            return<|MERGE_RESOLUTION|>--- conflicted
+++ resolved
@@ -4247,8 +4247,6 @@
         # else:
         #     self.uc.bar_warn("Storm drain components not saved!")
 
-<<<<<<< HEAD
-=======
     def create_conduit_discharge_table_and_plots(self, intersection=None):
         """
         Create Storm Drain conduit plots.
@@ -4426,7 +4424,6 @@
             self.uc.bar_error("Reading .RPT file failed!", e)
             return False
 
->>>>>>> 571ea9f8
     def create_SD_discharge_table_and_plots(self, intersection=None):
         """
         Export Storm Drain Discharge plots.
@@ -4437,30 +4434,6 @@
             return False
 
         s = QSettings()
-<<<<<<< HEAD
-        RPT_file = s.value("FLO-2D/lastRPTFile", "")
-        GDS_dir = s.value("FLO-2D/lastGdsDir", "")
-        # Check if there is an RPT file on the FLO-2D QSettings
-        if not os.path.isfile(RPT_file):
-            RPT_file = GDS_dir + r"\swmm.RPT"
-            # Check if there is an RPT file on the export folder
-            if not os.path.isfile(RPT_file):
-                self.uc.bar_warn("No swmm.RPT file found. Please ensure the simulation has completed and verify the project export folder.")
-                return
-        # if intersection is False or not RPT_file or intersection == "Just assign FLO-2D settings":
-        #     last_RPT_dir = s.value("FLO-2D/lastRPTDir", "")
-        #     RPT_file, _ = QFileDialog.getOpenFileName(
-        #         None,
-        #         "Select .RPT file",
-        #         directory=last_RPT_dir,
-        #         filter="RPT file (*.rpt; *.RPT)",
-        #     )
-        # else:
-        #    last_RPT_dir = os.path.dirname(RPT_file)
-        # if not RPT_file:
-        #     return False
-        # else:
-=======
         GDS_dir = s.value("FLO-2D/lastGdsDir", "")
         # Check if there is an RPT file on the FLO-2D QSettings
         RPT_file = GDS_dir + r"\swmm.RPT"
@@ -4468,7 +4441,6 @@
         if not os.path.isfile(RPT_file):
             self.uc.bar_warn("No swmm.RPT file found. Please ensure the simulation has completed and verify the project export folder.")
             return
->>>>>>> 571ea9f8
 
         # Check if the swmm.RPT has data on it
         if os.path.getsize(RPT_file) == 0:
@@ -4477,28 +4449,6 @@
             self.uc.bar_warn("WARNING 111123.1744: File  '" + os.path.basename(RPT_file) + "'  is empty!\n" +
                                 "Select a valid .RPT file.")
             return
-<<<<<<< HEAD
-            # RPT_file, _ = QFileDialog.getOpenFileName(
-            #     None,
-            #     "Select .RPT file",
-            #     directory=last_RPT_dir,
-            #     filter="RPT file (*.rpt; *.RPT)",
-            # )
-            # self.uc.clear_bar_messages()
-            # if not  RPT_file:
-            #     return False
-            # else:
-            #     s.setValue("FLO-2D/lastRPTFile", RPT_file)
-            #     last_RPT_dir = os.path.dirname(RPT_file)
-            #     s.setValue("FLO-2D/lastRPTDir", last_RPT_dir)
-
-        # if intersection == "Just assign FLO-2D settings":
-        #     s.setValue("FLO-2D/lastRPTFile", RPT_file)
-        #     last_RPT_dir = os.path.dirname(RPT_file)
-        #     s.setValue("FLO-2D/lastRPTDir", last_RPT_dir)
-        #     return True
-=======
->>>>>>> 571ea9f8
 
         if intersection:
             with open(RPT_file) as f:
@@ -4508,22 +4458,6 @@
                     self.uc.bar_warn("WARNING 111123.1742: Node " + intersection + " not found in file\n\n" + RPT_file +
                                         "\n\nSelect a valid .RPT file.")
                     return
-<<<<<<< HEAD
-                    # RPT_file, _ = QFileDialog.getOpenFileName(
-                    #     None,
-                    #     "Select .RPT file",
-                    #     directory=last_RPT_dir,
-                    #     filter="RPT file (*.rpt; *.RPT)",
-                    # )
-                    # self.uc.clear_bar_messages()
-                    # if not RPT_file:
-                    #     return False
-                    # else:
-                    #     s.setValue("FLO-2D/lastRPTFile", RPT_file)
-                    #     last_RPT_dir = os.path.dirname(RPT_file)
-                    #     s.setValue("FLO-2D/lastRPTDir", last_RPT_dir)
-=======
->>>>>>> 571ea9f8
 
         data = OrderedDict()
         # Read RPT file.
@@ -4572,23 +4506,6 @@
                     self.uc.bar_warn("WARNING 111123.1743: Node " + intersection + " not found in file\n\n" + RPT_file +
                                         "\n\nSelect a valid .RPT file.")
                     return
-<<<<<<< HEAD
-                    # RPT_file, _ = QFileDialog.getOpenFileName(
-                    #     None,
-                    #     "Select .RPT file",
-                    #     directory=last_RPT_dir,
-                    #     filter="RPT file (*.rpt; *.RPT)",
-                    # )
-                    # self.uc.clear_bar_messages()
-                    # if not RPT_file:
-                    #     return False
-                    # else:
-                    #     s.setValue("FLO-2D/lastRPTFile", RPT_file)
-                    #     last_RPT_dir = os.path.dirname(RPT_file)
-                    #     s.setValue("FLO-2D/lastRPTDir", last_RPT_dir)
-                    #     return True
-=======
->>>>>>> 571ea9f8
 
                 node_series = data[intersection]
                 I = 1
@@ -4604,11 +4521,8 @@
                     time = nextTime[1]
                     inflow = float(nextTime[2])
                     flooding = float(nextTime[3])
-<<<<<<< HEAD
-=======
                     depth = float(nextTime[4])
                     head = float(nextTime[5])
->>>>>>> 571ea9f8
                     currentHour, minutes, seconds = time.split(":")
                     currentHour = int(currentHour)
                     minutes = int(minutes) / 60
@@ -4617,11 +4531,7 @@
                         day = day + 24
                     previousHour = currentHour
                     hour = day + currentHour + minutes + seconds
-<<<<<<< HEAD
-                    RPTtimeSeries.append([hour, inflow, flooding])
-=======
                     RPTtimeSeries.append([hour, inflow, flooding, depth, head])
->>>>>>> 571ea9f8
 
                 # See if there are aditional .DAT files with SD data:
                 SWMMQIN_file = GDS_dir + r"\SWMMQIN.OUT"
