# -*- coding: utf-8 -*-

# FLO-2D Preprocessor tools for QGIS
# Copyright © 2021 Lutra Consulting for FLO-2D

# This program is free software; you can redistribute it and/or
# modify it under the terms of the GNU General Public License
# as published by the Free Software Foundation; either version 2
# of the License, or (at your option) any later version

import os
import traceback
from _ast import Pass
from collections import OrderedDict
from datetime import date, datetime, time, timedelta
from math import floor, isnan, modf

from qgis.core import (
    NULL,
    QgsArrowSymbolLayer,
    QgsFeature,
    QgsField,
    QgsFields,
    QgsFillSymbol,
    QgsGeometry,
    QgsLineSymbol,
    QgsMarkerSymbol,
    QgsPointXY,
    QgsProject,
    QgsSingleSymbolRenderer,
    QgsSymbolLayerRegistry,
    QgsVectorFileWriter,
    QgsVectorLayer,
    QgsWkbTypes,
)
from qgis.PyQt.QtCore import QSettings, Qt, QTime, QVariant, pyqtSignal
from qgis.PyQt.QtGui import QColor
from qgis.PyQt.QtWidgets import (
    QApplication,
    QCheckBox,
    QComboBox,
    QDialog,
    QDoubleSpinBox,
    QFileDialog,
    QInputDialog,
    QLabel,
    QMessageBox,
    QPushButton,
    QScrollArea,
    QSizePolicy,
    QSpacerItem,
    QVBoxLayout,
    QWidget,
    qApp,
)

from ..flo2d_ie.swmm_io import StormDrainProject
from ..flo2d_tools.grid_tools import spatial_index
from ..flo2d_tools.schema2user_tools import remove_features
from ..flo2dobjects import InletRatingTable, PumpCurves
from ..geopackage_utils import GeoPackageUtils
from ..gui.dlg_conduits import ConduitsDialog
from ..gui.dlg_inlets import InletNodesDialog
from ..gui.dlg_orifices import OrificesDialog
from ..gui.dlg_outfalls import OutfallNodesDialog
from ..gui.dlg_pumps import PumpsDialog
from ..gui.dlg_stormdrain_shapefile import StormDrainShapefile
<<<<<<< HEAD
from _ast import Pass
from pandas.io import orc
=======
from ..gui.dlg_weirs import WeirsDialog
from ..user_communication import ScrollMessageBox, ScrollMessageBox2, UserCommunication
from ..utils import float_or_zero, int_or_zero, is_number, is_true, m_fdata
from .table_editor_widget import CommandItemEdit, StandardItem, StandardItemModel
from .ui_utils import load_ui, set_icon, try_disconnect
>>>>>>> 5ecbd188

uiDialog, qtBaseClass = load_ui("inp_groups")
class INP_GroupsDialog(qtBaseClass, uiDialog):
    def __init__(self, con, iface):
        qtBaseClass.__init__(self)
        uiDialog.__init__(self)
        self.con = con
        self.iface = iface
        self.setupUi(self)
        self.gutils = GeoPackageUtils(con, iface)
        self.uc = UserCommunication(iface, "FLO-2D")
        self.polulate_INP_values()

    def polulate_INP_values(self):
        try:
            today = date.today()
            simul_time = float(self.gutils.get_cont_par("SIMUL"))
            frac, whole = modf(simul_time / 24)
            frac, whole = modf(frac * 24)
            unit = int(self.gutils.get_cont_par("METRIC"))
            # [OPTIONS]:
            self.flow_units_cbo.setCurrentIndex(unit)
            self.start_date.setDate(today)
            self.report_start_date.setDate(today)
            self.end_date.setDate(today + timedelta(hours=simul_time))
            self.end_time.setTime(time(int(whole), int(frac * 60)))

            tout = float(self.gutils.get_cont_par("TOUT"))

            mins, hours = modf(tout)
            hours = int(hours)
            mins = int(mins * 60)

            time_string = timedelta(hours=tout)

            t = QTime(hours, mins)
            self.report_stp_time.setTime(t)

        except Exception as e:
            QApplication.restoreOverrideCursor()
            self.uc.show_error(
                "ERROR 310818.0824: error populating export storm drain INP dialog."
                + "\n__________________________________________________",
                e,
            )


uiDialog, qtBaseClass = load_ui("storm_drain_editor")


class StormDrainEditorWidget(qtBaseClass, uiDialog):
    def __init__(self, iface, plot, table, lyrs):
        qtBaseClass.__init__(self)
        uiDialog.__init__(self)
        self.iface = iface
        self.plot = plot
        self.SD_table = table
        self.tview = table.tview
        self.lyrs = lyrs
        self.con = None
        self.gutils = None

        self.setupUi(self)
        self.uc = UserCommunication(iface, "FLO-2D")

        self.inlet_data_model = StandardItemModel()
        self.tview.setModel(self.inlet_data_model)
        self.pumps_data_model = StandardItemModel()

        # self.rt_tview.setModel(self.inlet_data_model)
        # self.pump_tview.setModel(self.pumps_data_model)

        self.grid_lyr = None
        self.user_swmm_nodes_lyr = None
        self.user_swmm_conduits_lyr = None
        self.user_swmm_pumps_lyr = None
        self.swmm_pumps_curve_data_lyr = None
        self.swmm_tidal_curve_lyr = None
        self.swmm_tidal_curve_data_lyr = None
        self.swmm_inflows_lyr = None
        self.swmm_inflow_patterns_lyr = None
        self.swmm_time_series_lyr = None
        self.swmm_time_series_data_lyr = None
        self.control_lyr = None
        self.schema_inlets = None
        self.schema_outlets = None
        self.all_schema = []
        self.swmm_idx = 0
        self.INP_groups = OrderedDict()  # ".INP_groups" will contain all groups [xxxx] in .INP file,
        # ordered as entered.
        self.swmm_columns = [
            "sd_type",
            "intype",
            "swmm_length",
            "swmm_width",
            "swmm_height",
            "swmm_coeff",
            "flapgate",
            "curbheight",
            "max_depth",
            "invert_elev",
            "rt_fid",
            "outf_flo",
        ]

        self.inlet_columns = [
            "intype",
            "swmm_length",
            "swmm_width",
            "swmm_height",
            "swmm_coeff",
            "swmm_feature",
            "flapgate",
            "curbheight",
        ]
        self.outlet_columns = ["swmm_allow_discharge"]

        self.inletRT = None
        self.plot_item_name = None
        self.inlet_series_data = None
        self.PumpCurv = None
        self.curve_data = None
        self.d1, self.d2 = [[], []]

        set_icon(self.create_point_btn, "mActionCapturePoint.svg")
        set_icon(self.save_changes_btn, "mActionSaveAllEdits.svg")
        set_icon(self.revert_changes_btn, "mActionUndo.svg")
        set_icon(self.sd_delete_btn, "mActionDeleteSelected.svg")
        set_icon(self.schema_storm_drain_btn, "schematize_res.svg")

        set_icon(self.SD_show_type4_btn, "show_cont_table.svg")
        set_icon(self.SD_add_one_type4_btn, "add_table_data.svg")
        set_icon(self.SD_add_predefined_type4_btn, "mActionOpenFile.svg")
        set_icon(self.SD_remove_type4_btn, "mActionDeleteSelected.svg")
        set_icon(self.SD_rename_type4_btn, "change_name.svg")

        set_icon(self.show_pump_table_btn, "show_cont_table.svg")
        set_icon(self.add_pump_curve_btn, "add_table_data.svg")
        set_icon(self.add_predefined_pump_curve_btn, "mActionOpenFile.svg")
        set_icon(self.remove_pump_curve_btn, "mActionDeleteSelected.svg")
        set_icon(self.rename_pump_curve_btn, "change_name.svg")

        self.grid_lyr = self.lyrs.data["grid"]["qlyr"]
        self.user_swmm_nodes_lyr = self.lyrs.data["user_swmm_nodes"]["qlyr"]
        self.user_swmm_conduits_lyr = self.lyrs.data["user_swmm_conduits"]["qlyr"]
        self.user_swmm_pumps_lyr = self.lyrs.data["user_swmm_pumps"]["qlyr"]
        self.user_swmm_orifices_lyr = self.lyrs.data["user_swmm_orifices"]["qlyr"]
        self.user_swmm_weirs_lyr = self.lyrs.data["user_swmm_weirs"]["qlyr"]
        self.swmm_pumps_curve_data_lyr = self.lyrs.data["swmm_pumps_curve_data"]["qlyr"]
        self.swmm_tidal_curve_lyr = self.lyrs.data["swmm_tidal_curve"]["qlyr"]
        self.swmm_tidal_curve_data_lyr = self.lyrs.data["swmm_tidal_curve_data"]["qlyr"]
        self.swmm_inflows_lyr = self.lyrs.data["swmm_inflows"]["qlyr"]
        self.swmm_inflow_patterns_lyr = self.lyrs.data["swmm_inflow_patterns"]["qlyr"]
        self.swmm_time_series_lyr = self.lyrs.data["swmm_time_series"]["qlyr"]
        self.swmm_time_series_data_lyr = self.lyrs.data["swmm_time_series_data"]["qlyr"]
        self.control_lyr = self.lyrs.data["cont"]["qlyr"]
        self.schema_inlets = self.lyrs.data["swmmflo"]["qlyr"]
        self.schema_outlets = self.lyrs.data["swmmoutf"]["qlyr"]
        self.all_schema += [self.schema_inlets, self.schema_outlets]

        self.setup_connection()

        self.inletRT = InletRatingTable(self.con, self.iface)
        self.PumpCurv = PumpCurves(self.con, self.iface)

        self.create_point_btn.clicked.connect(self.create_swmm_point)
        self.save_changes_btn.clicked.connect(self.save_swmm_edits)
        self.revert_changes_btn.clicked.connect(self.revert_swmm_lyr_edits)
        self.sd_delete_btn.clicked.connect(self.delete_cur_swmm)
        self.schema_storm_drain_btn.clicked.connect(self.schematize_swmm)

        self.SD_show_type4_btn.clicked.connect(self.SD_show_type4_table_and_plot)
        self.SD_add_one_type4_btn.clicked.connect(self.SD_add_one_type4)
        self.SD_add_predefined_type4_btn.clicked.connect(self.SD_import_type4)
        self.SD_remove_type4_btn.clicked.connect(self.SD_delete_type4)
        self.SD_rename_type4_btn.clicked.connect(self.SD_rename_type4)

        self.show_pump_table_btn.clicked.connect(self.show_pump_curve_table_and_plot)
        self.add_pump_curve_btn.clicked.connect(self.add_one_pump_curve)
        self.add_predefined_pump_curve_btn.clicked.connect(self.SD_import_pump_curves)
        self.remove_pump_curve_btn.clicked.connect(self.delete_pump_curve)
        self.rename_pump_curve_btn.clicked.connect(self.rename_pump_curve)

        self.inlet_data_model.itemDataChanged.connect(self.itemDataChangedSlot)
        self.inlet_data_model.dataChanged.connect(self.save_SD_table_data)

        self.SD_table.before_paste.connect(self.block_saving)
        self.SD_table.after_paste.connect(self.unblock_saving)
        self.SD_table.after_delete.connect(self.save_SD_table_data)

        self.pumps_data_model.itemDataChanged.connect(self.itemDataChangedSlot)
        self.pumps_data_model.dataChanged.connect(self.save_SD_table_data)

        self.pump_curve_type_cbo.currentIndexChanged.connect(self.update_pump_curve_data)
        self.pump_curve_description_le.textChanged.connect(self.update_pump_curve_data)

        self.import_inp_btn.clicked.connect(self.import_storm_drain_INP_file)
        self.export_inp_btn.clicked.connect(self.export_storm_drain_INP_file)

        self.pump_curve_cbo.activated.connect(self.current_cbo_pump_curve_index_changed)
        self.pump_curve_cbo.currentIndexChanged.connect(self.refresh_PC_PlotAndTable)

        self.simulate_stormdrain_chbox.clicked.connect(self.simulate_stormdrain)
        self.import_shapefile_btn.clicked.connect(self.import_hydraulics)

        self.SD_type4_cbo.activated.connect(self.SD_show_type4_table_and_plot)

        self.SD_nodes_components_cbo.currentIndexChanged.connect(self.nodes_component_changed)
        self.SD_links_components_cbo.currentIndexChanged.connect(self.links_component_changed)
        self.SD_auto_assign_link_nodes_cbo.currentIndexChanged.connect(self.auto_assign_changed)

        self.populate_type4_combo()
        self.populate_pump_curves_and_data()
        self.show_pump_curve_type_and_description()

    def setup_connection(self):
        con = self.iface.f2d["con"]
        if con is None:
            return
        else:
            self.con = con
            self.gutils = GeoPackageUtils(self.con, self.iface)

            self.control_lyr.editingStopped.connect(self.check_simulate_SD_1)

    def split_INP_into_groups_dictionary_by_tags_to_export(self, inp_file):
        """
        Creates an ordered dictionary INP_groups with all groups in [xxxx] .INP file.

        At the end, INP_groups will be a dictionary of lists of strings, with keys like
            ...
            SUBCATCHMENTS
            SUBAREAS
            INFILTRATION
            JUNCTIONS
            OUTFALLS
            CONDUITS
            etc.

        """
        INP_groups = OrderedDict()  # ".INP_groups" will contain all groups [xxxx] in .INP file,
        # ordered as entered.

        with open(inp_file) as swmm_inp:  # open(file, mode='r',...) defaults to mode 'r' read.
            for chunk in swmm_inp.read().split(
                "["
            ):  #  chunk gets all text (including newlines) until next '[' (may be empty)
                try:
                    key, value = chunk.split("]")  # divide chunk into:
                    # key = name of group (e.g. JUNCTIONS) and
                    # value = rest of text until ']'
                    INP_groups[key] = value.split(
                        "\n"
                    )  # add new item {key, value.split('\n')} to dictionary INP_groups.
                    # E.g.:
                    #   key:
                    #     JUNCTIONS
                    #   value.split('\n') is list of strings:
                    #    I1  4685.00    6.00000    0.00       0.00       0.00
                    #    I2  4684.95    6.00000    0.00       0.00       0.00
                    #    I3  4688.87    6.00000    0.00       0.00       0.00
                except ValueError:
                    continue

            return INP_groups

    def select_this_INP_group(self, INP_groups, chars):
        """Returns the whole .INP group [´chars'xxx]

        ´chars' is the  beginning of the string. Only the first 4 or 5 lower case letters are used in all calls.
        Returns a list of strings of the whole group, one list item for each line of the original .INP file.

        """
        part = None
        if INP_groups is None:
            return part
        else:
            for tag in list(INP_groups.keys()):
                low_tag = tag.lower()
                if low_tag.startswith(chars):
                    part = INP_groups[tag]
                    break
                else:
                    continue
            return (
                part  # List of strings in .INT_groups dictionary item keyed by 'chars' (e.e.´junc', 'cond', 'outf',...)
            )

    def repaint_schema(self):
        for lyr in self.all_schema:
            lyr.triggerRepaint()

    def create_swmm_point(self):
        self.uc.clear_bar_messages()

        if self.gutils.is_table_empty("user_model_boundary"):
            self.uc.bar_warn("There is no computational domain! Please digitize it before running tool.")
            return
        if self.gutils.is_table_empty("grid"):
            self.uc.bar_warn("There is no grid! Please create it before running tool.")
            return

        if not self.lyrs.enter_edit_mode("user_swmm_nodes"):
            return

    def save_swmm_edits(self):
        self.uc.clear_bar_messages()

        if self.gutils.is_table_empty("user_model_boundary"):
            self.uc.bar_warn("There is no computational domain! Please digitize it before running tool.")
            return
        if self.gutils.is_table_empty("grid"):
            self.uc.bar_warn("There is no grid! Please create it before running tool.")
            return

        before = self.gutils.count("user_swmm_nodes")
        self.lyrs.save_lyrs_edits("user_swmm_nodes")
        after = self.gutils.count("user_swmm_nodes")

    #         if after > before:
    #             self.swmm_idx = after - 1
    #         elif self.swmm_idx >= 0:
    #             self.save_attrs()
    #         else:
    #             return
    #         self.populate_swmm()

    def revert_swmm_lyr_edits(self):
        user_swmm_nodes_edited = self.lyrs.rollback_lyrs_edits("user_swmm_nodes")
        # if user_swmm_nodes_edited:
        #     self.populate_swmm()

    def delete_cur_swmm(self):
        if not self.swmm_name_cbo.count():
            return
        q = "Are you sure, you want delete the current Storm Drain point?"
        if not self.uc.question(q):
            return
        swmm_fid = self.swmm_name_cbo.itemData(self.swmm_idx)["fid"]
        self.gutils.execute("DELETE FROM user_swmm_nodes WHERE fid = ?;", (swmm_fid,))
        self.swmm_lyr.triggerRepaint()
        # self.populate_swmm()

    def save_attrs(self):
        swmm_dict = self.swmm_name_cbo.itemData(self.swmm_idx)
        fid = swmm_dict["fid"]
        name = self.swmm_name_cbo.currentText()
        swmm_dict["name"] = name
        if self.inlet_grp.isChecked():
            swmm_dict["sd_type"] = "I"
            grp = self.inlet_grp
        elif self.outlet_grp.isChecked():
            swmm_dict["sd_type"] = "O"
            grp = self.outlet_grp
        else:
            return
        for obj in self.flatten(grp):
            obj_name = obj.objectName().split("_", 1)[-1]
            if isinstance(obj, QDoubleSpinBox):
                swmm_dict[obj_name] = obj.value()
            elif isinstance(obj, QComboBox):
                val = obj.currentIndex()
                if obj_name == "intype":
                    val += 1
                swmm_dict[obj_name] = val
            elif isinstance(obj, QCheckBox):
                swmm_dict[obj_name] = int(obj.isChecked())
            else:
                continue

        sd_type = swmm_dict["sd_type"]
        intype = swmm_dict["intype"]
        if sd_type in ["I", "i"] and intype != 4:
            if swmm_dict["flapgate"] == 1:
                inlet_type = self.cbo_intype.currentText()
                self.uc.bar_warn("Vertical inlet opening is not allowed for {}!".format(inlet_type))
                return
            swmm_dict["rt_fid"] = None
        elif sd_type in ["I", "i"] and intype == 4:
            swmm_dict["rt_fid"] = self.SD_type4_cbo.itemData(self.SD_type4_cbo.currentIndex())
        else:
            pass

        col_gen = ("{}=?".format(c) for c in list(swmm_dict.keys()))
        col_names = ", ".join(col_gen)
        vals = list(swmm_dict.values()) + [fid]
        update_qry = """UPDATE user_swmm_nodes SET {0} WHERE fid = ?;""".format(col_names)
        self.gutils.execute(update_qry, vals)

    def schematize_swmm(self):
        self.uc.clear_bar_messages()

        if self.gutils.is_table_empty("user_model_boundary"):
            self.uc.bar_warn("There is no computational domain! Please digitize it before running tool.")
            return
        if self.gutils.is_table_empty("grid"):
            self.uc.bar_warn("There is no grid! Please create it before running tool.")
            return

        if self.schematize_inlets_and_outfalls():
            self.uc.show_info(
                "Schematizing Storm Drains finished!\n\n"
                + "The storm drain Inlets, outfalls, and/or rating tables were updated.\n\n"
                + "(Note: The ‘Export Data Files’ tool will write the layer attributes into the SWMMFLO.DAT, SWMMFLORT.DAT, and SWMMOUTF.DAT files)"
            )

    #             if self.schematize_conduits():
    #                 self.uc.show_info("Schematizing of Storm Drains Conduits finished!\n\n" +
    #                                   "'SD Conduits' layer was created.")

    def schematize_inlets_and_outfalls(self):
        insert_inlet = """
        INSERT INTO swmmflo
        (geom, swmmchar, swmm_jt, swmm_iden, intype, swmm_length, swmm_width, swmm_height, swmm_coeff, swmm_feature, flapgate, curbheight)
        VALUES ((SELECT AsGPB(ST_Centroid(GeomFromGPB(geom))) FROM grid WHERE fid=?),?,?,?,?,?,?,?,?,?,?,?);"""

        insert_outlet = """
        INSERT INTO swmmoutf
        (geom, grid_fid, name, outf_flo)
        VALUES ((SELECT AsGPB(ST_Centroid(GeomFromGPB(geom))) FROM grid WHERE fid=?),?,?,?);"""

        update_rt = "UPDATE swmmflort SET grid_fid = ? WHERE fid = ?;"
        delete_rt = "DELETE FROM swmmflort WHERE fid = ?;"

        try:
            if self.gutils.is_table_empty("user_swmm_nodes"):
                self.uc.show_warn(
                    'User Layer "Storm Drain Nodes" is empty!\n\n'
                    + "Please import components from .INP file or shapefile, or convert from schematized Storm Drains."
                )
                return False

            QApplication.setOverrideCursor(Qt.WaitCursor)

            inlets = []
            outlets = []
            rt_inserts = []
            rt_updates = []
            rt_deletes = []
            user_nodes = self.user_swmm_nodes_lyr.getFeatures()
            for this_user_node in user_nodes:
                geom = this_user_node.geometry()
                if geom is None:
                    QApplication.restoreOverrideCursor()
                    self.uc.show_critical(
                        "ERROR 060319.1831: Schematizing of Storm Drains failed!\n\n"
                        + "Geometry (inlet or outlet) missing.\n\n"
                        + "Please check user Storm Drain Nodes layer."
                    )
                    return False
                point = geom.asPoint()
                grid_fid = self.gutils.grid_on_point(point.x(), point.y())
                sd_type = this_user_node["sd_type"]
                name = this_user_node["name"]
                rt_fid = this_user_node["rt_fid"]
                rt_name = this_user_node["rt_name"]
                if sd_type in ["I", "i", "J"]:
                    # Insert inlet:
                    row = [grid_fid, "D", grid_fid, name] + [this_user_node[col] for col in self.inlet_columns]
                    row[10] = int("1" if is_true(row[9]) else "0")
                    row = [0 if v == NULL else v for v in row]
                    inlets.append(row)

                    # Manage Rating Table:
                #                     intype = this_user_node['intype']
                #                     if intype == 4:
                #                         if rt_name is not None and rt_name != "":
                #                             row = self.gutils.execute("SELECT * WHERE grid_fid = ? AND name = ?;", (grid_fid, rt_name,))
                #                             if not row or row[0] is None or row[1] is None or row[1] == "":
                #                                 # There is no entry for this inlet in rating table. Add it.
                #                                 # See if rating table has an item with the RT name:
                #                                 row = self.gutils.execute("SELECT * FROM swmmflort WHERE name = ?;", (rt_name,))
                #                                 if row:
                #                                    rt_inserts.append([grid_fid, rt_name])
                #
                #
                #
                #
                #
                #                                 rt_inserts.append([grid_fid, rt_name])
                #                     else:
                #                         # See if it in Rating Table. If so, assign NULL to grid_fid but keep reference of RT name to RT data:
                #                         row = self.gutils.execute("SELECT * FROM swmmflort WHERE grid_fid = ? AND name = ?;", (this_user_node['grid'], this_user_node['rt_name'],))
                #                         if row:
                #                             if row[1] == grid_fid:
                #                                 self.gutils.execute("UPDATE swmmflort SET grid_fid = NULL WHERE fid = ?;", (row[0],))

                elif sd_type == "O":
                    outf_flo = 1 if is_true(this_user_node["swmm_allow_discharge"]) else 0
                    #                     outf_flo = 1 if is_true([this_user_node[col] for col in self.outlet_columns]) else 0
                    row = [grid_fid, grid_fid, name, outf_flo]
                    outlets.append(row)
                else:
                    raise ValueError

            msg1, msg2, msg3 = "", "", ""
            if inlets or outlets or rt_updates:
                cur = self.con.cursor()
                if inlets:
                    self.gutils.clear_tables("swmmflo")
                    cur.executemany(insert_inlet, inlets)
                else:
                    msg1 = "No inlets were schematized!\n"

                if outlets:
                    self.gutils.clear_tables("swmmoutf")
                    cur.executemany(insert_outlet, outlets)
                else:
                    msg2 = "No outfalls were schematized!\n"

                #                 if rt_deletes:
                #                     cur.executemany("DELETE FROM swmmflort WHERE grid_fid = ? AND name = ?;", rt_deletes)
                #
                #                 if rt_updates:
                #                     cur.executemany("UPDATE swmmflort SET grid_fid = ? WHERE fid = ?;", rt_updates)
                #
                #                 if rt_inserts:
                #                    cur.executemany("INSERT INTO swmmflort (grid_fid, name);", rt_inserts)
                #                 else:
                #                     msg3 = "No Rating Tables were schematized!\n"

                self.con.commit()
                self.repaint_schema()
                QApplication.restoreOverrideCursor()
                msg = msg1 + msg2 + msg3
                if msg != "":
                    self.uc.show_info(
                        "WARNING 040121.1911: Schematizing Inlets, Outfalls or Rating Tables Storm Drains result:\n\n"
                        + msg
                    )
                if msg1 == "" or msg2 == "" or msg3 == "":
                    return True
                else:
                    return False
            else:
                QApplication.restoreOverrideCursor()
                self.uc.show_info("ERROR 040121.1912: Schematizing Inlets and Outfalls Storm Drains failed!")
                return False

        except Exception as e:
            self.uc.log_info(traceback.format_exc())
            QApplication.restoreOverrideCursor()
            self.uc.show_error(
                "ERROR 301118..0541: Schematizing Inlets, Outfalls or Rating Tables failed!."
                + "\n__________________________________________________",
                e,
            )
            return False

    def schematize_conduits(self):
        try:
            if self.gutils.is_table_empty("user_swmm_conduits"):
                self.uc.show_warn(
                    'User Layer "Storm Drain Conduits" is empty!\n\n'
                    + "Please import components from .INP file or shapefile, or convert from schematized Storm Drains."
                )
                return False

            QApplication.setOverrideCursor(Qt.WaitCursor)

            s = QSettings()
            lastDir = s.value("FLO-2D/lastGdsDir", "")
            qApp.processEvents()

            shapefile = lastDir + "/SD Conduits.shp"
            name = "SD Conduits"

            lyr = QgsProject.instance().mapLayersByName(name)

            if lyr:
                QgsProject.instance().removeMapLayers([lyr[0].id()])

            QgsVectorFileWriter.deleteShapeFile(shapefile)
            # define fields for feature attributes. A QgsFields object is needed
            fields = QgsFields()
            fields.append(QgsField("name", QVariant.String))
            fields.append(QgsField("inlet", QVariant.String))
            fields.append(QgsField("outlet", QVariant.String))
            fields.append(QgsField("length", QVariant.Double, "double", 10, 4))
            fields.append(QgsField("manning", QVariant.Double, "double", 10, 4))
            fields.append(QgsField("inlet_off", QVariant.Double, "double", 10, 4))
            fields.append(QgsField("outlet_off", QVariant.Double, "double", 10, 4))
            fields.append(QgsField("init_flow", QVariant.Double, "double", 10, 4))
            fields.append(QgsField("max_flow", QVariant.Double, "double", 10, 4))
            fields.append(QgsField("inletLoss", QVariant.Double, "double", 10, 4))
            fields.append(QgsField("outletLoss", QVariant.Double, "double", 10, 4))
            fields.append(QgsField("meanLoss", QVariant.Double, "double", 10, 4))
            fields.append(QgsField("flapLoss", QVariant.Bool))
            fields.append(QgsField("XSshape", QVariant.String))
            fields.append(QgsField("XSMaxDepth", QVariant.Double, "double", 10, 4))
            fields.append(QgsField("XSgeom2", QVariant.Double, "double", 10, 4))
            fields.append(QgsField("XSgeom3", QVariant.Double, "double", 10, 4))
            fields.append(QgsField("XSgeom4", QVariant.Double, "double", 10, 4))
            fields.append(QgsField("XSbarrels", QVariant.Int, "int", 10, 4))

            mapCanvas = self.iface.mapCanvas()
            my_crs = mapCanvas.mapSettings().destinationCrs()

            writer = QgsVectorFileWriter(shapefile, "system", fields, QgsWkbTypes.LineString, my_crs, "ESRI Shapefile")

            if writer.hasError() != QgsVectorFileWriter.NoError:
                QApplication.restoreOverrideCursor()
                self.uc.bar_error("ERROR 220620.1719: error when creating shapefile: " + shapefile)
                return False

            # Add features:
            conduits_lyr = self.lyrs.data["user_swmm_conduits"]["qlyr"]
            conduits_feats = conduits_lyr.getFeatures()
            for feat in conduits_feats:
                line_geom = feat.geometry().asPolyline()
                start = line_geom[0]
                end = line_geom[-1]

                fet = QgsFeature()
                fet.setFields(fields)
                fet.setGeometry(QgsGeometry.fromPolylineXY([start, end]))
                non_coord_feats = []
                non_coord_feats.append(feat[1])
                non_coord_feats.append(feat[2])
                non_coord_feats.append(feat[3])
                non_coord_feats.append(feat[4])
                non_coord_feats.append(feat[5])
                non_coord_feats.append(feat[6])
                non_coord_feats.append(feat[7])
                non_coord_feats.append(feat[8])
                non_coord_feats.append(feat[9])
                non_coord_feats.append(feat[10])
                non_coord_feats.append(feat[11])
                non_coord_feats.append(feat[12])
                non_coord_feats.append(feat[13])
                non_coord_feats.append(feat[14])
                non_coord_feats.append(feat[15])
                non_coord_feats.append(feat[16])
                non_coord_feats.append(feat[17])
                non_coord_feats.append(feat[18])
                non_coord_feats.append(feat[19])

                fet.setAttributes(non_coord_feats)
                writer.addFeature(fet)

            # delete the writer to flush features to disk
            del writer

            vlayer = self.iface.addVectorLayer(shapefile, "", "ogr")
            #             symbol = QgsLineSymbol.createSimple({ 'color': 'red', 'capstyle' : 'arrow', 'line_style': 'solid'})
            #             vlayer.setRenderer(QgsSingleSymbolRenderer(symbol))

            sym = vlayer.renderer().symbol()
            sym_layer = QgsArrowSymbolLayer.create(
                {"arrow_width": "0.05", "arrow_width_at_start": "0.05", "head_length": "0", "head_thickness": "0"}
            )

            sym.changeSymbolLayer(0, sym_layer)

            # show the change
            vlayer.triggerRepaint()
            QApplication.restoreOverrideCursor()
            return True

        except Exception as e:
            QApplication.restoreOverrideCursor()
            self.uc.show_error("ERROR 220620.1648: error while creating layer " + name + "!\n", e)
            return False

    def simulate_stormdrain(self):
        if self.simulate_stormdrain_chbox.isChecked():
            self.gutils.set_cont_par("SWMM", 1)
        else:
            self.gutils.set_cont_par("SWMM", 0)

    def import_storm_drain_INP_file(self):
        """
        Reads a Storm Water Management Model (SWMM) .INP file.

        Reads an .INP file and creates the "user_swmm_nodes" and "user_swmm_conduits" layers with
        attributes taken from the [COORDINATES], [SUBCATCHMENTS], [JUNCTIONS], [OUTFALLS], [CONDUITS],
        [LOSSES], [XSECTIONS] groups of the .INP file.
        Also includes additional attributes used by the FLO-2D model.

        The following dictionaries from the StormDrainProject class are used:
            self.INP_groups = OrderedDict()    :will contain all groups [xxxx] from .INP file
            self.INP_nodes = {}
            self.INP_conduits = {}

        """
        self.uc.clear_bar_messages()

        if self.gutils.is_table_empty("user_model_boundary"):
            self.uc.bar_warn("There is no computational domain! Please digitize it before running tool.")
            return
        if self.gutils.is_table_empty("grid"):
            self.uc.bar_warn("There is no grid! Please create it before running tool.")
            return

        s = QSettings()
        #         last_dir = s.value('FLO-2D/lastGpkgDir', '')
        last_dir = s.value("FLO-2D/lastSWMMDir", "")
        swmm_file, __ = QFileDialog.getOpenFileName(
            None, "Select SWMM input file to import data", directory=last_dir, filter="(*.inp *.INP*)"
        )
        if not swmm_file:
            return
        s.setValue("FLO-2D/lastSWMMDir", os.path.dirname(swmm_file))

        QApplication.setOverrideCursor(Qt.WaitCursor)
        new_nodes = []
        outside_nodes = ""
        updated_nodes = 0

        new_conduits = []
        outside_conduits = ""
        updated_conduits = 0

        new_pumps = []
        outside_pumps = ""
        updated_pumps = 0

        new_orifices = []
        outside_orifices = ""
        updated_orifices = 0

        new_weirs = []
        outside_weirs = ""
        updated_weirs = 0

        conduit_inlets_not_found = ""
        conduit_outlets_not_found = ""

        error_msg = "ERROR 050322.9423: error(s) importing file\n\n" + swmm_file
        try:
            """
            Create an ordered dictionary "storm_drain.INP_groups".

            storm_drain.split_INP_groups_dictionary_by_tags():
            'The dictionary 'INP_groups' will have as key the name of the groups [xxxx] like 'OUTFALLS', 'JUNCTIONS', etc.
            Each element of the dictionary is a list of all the lines following the group name [xxxx] in the .INP file.

            """
            subcatchments = None
            storm_drain = StormDrainProject(self.iface, swmm_file)

            ret = storm_drain.split_INP_groups_dictionary_by_tags()
            if ret == 3:
                # No coordinates in INP file
                QApplication.restoreOverrideCursor()
                self.uc.show_warn(
                    "WARNING 060319.1729: SWMM input file\n\n " + swmm_file + "\n\n has no coordinates defined!"
                )
                return
            elif ret == 0:
                return

            # Build Nodes:
            if storm_drain.create_INP_nodes_dictionary_with_coordinates() == 0:
                QApplication.restoreOverrideCursor()
                self.uc.show_warn(
                    "WARNING 060319.1730: SWMM input file\n\n " + swmm_file + "\n\n has no coordinates defined!"
                )
                return
            else:
                QApplication.restoreOverrideCursor()
                if not self.gutils.is_table_empty("user_swmm_nodes"):
                    complete_or_create = self.import_INP_action()
                    if complete_or_create == "Cancel":
                        return
                else:
                    complete_or_create = "Create New"

                QApplication.setOverrideCursor(Qt.WaitCursor)
                subcatchments = storm_drain.add_SUBCATCHMENTS_to_INP_nodes_dictionary()
                storm_drain.add_OUTFALLS_to_INP_nodes_dictionary()
                storm_drain.add_JUNCTIONS_to_INP_nodes_dictionary()

                # Conduits:
                storm_drain.create_INP_conduits_dictionary_with_conduits()
                storm_drain.add_LOSSES_to_INP_conduits_dictionary()

                # Pumps:
                storm_drain.create_INP_pumps_dictionary_with_pumps()

                # Orifices:
                storm_drain.create_INP_orifices_dictionary_with_orifices()

                # Weirs:
                storm_drain.create_INP_weirs_dictionary_with_weirs()

                storm_drain.add_XSECTIONS_to_INP_orifices_dictionary()
                storm_drain.add_XSECTIONS_to_INP_weirs_dictionary()
                storm_drain.add_XSECTIONS_to_INP_conduits_dictionary()

                # External inflows into table swmm_inflows:
                storm_drain.create_INP_inflows_dictionary_with_inflows()

                if complete_or_create == "Create New":
                    remove_features(self.swmm_inflows_lyr)

                try:
                    insert_inflows_sql = """INSERT INTO swmm_inflows 
                                            (   node_name, 
                                                constituent, 
                                                baseline, 
                                                pattern_name, 
                                                time_series_name, 
                                                scale_factor
                                            ) 
                                            VALUES (?, ?, ?, ?, ?, ?);"""
                    for name, values in list(storm_drain.INP_inflows.items()):
                        constituent = values["constituent"].upper() if "cosntituent" in values else "FLOW"
                        baseline = values["baseline"] if values["baseline"] is not None else 0.0
                        pattern_name = values["pattern_name"] if "pattern_name" in values else "?"
                        time_series_name = values["time_series_name"] if "time_series_name" in values else "?"
                        scale_factor = values["scale_factor"] if values["scale_factor"] is not None else 0.0

                        self.gutils.execute(
                            insert_inflows_sql,
                            (name, constituent, baseline, pattern_name, time_series_name, scale_factor),
                        )

                except Exception as e:
                    QApplication.restoreOverrideCursor()
                    self.uc.show_error(
                        "ERROR 020219.0812: Reading storm drain inflows from SWMM input data failed!"
                        + "\n__________________________________________________",
                        e,
                    )

                # Inflows patterns into table swmm_inflow_patterns:
                storm_drain.create_INP_patterns_list_with_patterns()

                if complete_or_create == "Create New":
                    remove_features(self.swmm_inflow_patterns_lyr)

                try:
                    description = ""
                    insert_patterns_sql = """INSERT INTO swmm_inflow_patterns
                                            (   pattern_name, 
                                                pattern_description, 
                                                hour, 
                                                multiplier
                                            ) 
                                            VALUES (?, ?, ?, ?);"""
                    i = 0
                    for pattern in storm_drain.INP_patterns:
                        if pattern[2][1] == "HOURLY":
                            name = pattern[1][1]
                            description = pattern[0][1]
                            for j in range(1, 7):
                                i += 1
                                hour = str(i)
                                multiplier = pattern[j + 2][1]
                                self.gutils.execute(insert_patterns_sql, (name, description, hour, multiplier))
                            if i == 24:
                                i = 0

                except Exception as e:
                    QApplication.restoreOverrideCursor()
                    self.uc.show_error(
                        "ERROR 280219.1046: Reading storm drain paterns from SWMM input data failed!"
                        + "\n__________________________________________________",
                        e,
                    )

                # Inflow time series into table swmm_time_series:
                storm_drain.create_INP_time_series_list_with_time_series()

                if complete_or_create == "Create New":
                    remove_features(self.swmm_time_series_lyr)
                    remove_features(self.swmm_time_series_data_lyr)

                try:
                    insert_times_from_file_sql = """INSERT INTO swmm_time_series 
                                            (   time_series_name, 
                                                time_series_description, 
                                                time_series_file,
                                                time_series_data
                                            ) 
                                            VALUES (?, ?, ?, ?);"""

                    insert_times_from_data_sql = """INSERT INTO swmm_time_series_data
                                            (   time_series_name, 
                                                date, 
                                                time,
                                                value
                                            ) 
                                            VALUES (?, ?, ?, ?);"""
                    for time in storm_drain.INP_timeseries:
                        if time[2][1] == "FILE":
                            name = time[1][1]
                            description = time[0][1]
                            file = time[3][1]
                            file2 = file.replace('"', "")
                            self.gutils.execute(insert_times_from_file_sql, (name, description, file2.strip(), "False"))
                        else:
                            # See if time series data reference is already in table:
                            row = self.gutils.execute(
                                "SELECT * FROM swmm_time_series WHERE time_series_name = ?;", (time[1][1],)
                            ).fetchone()
                            if not row:
                                name = time[1][1]
                                description = time[0][1]
                                file = ""
                                file2 = file.replace('"', "")
                                self.gutils.execute(
                                    insert_times_from_file_sql, (name, description, file2.strip(), "True")
                                )

                            description = time[0][1]
                            name = time[1][1]
                            date = time[2][1]
                            tme = time[3][1]
                            value = float_or_zero(time[4][1])
                            self.gutils.execute(insert_times_from_data_sql, (name, date, tme, value))

                except Exception as e:
                    QApplication.restoreOverrideCursor()
                    self.uc.show_error(
                        "ERROR 290220.1727: Reading storm drain time series from SWMM input data failed!"
                        + "\n__________________________________________________",
                        e,
                    )

                # Pump curves into table swmm_pumps_curve_data:
                storm_drain.create_INP_curves_list_with_curves()
                try:
                    insert_pump_curves_sql = """INSERT INTO swmm_pumps_curve_data
                                            (   pump_curve_name, 
                                                pump_curve_type, 
                                                x_value,
                                                y_value
                                            ) 
                                            VALUES (?, ?, ?, ?);"""

                    insert_tidal_curves_sql = """INSERT OR REPLACE INTO swmm_tidal_curve
                                            (   tidal_curve_name, 
                                                tidal_curve_description
                                            ) 
                                            VALUES (?, ?);"""

                    insert_tidal_curves_data_sql = """INSERT INTO swmm_tidal_curve_data
                                            (   tidal_curve_name, 
                                                hour, 
                                                stage
                                            ) 
                                            VALUES (?, ?, ?);"""

                    remove_features(self.swmm_pumps_curve_data_lyr)
                    remove_features(self.swmm_tidal_curve_lyr)
                    remove_features(self.swmm_tidal_curve_data_lyr)

                    for curve in storm_drain.INP_curves:
<<<<<<< HEAD
                        if curve[1][0:4] in ["Pump", "PUMP"]:
                            self.gutils.execute(insert_pump_curves_sql, (curve[0], curve[1], curve[2], curve[3])) 
                        elif curve[1][0:5].upper() == "TIDAL":
=======
                        if curve[1][0:4] == "Pump":
                            self.gutils.execute(insert_pump_curves_sql, (curve[0], curve[1], curve[2], curve[3]))
                        elif curve[1][0:5] == "Tidal":
>>>>>>> 5ecbd188
                            self.gutils.execute(insert_tidal_curves_sql, (curve[0], curve[1]))
                            self.gutils.execute(insert_tidal_curves_data_sql, (curve[0], curve[2], curve[3]))

                except Exception as e:
                    QApplication.restoreOverrideCursor()
                    self.uc.show_error(
                        "ERROR 241121.0547: Reading storm drain pump curve data from SWMM input data failed!"
                        + "\n__________________________________________________",
                        e,
                    )

        except Exception as e:
            QApplication.restoreOverrideCursor()
            self.uc.show_error("ERROR 080618.0448: reading SWMM input file failed!", e)
            return

        # JUNCTIONS/OUTFALLS: Create User Junctions and Outfalls layers:
        try:
            """
            Creates Storm Drain Nodes layer (Users layers).

            Creates "user_swmm_nodes" layer with attributes taken from
            the [COORDINATES], [JUNCTIONS], and [OUTFALLS] groups.

            """

            # Transfer data from "storm_drain.INP_dict" to "user_swmm_nodes" layer:

            replace_user_swmm_nodes_sql = """UPDATE user_swmm_nodes 
                             SET    junction_invert_elev = ?,
                                    max_depth = ?, 
                                    init_depth = ?,
                                    surcharge_depth = ?, 
                                    ponded_area = ?,
                                    outfall_type = ?, 
                                    outfall_invert_elev = ?, 
                                    tidal_curve = ?, 
                                    time_series = ?,
                                    water_depth = ?,
                                    flapgate = ?, 
                                    swmm_allow_discharge = ?, 
                                    invert_elev_inp = ?, 
                                    max_depth_inp = ?, 
                                    rim_elev_inp = ?, 
                                    rim_elev = ?, 
                                    ge_elev = ?, 
                                    difference = ?                          
                             WHERE name = ?;"""

            new_nodes = []
            updated_nodes = 0
            for name, values in list(storm_drain.INP_nodes.items()):
                # "INP_nodes dictionary contains attributes names and
                # values taken from the .INP file.
                if subcatchments is not None:
                    if "subcatchment" in values:
                        sd_type = "I"
                    elif "out_type" in values:
                        sd_type = "O"
                    elif name[0] in ["I", "i"]:
                        continue  # Only consider inlets in [SUBCATCHMENTS]
                    else:
                        sd_type = "J"

                else:
                    if name[0] in ["I", "i"]:
                        if (
                            "junction_invert_elev" in values
                        ):  # if 'junction_invert_elev' is there => it was read from [JUNCTIONS]
                            sd_type = "I"
                        else:
                            continue
                    elif "out_type" in values:
                        sd_type = "O"
                    else:
                        sd_type = "J"

                # Inlets/Junctions:
                junction_invert_elev = (
                    float_or_zero(values["junction_invert_elev"]) if "junction_invert_elev" in values else 0
                )
                max_depth = float_or_zero(values["max_depth"]) if "max_depth" in values else 0
                init_depth = float_or_zero(values["init_depth"]) if "init_depth" in values else 0
                surcharge_depth = float_or_zero(values["surcharge_depth"]) if "surcharge_depth" in values else 0
                ponded_area = float_or_zero(values["ponded_area"]) if "ponded_area" in values else 0

                # Outfalls:
                outfall_type = values["out_type"].upper() if "out_type" in values else "NORMAL"
                if outfall_type in ["TIDAL", "TIMESERIES"]:
                    JJXX = 0
                outfall_invert_elev = (
                    float_or_zero(values["outfall_invert_elev"]) if "outfall_invert_elev" in values else 0
                )
                time_series = "*"
                tidal_curve = "*"
                if outfall_type == "TIDAL":
                    tidal_curve = values["series"]
                if outfall_type == "TIMESERIES":
                    time_series = values["series"]
                water_depth = values["water_depth"] if "water_depth" in values else 0
                if outfall_type == "FIXED":
                    water_depth = values["series"]

                flapgate = values["tide_gate"] if "tide_gate" in values else "False"
                flapgate = "True" if is_true(flapgate) else "False"
                allow_discharge = values["swmm_allow_discharge"] if "swmm_allow_discharge" in values else "False"
                allow_discharge = "True" if is_true(allow_discharge) else "False"

                rim_elev = junction_invert_elev + max_depth if junction_invert_elev and max_depth else 0

                intype = int(values["intype"]) if "intype" in values else 1

                x = float(values["x"])
                y = float(values["y"])
                grid = self.gutils.grid_on_point(x, y)
                if grid is None:
                    outside_nodes += name + "\n"
                    continue

                elev = self.gutils.grid_value(grid, "elevation")
                difference = elev - rim_elev if elev and rim_elev else 0

                if complete_or_create == "Create New":
                    geom = QgsGeometry.fromPointXY(QgsPointXY(x, y))
                    fields = self.user_swmm_nodes_lyr.fields()
                    feat = QgsFeature()
                    feat.setFields(fields)
                    feat.setGeometry(geom)
                    feat.setAttribute("grid", grid)
                    feat.setAttribute("sd_type", sd_type)
                    feat.setAttribute("name", name)
                    feat.setAttribute("intype", intype)

                    feat.setAttribute("junction_invert_elev", junction_invert_elev)
                    feat.setAttribute("max_depth", max_depth)
                    feat.setAttribute("init_depth", init_depth)
                    feat.setAttribute("surcharge_depth", surcharge_depth)
                    feat.setAttribute("ponded_area", ponded_area)
                    feat.setAttribute("outfall_type", outfall_type)
                    feat.setAttribute("outfall_invert_elev", outfall_invert_elev)
                    feat.setAttribute("tidal_curve", tidal_curve)
                    feat.setAttribute("time_series", time_series)
                    feat.setAttribute("water_depth", water_depth)
                    feat.setAttribute("flapgate", flapgate)
                    feat.setAttribute("swmm_allow_discharge", allow_discharge)
                    feat.setAttribute("invert_elev_inp", junction_invert_elev)
                    feat.setAttribute("max_depth_inp", max_depth)
                    feat.setAttribute("rim_elev_inp", rim_elev)
                    feat.setAttribute("rim_elev", rim_elev)
                    feat.setAttribute("ge_elev", elev)
                    feat.setAttribute("difference", difference)

                    feat.setAttribute("swmm_length", 0)
                    feat.setAttribute("swmm_width", 0)
                    feat.setAttribute("swmm_height", 0)
                    feat.setAttribute("swmm_coeff", 0)
                    feat.setAttribute("swmm_feature", 0)
                    feat.setAttribute("curbheight", 0)
                    feat.setAttribute("swmm_clogging_factor", 0)
                    feat.setAttribute("swmm_time_for_clogging", 0)
                    feat.setAttribute("rt_fid", 0)
                    feat.setAttribute("outf_flo", 0)

                    new_nodes.append(feat)

                else:
                    existing_node = self.gutils.execute(
                        "SELECT fid FROM user_swmm_nodes WHERE name = ?;", (name,)
                    ).fetchone()
                    if existing_node:
                        self.gutils.execute(
                            replace_user_swmm_nodes_sql,
                            (
                                junction_invert_elev,
                                max_depth,
                                init_depth,
                                surcharge_depth,
                                ponded_area,
                                outfall_type,
                                outfall_invert_elev,
                                tidal_curve,
                                time_series,
                                water_depth,
                                flapgate,
                                allow_discharge,
                                junction_invert_elev,
                                max_depth,
                                rim_elev,
                                rim_elev,
                                elev,
                                difference,
                                name,
                            ),
                        )
                        updated_nodes += 1

            if complete_or_create == "Create New" and len(new_nodes) != 0:
                remove_features(self.user_swmm_nodes_lyr)
                self.user_swmm_nodes_lyr.startEditing()
                self.user_swmm_nodes_lyr.addFeatures(new_nodes)
                self.user_swmm_nodes_lyr.commitChanges()
                self.user_swmm_nodes_lyr.updateExtents()
                self.user_swmm_nodes_lyr.triggerRepaint()
                self.user_swmm_nodes_lyr.removeSelection()

        except Exception as e:
            QApplication.restoreOverrideCursor()
            self.uc.show_error(
                "ERROR 060319.1610: Creating Storm Drain Nodes layer failed!\n\n"
                + "Please check your SWMM input data.\nAre the nodes coordinates inside the computational domain?",
                e,
            )
            return

        # CONDUITS: Create User Conduits layer:
        if complete_or_create == "Create New":
            remove_features(self.user_swmm_conduits_lyr)

        if storm_drain.INP_conduits:
            try:
                """
                Creates Storm Drain Conduits layer (Users layers)

                Creates "user_swmm_conduits" layer with attributes taken from
                the [CONDUITS], [LOSSES], and [XSECTIONS] groups.

                """

                # Transfer data from "storm_drain.INP_dict" to "user_swmm_conduits" layer:

                # replace_user_swmm_conduits_sql = """UPDATE user_swmm_conduits
                #                  SET   conduit_inlet  = ?,
                #                        conduit_outlet  = ?,
                #                        conduit_length  = ?,
                #                        conduit_manning  = ?,
                #                        conduit_inlet_offset  = ?,
                #                        conduit_outlet_offset  = ?,
                #                        conduit_init_flow  = ?,
                #                        conduit_max_flow  = ?,
                #                        losses_inlet  = ?,
                #                        losses_outlet  = ?,
                #                        losses_average  = ?,
                #                        losses_flapgate  = ?,
                #                        xsections_shape  = ?,
                #                        xsections_barrels  = ?,
                #                        xsections_max_depth  = ?,
                #                        xsections_geom2  = ?,
                #                        xsections_geom3  = ?,
                #                        xsections_geom4  = ?
                #                  WHERE conduit_name = ?;"""

                fields = self.user_swmm_conduits_lyr.fields()
                conduit_inlets_not_found = ""
                conduit_outlets_not_found = ""

                for name, values in list(storm_drain.INP_conduits.items()):
                    go_go = True

                    conduit_inlet = values["conduit_inlet"] if "conduit_inlet" in values else None
                    conduit_outlet = values["conduit_outlet"] if "conduit_outlet" in values else None
                    conduit_length = float_or_zero(values["conduit_length"]) if "conduit_length" in values else 0
                    conduit_manning = float_or_zero(values["conduit_manning"]) if "conduit_manning" in values else 0
                    conduit_inlet_offset = (
                        float_or_zero(values["conduit_inlet_offset"]) if "conduit_inlet_offset" in values else 0
                    )
                    conduit_outlet_offset = (
                        float_or_zero(values["conduit_outlet_offset"]) if "conduit_outlet_offset" in values else 0
                    )
                    conduit_init_flow = (
                        float_or_zero(values["conduit_init_flow"]) if "conduit_init_flow" in values else 0
                    )
                    conduit_max_flow = float_or_zero(values["conduit_max_flow"]) if "conduit_max_flow" in values else 0

                    conduit_losses_inlet = float_or_zero(values["losses_inlet"]) if "losses_inlet" in values else 0
                    conduit_losses_outlet = float_or_zero(values["losses_outlet"]) if "losses_outlet" in values else 0
                    conduit_losses_average = (
                        float_or_zero(values["losses_average"]) if "losses_average" in values else 0
                    )

                    conduit_losses_flapgate = values["losses_flapgate"] if "losses_flapgate" in values else "False"
                    conduit_losses_flapgate = "True" if is_true(conduit_losses_flapgate) else "False"

                    conduit_xsections_shape = values["xsections_shape"] if "xsections_shape" in values else "CIRCULAR"
                    conduit_xsections_barrels = (
                        float_or_zero(values["xsections_barrels"]) if "xsections_barrels" in values else 0
                    )
                    conduit_xsections_max_depth = (
                        float_or_zero(values["xsections_max_depth"]) if "xsections_max_depth" in values else 0
                    )
                    conduit_xsections_geom2 = (
                        float_or_zero(values["xsections_geom2"]) if "xsections_geom2" in values else 0
                    )
                    conduit_xsections_geom3 = (
                        float_or_zero(values["xsections_geom3"]) if "xsections_geom3" in values else 0
                    )
                    conduit_xsections_geom4 = (
                        float_or_zero(values["xsections_geom4"]) if "xsections_geom4" in values else 0
                    )

                    feat = QgsFeature()
                    feat.setFields(fields)

                    if not conduit_inlet in storm_drain.INP_nodes:
                        conduit_inlets_not_found += name + "\n"
                        go_go = False
                    if not conduit_outlet in storm_drain.INP_nodes:
                        conduit_outlets_not_found += name + "\n"
                        go_go = False

                    if not go_go:
                        continue

                    x1 = float(storm_drain.INP_nodes[conduit_inlet]["x"])
                    y1 = float(storm_drain.INP_nodes[conduit_inlet]["y"])
                    x2 = float(storm_drain.INP_nodes[conduit_outlet]["x"])
                    y2 = float(storm_drain.INP_nodes[conduit_outlet]["y"])

                    grid = self.gutils.grid_on_point(x1, y1)
                    if grid is None:
                        outside_conduits += name + "\n"
                        continue

                    grid = self.gutils.grid_on_point(x2, y2)
                    if grid is None:
                        outside_conduits += name + "\n"
                        continue

                    # NOTE: for now ALWAYS read all inlets   !!!:
                    #                 if complete_or_create == "Create New":

                    geom = QgsGeometry.fromPolylineXY([QgsPointXY(x1, y1), QgsPointXY(x2, y2)])
                    feat.setGeometry(geom)

                    feat.setAttribute("conduit_name", name)
                    feat.setAttribute("conduit_inlet", conduit_inlet)
                    feat.setAttribute("conduit_outlet", conduit_outlet)
                    feat.setAttribute("conduit_length", conduit_length)
                    feat.setAttribute("conduit_manning", conduit_manning)
                    feat.setAttribute("conduit_inlet_offset", conduit_inlet_offset)
                    feat.setAttribute("conduit_outlet_offset", conduit_outlet_offset)
                    feat.setAttribute("conduit_init_flow", conduit_init_flow)
                    feat.setAttribute("conduit_max_flow", conduit_max_flow)

                    feat.setAttribute("losses_inlet", conduit_losses_inlet)
                    feat.setAttribute("losses_outlet", conduit_losses_outlet)
                    feat.setAttribute("losses_average", conduit_losses_average)
                    feat.setAttribute("losses_flapgate", conduit_losses_flapgate)

                    feat.setAttribute("xsections_shape", conduit_xsections_shape)
                    feat.setAttribute("xsections_barrels", conduit_xsections_barrels)
                    feat.setAttribute("xsections_max_depth", conduit_xsections_max_depth)
                    feat.setAttribute("xsections_geom2", conduit_xsections_geom2)
                    feat.setAttribute("xsections_geom3", conduit_xsections_geom3)
                    feat.setAttribute("xsections_geom4", conduit_xsections_geom4)

                    new_conduits.append(feat)
                    updated_conduits += 1

                if len(new_conduits) != 0:
                    self.user_swmm_conduits_lyr.startEditing()
                    self.user_swmm_conduits_lyr.addFeatures(new_conduits)
                    self.user_swmm_conduits_lyr.commitChanges()
                    self.user_swmm_conduits_lyr.updateExtents()
                    self.user_swmm_conduits_lyr.triggerRepaint()
                    self.user_swmm_conduits_lyr.removeSelection()

            except Exception as e:
                QApplication.restoreOverrideCursor()
                self.uc.show_error("ERROR 050618.1804: creation of Storm Drain Conduits layer failed!", e)

        # PUMPS: Create User Pumps layer:
        pump_inlets_not_found = ""
        pump_outlets_not_found = ""
        pump_data_missing = ""

        if complete_or_create == "Create New":
            remove_features(self.user_swmm_pumps_lyr)

        if storm_drain.INP_pumps:
            try:
                """
                Creates Storm Drain Pumps layer (Users layers)

                Creates "user_swmm_pumps" layer with attributes taken from
                the [PUMPS], and [CURVES] groups.

                """

                fields = self.user_swmm_pumps_lyr.fields()

                for name, values in list(storm_drain.INP_pumps.items()):
                    if values["pump_shutoff_depth"] == None:
                        pump_data_missing = "\nError(s) in [PUMP] group. Are values missing?"
                        continue

                    pump_inlet = values["pump_inlet"] if "pump_inlet" in values else None
                    pump_outlet = values["pump_outlet"] if "pump_outlet" in values else None
                    pump_curve = values["pump_curve"] if "pump_curve" in values else None
                    pump_init_status = values["pump_init_status"] if "pump_init_status" in values else "OFF"
                    # pump_init_status = "ON" if is_true(pump_init_status) else "ON"

                    pump_startup_depth = (
                        float_or_zero(values["pump_startup_depth"]) if "pump_startup_depth" in values else 0.0
                    )
                    pump_shutoff_depth = (
                        float_or_zero(values["pump_shutoff_depth"]) if "pump_shutoff_depth" in values else 0.0
                    )

                    if not pump_inlet in storm_drain.INP_nodes:
                        pump_inlets_not_found += name + "\n"
                        continue
                    if not pump_outlet in storm_drain.INP_nodes:
                        pump_outlets_not_found += name + "\n"
                        continue

                    x1 = float(storm_drain.INP_nodes[pump_inlet]["x"])
                    y1 = float(storm_drain.INP_nodes[pump_inlet]["y"])
                    x2 = float(storm_drain.INP_nodes[pump_outlet]["x"])
                    y2 = float(storm_drain.INP_nodes[pump_outlet]["y"])

                    grid = self.gutils.grid_on_point(x1, y1)
                    if grid is None:
                        outside_pumps += name + "\n"
                        continue

                    grid = self.gutils.grid_on_point(x2, y2)
                    if grid is None:
                        outside_pumps += name + "\n"
                        continue

                    # NOTE: for now ALWAYS read all inlets   !!!:
                    #                 if complete_or_create == "Create New":

                    geom = QgsGeometry.fromPolylineXY([QgsPointXY(x1, y1), QgsPointXY(x2, y2)])

                    feat = QgsFeature()
                    feat.setFields(fields)
                    feat.setGeometry(geom)
                    feat.setAttribute("pump_name", name)
                    feat.setAttribute("pump_inlet", pump_inlet)
                    feat.setAttribute("pump_outlet", pump_outlet)
                    feat.setAttribute("pump_curve", pump_curve)
                    feat.setAttribute("pump_init_status", pump_init_status)
                    feat.setAttribute("pump_startup_depth", pump_startup_depth)
                    feat.setAttribute("pump_shutoff_depth", pump_shutoff_depth)

                    new_pumps.append(feat)
                    updated_pumps += 1

                if len(new_pumps) != 0:
                    self.user_swmm_pumps_lyr.startEditing()
                    self.user_swmm_pumps_lyr.addFeatures(new_pumps)
                    self.user_swmm_pumps_lyr.commitChanges()
                    self.user_swmm_pumps_lyr.updateExtents()
                    self.user_swmm_pumps_lyr.triggerRepaint()
                    self.user_swmm_pumps_lyr.removeSelection()

            except Exception as e:
                QApplication.restoreOverrideCursor()
                self.uc.show_error("ERROR 050618.1805: creation of Storm Drain Pumps layer failed!", e)

        # ORIFICES: Create User Orifices layer:
        orifice_inlets_not_found = ""
        orifice_outlets_not_found = ""

        if complete_or_create == "Create New":
            remove_features(self.user_swmm_orifices_lyr)

        if storm_drain.INP_orifices:
            try:
                """
                Creates Storm Drain Orifices layer (Users layers)

                Creates "user_swmm_orifice" layer with attributes taken from
                the [ORIFICES], and [XSECTIONS] groups.

                """

                fields = self.user_swmm_orifices_lyr.fields()

                for name, values in list(storm_drain.INP_orifices.items()):
                    orifice_inlet = values["ori_inlet"] if "ori_inlet" in values else None
                    orifice_outlet = values["ori_outlet"] if "ori_outlet" in values else None
                    orifice_type = values["ori_type"] if "ori_type" in values else "SIDE"
                    orifice_crest_height = (
                        float_or_zero(values["ori_crest_height"]) if "ori_crest_height" in values else 0.0
                    )
                    orifice_disch_coeff = (
                        float_or_zero(values["ori_disch_coeff"]) if "ori_disch_coeff" in values else 0.0
                    )
                    orifice_flap = values["ori_flap_gate"] if "ori_flap_gate" in values else "NO"
                    orifice_open_close_time = (
                        float_or_zero(values["ori_open_close_time"]) if "ori_open_close_time" in values else 0.0
                    )
                    orifice_shape = values["xsections_shape"] if "xsections_shape" in values else "CIRCULAR"
                    orifice_height = float_or_zero(values["xsections_height"]) if "xsections_height" in values else 0.0
                    orifice_width = float_or_zero(values["xsections_width"]) if "xsections_width" in values else 0.0

                    if not orifice_inlet in storm_drain.INP_nodes:
                        orifice_inlets_not_found += name + "\n"
                        continue
                    if not orifice_outlet in storm_drain.INP_nodes:
                        orifice_outlets_not_found += name + "\n"
                        continue

                    x1 = float(storm_drain.INP_nodes[orifice_inlet]["x"])
                    y1 = float(storm_drain.INP_nodes[orifice_inlet]["y"])
                    x2 = float(storm_drain.INP_nodes[orifice_outlet]["x"])
                    y2 = float(storm_drain.INP_nodes[orifice_outlet]["y"])

                    grid = self.gutils.grid_on_point(x1, y1)
                    if grid is None:
                        outside_orifices += name + "\n"
                        continue

                    grid = self.gutils.grid_on_point(x2, y2)
                    if grid is None:
                        outside_orifices += name + "\n"
                        continue

                    # NOTE: for now ALWAYS read all inlets   !!!:
                    #                 if complete_or_create == "Create New":

                    geom = QgsGeometry.fromPolylineXY([QgsPointXY(x1, y1), QgsPointXY(x2, y2)])

                    feat = QgsFeature()
                    feat.setFields(fields)
                    feat.setGeometry(geom)
                    feat.setAttribute("orifice_name", name)
                    feat.setAttribute("orifice_inlet", orifice_inlet)
                    feat.setAttribute("orifice_outlet", orifice_outlet)
                    feat.setAttribute("orifice_type", orifice_type)
                    feat.setAttribute("orifice_crest_height", orifice_crest_height)
                    feat.setAttribute("orifice_disch_coeff", orifice_disch_coeff)
                    feat.setAttribute("orifice_flap_gate", orifice_flap)
                    feat.setAttribute("orifice_open_close_time", orifice_open_close_time)
                    feat.setAttribute("orifice_shape", orifice_shape)
                    feat.setAttribute("orifice_height", orifice_height)
                    feat.setAttribute("orifice_width", orifice_width)

                    new_orifices.append(feat)
                    updated_orifices += 1

                if len(new_orifices) != 0:
                    self.user_swmm_orifices_lyr.startEditing()
                    self.user_swmm_orifices_lyr.addFeatures(new_orifices)
                    self.user_swmm_orifices_lyr.commitChanges()
                    self.user_swmm_orifices_lyr.updateExtents()
                    self.user_swmm_orifices_lyr.triggerRepaint()
                    self.user_swmm_orifices_lyr.removeSelection()

            except Exception as e:
                QApplication.restoreOverrideCursor()
                self.uc.show_error("ERROR 310322.0853: creation of Storm Drain Orifices layer failed!", e)

        # WEIRS: Create User Weirs layer:
        weir_inlets_not_found = ""
        weir_outlets_not_found = ""

        if complete_or_create == "Create New":
            remove_features(self.user_swmm_weirs_lyr)

        if storm_drain.INP_weirs:
            try:
                """
                Creates Storm Drain Weirs layer (Users layers)

                Creates "user_swmm_weirs" layer with attributes taken from
                the [WEIRS], and [XSECTIONS] groups.

                """

                fields = self.user_swmm_weirs_lyr.fields()

                for name, values in list(storm_drain.INP_weirs.items()):
                    weir_inlet = values["weir_inlet"] if "weir_inlet" in values else None
                    weir_outlet = values["weir_outlet"] if "weir_outlet" in values else None
                    weir_type = values["weir_type"] if "weir_type" in values else "TRANSVERSE"
                    weir_crest_height = (
                        float_or_zero(values["weir_crest_height"]) if "weir_crest_height" in values else 0.0
                    )
                    weir_disch_coeff = (
                        float_or_zero(values["weir_disch_coeff"]) if "weir_disch_coeff" in values else 0.0
                    )
                    weir_flap = values["weir_flap_gate"] if "weir_flap_gate" in values else "NO"
                    weir_end_contrac = int_or_zero(values["weir_end_contrac"]) if "weir_end_contrac" in values else 0
                    weir_end_coeff = float_or_zero(values["weir_end_coeff"]) if "weir_end_coeff" in values else 0.0
                    weir_shape = values["xsections_shape"] if "xsections_shape" in values else "RECT_CLOSED"
                    weir_height = float_or_zero(values["xsections_height"]) if "xsections_height" in values else 0.0
                    weir_length = float_or_zero(values["xsections_width"]) if "xsections_width" in values else 0.0
                    weir_side_slope = float_or_zero(values["xsections_geom3"]) if "xsections_geom3" in values else 0.0

                    if not weir_inlet in storm_drain.INP_nodes:
                        weir_inlets_not_found += name + "\n"
                        continue
                    if not weir_outlet in storm_drain.INP_nodes:
                        weir_outlets_not_found += name + "\n"
                        continue

                    x1 = float(storm_drain.INP_nodes[weir_inlet]["x"])
                    y1 = float(storm_drain.INP_nodes[weir_inlet]["y"])
                    x2 = float(storm_drain.INP_nodes[weir_outlet]["x"])
                    y2 = float(storm_drain.INP_nodes[weir_outlet]["y"])

                    grid = self.gutils.grid_on_point(x1, y1)
                    if grid is None:
                        outside_weirs += name + "\n"
                        continue

                    grid = self.gutils.grid_on_point(x2, y2)
                    if grid is None:
                        outside_weirs += name + "\n"
                        continue

                    # NOTE: for now ALWAYS read all inlets   !!!:
                    #                 if complete_or_create == "Create New":

                    geom = QgsGeometry.fromPolylineXY([QgsPointXY(x1, y1), QgsPointXY(x2, y2)])

                    feat = QgsFeature()
                    feat.setFields(fields)
                    feat.setGeometry(geom)
                    feat.setAttribute("weir_name", name)
                    feat.setAttribute("weir_inlet", weir_inlet)
                    feat.setAttribute("weir_outlet", weir_outlet)
                    feat.setAttribute("weir_type", weir_type)
                    feat.setAttribute("weir_crest_height", weir_crest_height)
                    feat.setAttribute("weir_disch_coeff", weir_disch_coeff)
                    feat.setAttribute("weir_flap_gate", weir_flap)
                    feat.setAttribute("weir_end_contrac", weir_end_contrac)
                    feat.setAttribute("weir_end_coeff", weir_end_coeff)
                    feat.setAttribute("weir_shape", weir_shape)
                    feat.setAttribute("weir_height", weir_height)
                    feat.setAttribute("weir_length", weir_length)
                    feat.setAttribute("weir_side_slope", weir_side_slope)

                    new_weirs.append(feat)
                    updated_weirs += 1

                if len(new_weirs) != 0:
                    self.user_swmm_weirs_lyr.startEditing()
                    self.user_swmm_weirs_lyr.addFeatures(new_weirs)
                    self.user_swmm_weirs_lyr.commitChanges()
                    self.user_swmm_weirs_lyr.updateExtents()
                    self.user_swmm_weirs_lyr.triggerRepaint()
                    self.user_swmm_weirs_lyr.removeSelection()

            except Exception as e:
                QApplication.restoreOverrideCursor()
                self.uc.show_error("ERROR 080422.1115: creation of Storm Drain Weirs layer failed!", e)

        QApplication.restoreOverrideCursor()

        if (
            complete_or_create == "Create New"
            and len(new_nodes) == 0
            and len(new_conduits) == 0
            and len(new_pumps) == 0
            and len(new_orifices)
        ):
            error_msg += "\nThere are no nodes or links inside the domain of this project."
            # self.uc.show_info(
            #     "WARNING 261220.1631:\n\nFile "
            #     + swmm_file
            #     + "\n\ndoes not have nodes or conduits inside the domain of this project."
            # )
        if conduit_inlets_not_found != "":
            error_msg += "\n\nThe following conduits have no inlet defined!\n" + conduit_inlets_not_found
            # self.uc.show_warn(
            #     "WARNING 060319.1732: The following conduits have no inlet defined!\n\n" + conduit_inlets_not_found
            # )

        if conduit_outlets_not_found != "":
            error_msg += "\n\nThe following conduits have no outlet defined!\n" + conduit_outlets_not_found
            # self.uc.show_warn(
            #     "WARNING 060319.1733: The following conduits have no outlet defined!\n\n" + conduit_outlets_not_found
            # )

        if pump_data_missing != "":
            error_msg += "\n" + pump_data_missing

        if pump_inlets_not_found != "":
            error_msg += "\n\nThe following pumps have no inlet defined!\n" + pump_inlets_not_found
            # self.uc.show_warn(
            #     "WARNING 040322.1212: The following pumps have no inlet defined!\n\n" + pump_inlets_not_found
            # )

        if pump_outlets_not_found != "":
            error_msg += "\n\nThe following pumps have no outlet defined!\n" + pump_outlets_not_found
            # self.uc.show_warn(
            #     "WARNING 040322.1213: The following pumps have no outlet defined!\n\n" + pump_outlets_not_found
            # )

        if error_msg != "ERROR 050322.9423: error(s) importing file\n\n" + swmm_file:
            self.uc.show_critical(error_msg)

        if complete_or_create == "Create New":
            self.uc.show_info(
                "Importing Storm Drain data finished!\n\n"
                + "* "
                + str(len(new_nodes))
                + " Nodes (inlets, junctions, and outfalls) were created in the 'Storm Drain Nodes' layer ('User Layers' group), and\n\n"
                + "* "
                + str(len(new_conduits))
                + " Conduits in the 'Storm Drain Conduits' layer ('User Layers' group), and\n\n"
                + "* "
                + str(len(new_pumps))
                + " Pumps in the 'Storm Drain Pumps' layer ('User Layers' group). \n\n"
                + "* "
                + str(len(new_orifices))
                + " Orifices in the 'Storm Drain Orifices' layer ('User Layers' group). \n\n"
                + "* "
                + str(len(new_weirs))
                + " Weirs in the 'Storm Drain Weirs' layer ('User Layers' group). \n\n"
                "Click the 'Inlets/Junctions', 'Outfalls', 'Conduits', 'Pumps', 'Orifices', and 'Weirs' buttons in the Storm Drain Editor widget to see or edit their attributes.\n\n"
                "NOTE: the 'Schematize Storm Drain Components' button  in the Storm Drain Editor widget will update the 'Storm Drain' layer group, required to "
                "later export the .DAT files used by the FLO-2D model."
            )
        else:
            self.uc.show_info(
                "Storm Drain data was updated from file\n"
                + swmm_file
                + "\n\n"
                + "* "
                + str(updated_nodes)
                + " Nodes (inlets, junctions, and outfalls) in the 'Storm Drain Nodes' layer ('User Layers' group) were updated, and\n\n"
                + "* "
                + str(updated_conduits)
                + " Conduits in the 'Storm Drain Conduits' layer ('User Layers' group) were updated. and\n\n"
                + "* "
                + str(updated_pumps)
                + " Pumps in the 'Storm Drain Pumps' layer ('User Layers' group) were updated. \n\n"
                + "* "
                + str(updated_orifices)
                + " Orifices in the 'Storm Drain Orifices' layer ('User Layers' group) were updated. \n\n"
                + "* "
                + str(updated_weirs)
                + " Weirs in the 'Storm Drain Weirs' layer ('User Layers' group). \n\n"
                "Click the 'Inlets/Junctions', 'Outfalls', 'Conduits', 'Pumps', 'Orifices', and 'Weirs' buttons in the Storm Drain Editor widget to see or edit their attributes.\n\n"
                "NOTE: the 'Schematize Storm Drain Components' button  in the Storm Drain Editor widget will update the 'Storm Drain' layer group, required to "
                "later export the .DAT files used by the FLO-2D model."
            )

        if outside_nodes != "":
            msgBox = QMessageBox()
            msgBox.setIcon(QMessageBox.Warning)
            msgBox.setWindowTitle("Storm Drain points outside domain")
            msgBox.setText("WARNING 221220.0336:")
            msgBox.setInformativeText("The following Storm Drain points are outside the domain:")
            msgBox.setDetailedText(outside_nodes)
            msgBox.setStandardButtons(QMessageBox.Ok)
            msgBox.exec_()

        if outside_conduits != "":
            msgBox = QMessageBox()
            msgBox.setIcon(QMessageBox.Warning)
            msgBox.setWindowTitle("Storm Drain conduits outside domain")
            msgBox.setText("WARNING 221220.0337:")
            msgBox.setInformativeText("The following Conduits are outside the domain:")
            msgBox.setDetailedText(outside_conduits)
            msgBox.setStandardButtons(QMessageBox.Ok)
            msgBox.exec_()

        if outside_pumps != "":
            msgBox = QMessageBox()
            msgBox.setIcon(QMessageBox.Warning)
            msgBox.setWindowTitle("Storm Drain pumps outside domain")
            msgBox.setText("WARNING 050322.0522:")
            msgBox.setInformativeText("The following Pumps are outside the domain:")
            msgBox.setDetailedText(outside_pumps)
            msgBox.setStandardButtons(QMessageBox.Ok)
            msgBox.exec_()

        if outside_orifices != "":
            msgBox = QMessageBox()
            msgBox.setIcon(QMessageBox.Warning)
            msgBox.setWindowTitle("Storm Drain orifices outside domain")
            msgBox.setText("WARNING 080422.0522:")
            msgBox.setInformativeText("The following Orifices are outside the domain:")
            msgBox.setDetailedText(outside_orifices)
            msgBox.setStandardButtons(QMessageBox.Ok)
            msgBox.exec_()

        if storm_drain.status_report:
            result2 = ScrollMessageBox2(QMessageBox.Warning, "Storm Drain import status", storm_drain.status_report)
            result2.exec_()

        self.populate_pump_curves_combo(False)
        self.pump_curve_cbo.blockSignals(True)
        self.update_pump_curve_data()
        self.pump_curve_cbo.blockSignals(False)

    def import_INP_action(self):
        msg = QMessageBox()
        msg.setWindowTitle("Replace or complete Storm Drain User Data")
        msg.setText(
            "There is already Storm Drain data in the Users Layers.\n\nWould you like to keep it and complete it with data taken from the .INP file?\n\n"
            + "or you prefer to erase it and create new storm drains from the .INP file?\n"
        )

        msg.addButton(QPushButton("Keep existing and complete "), QMessageBox.YesRole)
        msg.addButton(QPushButton("Create new Storm Drains"), QMessageBox.NoRole)
        msg.addButton(QPushButton("Cancel"), QMessageBox.RejectRole)
        msg.setDefaultButton(QMessageBox().Cancel)
        msg.setIcon(QMessageBox.Question)
        ret = msg.exec_()
        if ret == 0:
            return "Keep and Complete"
        elif ret == 1:
            return "Create New"
        else:
            return "Cancel"

    def export_storm_drain_INP_file(self):
        """
        Writes <name>.INP file
        (<name> exists or is given by user in initial file dialog).

        The following groups are are always written with the data of the current project:
            [JUNCTIONS] [OUTFALLS] [CONDUITS] [XSECTIONS] [LOSSES] [COORDINATES]
        All other groups are written from data of .INP file if they exists.
        """

        try:
            self.uc.clear_bar_messages()

            if self.gutils.is_table_empty("user_swmm_nodes"):
                self.uc.show_warn(
                    'User Layer "Storm Drain Nodes" is empty!\n\n'
                    + "Please import components from .INP file or shapefile, or convert from schematized Storm Drains."
                )
                return

            INP_groups = OrderedDict()

            s = QSettings()
            last_dir = s.value("FLO-2D/lastSWMMDir", "")
            swmm_dir = QFileDialog.getExistingDirectory(
                None,
                "Select directory where SWMM.INP file will be exported",
                directory=last_dir,
                options=QFileDialog.ShowDirsOnly,
            )

            if not swmm_dir:
                return

            swmm_file = swmm_dir + r"\SWMM.INP"
            if os.path.isfile(swmm_file):
                if not self.uc.question("SWMM.INP already exits.\n\n" + "Would you like to replace it?"):
                    return
                else:
                    pass

            s.setValue("FLO-2D/lastSWMMDir", os.path.dirname(swmm_file))
            last_dir = s.value("FLO-2D/lastSWMMDir", "")

            if os.path.isfile(swmm_file):
                # File exist, therefore import groups:
                INP_groups = self.split_INP_into_groups_dictionary_by_tags_to_export(swmm_file)
            else:
                # File doen't exists.Create groups.
                pass

            # Show dialog with [TITLE], [OPTIONS], and [REPORT], with values taken from existing .INP file (if selected),
            # and project units, start date, report start.
            dlg_INP_groups = INP_GroupsDialog(self.con, self.iface)
            ok = dlg_INP_groups.exec_()
            if ok:
<<<<<<< HEAD
                start_date = NULL
                end_date = NULL
                non_sync_dates = 0
                
=======
>>>>>>> 5ecbd188
                with open(swmm_file, "w") as swmm_inp_file:
                    no_in_out_conduits = 0
                    no_in_out_pumps = 0
                    no_in_out_orifices = 0
                    no_in_out_weirs = 0

                    # INP TITLE ##################################################
                    items = self.select_this_INP_group(INP_groups, "title")
                    swmm_inp_file.write("[TITLE]")
                    #                     if items is not None:
                    #                         for line in items[1:]:
                    #                             swmm_inp_file.write("\n" + line)
                    #                     else:
                    swmm_inp_file.write("\n" + dlg_INP_groups.titleTextEdit.toPlainText() + "\n")

                    # INP OPTIONS ##################################################
                    items = self.select_this_INP_group(INP_groups, "options")
                    swmm_inp_file.write("\n[OPTIONS]")
                    #                     if items is not None:
                    #                         for line in items[1:]:
                    #                             swmm_inp_file.write("\n" + line)
                    #                     else:
                    #                         swmm_inp_file.write('\n')
                    swmm_inp_file.write("\nFLOW_UNITS           " + dlg_INP_groups.flow_units_cbo.currentText())
                    swmm_inp_file.write("\nINFILTRATION         HORTON")
                    swmm_inp_file.write("\nFLOW_ROUTING         " + dlg_INP_groups.flow_routing_cbo.currentText())
                    start_date = dlg_INP_groups.start_date.date().toString("MM/dd/yyyy")
                    swmm_inp_file.write("\nSTART_DATE           " + start_date)
                    
                    swmm_inp_file.write(
                        "\nSTART_TIME           " + dlg_INP_groups.start_time.time().toString("hh:mm:ss")
                    )
                    swmm_inp_file.write(
                        "\nREPORT_START_DATE    " + dlg_INP_groups.report_start_date.date().toString("MM/dd/yyyy")
                    )
                    swmm_inp_file.write(
                        "\nREPORT_START_TIME    " + dlg_INP_groups.report_start_time.time().toString("hh:mm:ss")
                    )
                    end_date = dlg_INP_groups.end_date.date().toString("MM/dd/yyyy")
                    swmm_inp_file.write("\nEND_DATE             " + end_date)
                    swmm_inp_file.write("\nEND_TIME             " + dlg_INP_groups.end_time.time().toString("hh:mm:ss"))
                    swmm_inp_file.write("\nSWEEP_START          01/01")
                    swmm_inp_file.write("\nSWEEP_END            12/31")
                    swmm_inp_file.write("\nDRY_DAYS             0")
                    swmm_inp_file.write(
                        "\nREPORT_STEP          " + dlg_INP_groups.report_stp_time.time().toString("hh:mm:ss")
                    )
                    swmm_inp_file.write("\nWET_STEP             00:05:00")
                    swmm_inp_file.write("\nDRY_STEP             01:00:00")
                    swmm_inp_file.write("\nROUTING_STEP         00:01:00")
                    swmm_inp_file.write("\nALLOW_PONDING        NO")
                    swmm_inp_file.write("\nINERTIAL_DAMPING     " + dlg_INP_groups.inertial_damping_cbo.currentText())
                    swmm_inp_file.write("\nVARIABLE_STEP        0.75")
                    swmm_inp_file.write("\nLENGTHENING_STEP     0")
                    swmm_inp_file.write("\nMIN_SURFAREA         0")
                    swmm_inp_file.write(
                        "\nNORMAL_FLOW_LIMITED  " + dlg_INP_groups.normal_flow_limited_cbo.currentText()
                    )
                    swmm_inp_file.write("\nSKIP_STEADY_STATE    " + dlg_INP_groups.skip_steady_state_cbo.currentText())
                    if dlg_INP_groups.force_main_equation_cbo.currentIndex() == 0:
                        equation = "H-W"
                    else:
                        equation = "D-W"
                    swmm_inp_file.write("\nFORCE_MAIN_EQUATION  " + equation)
                    swmm_inp_file.write("\nLINK_OFFSETS         " + dlg_INP_groups.link_offsets_cbo.currentText())
                    swmm_inp_file.write("\nMIN_SLOPE            " + str(dlg_INP_groups.min_slop_dbox.value()))

                    # INP JUNCTIONS ##################################################
                    try:
                        SD_junctions_sql = """SELECT name, junction_invert_elev, max_depth, init_depth, surcharge_depth, ponded_area
                                          FROM user_swmm_nodes WHERE sd_type = "I" or sd_type = "i" or sd_type = "J" ORDER BY fid;"""

                        junctions_rows = self.gutils.execute(SD_junctions_sql).fetchall()
                        if not junctions_rows:
                            pass
                        else:
                            swmm_inp_file.write("\n")
                            swmm_inp_file.write("\n[JUNCTIONS]")
                            swmm_inp_file.write("\n;;               Invert     Max.       Init.      Surcharge  Ponded")
                            swmm_inp_file.write("\n;;Name           Elev.      Depth      Depth      Depth      Area")
                            swmm_inp_file.write(
                                "\n;;-------------- ---------- ---------- ---------- ---------- ----------"
                            )

                            line = "\n{0:16} {1:<10.2f} {2:<10.2f} {3:<10.2f} {4:<10.2f} {5:<10.2f}"

                            for row in junctions_rows:
                                row = (
                                    row[0],
                                    0 if row[1] is None else row[1],
                                    0 if row[2] is None else row[2],
                                    0 if row[3] is None else row[3],
                                    0 if row[4] is None else row[4],
                                    0 if row[5] is None else row[5],
                                )
                                swmm_inp_file.write(line.format(*row))
                    except Exception as e:
                        QApplication.restoreOverrideCursor()
                        self.uc.show_error("ERROR 070618.0851: error while exporting [JUNCTIONS] to .INP file!", e)
                        return

                    # INP OUTFALLS ###################################################
                    try:
                        SD_outfalls_sql = """SELECT name, outfall_invert_elev, outfall_type, time_series, tidal_curve, flapgate, water_depth 
                                          FROM user_swmm_nodes  WHERE sd_type = "O"  ORDER BY fid;"""

                        outfalls_rows = self.gutils.execute(SD_outfalls_sql).fetchall()
                        if not outfalls_rows:
                            pass
                        else:
                            swmm_inp_file.write("\n")
                            swmm_inp_file.write("\n[OUTFALLS]")
                            swmm_inp_file.write("\n;;               Invert     Outfall      Stage/Table       Tide")
                            swmm_inp_file.write("\n;;Name           Elev.      Type         Time Series       Gate")
                            swmm_inp_file.write("\n;;-------------- ---------- ------------ ----------------  ----")

                            line = "\n{0:16} {1:<10.2f} {2:<11} {3:<18} {4:<16}"

                            for row in outfalls_rows:
                                lrow = list(row)
                                lrow = [
                                    lrow[0],
                                    0 if lrow[1] is None else lrow[1],
                                    0 if lrow[2] is None else lrow[2],
                                    "   " if lrow[3] is None else lrow[3],
                                    0 if lrow[4] is None else lrow[4],
                                    0 if lrow[5] is None else lrow[5],
                                    0 if lrow[6] is None else lrow[6],
                                ]
                                lrow[3] = "*" if lrow[3] == "..." else "*" if lrow[3] == "" else lrow[3]
                                lrow[4] = "*" if lrow[4] == "..." else "*" if lrow[4] == "" else lrow[4]
                                lrow[2] = lrow[2].upper().strip()
                                if not lrow[2] in ("FIXED", "FREE", "NORMAL", "TIDAL", "TIMESERIES"):
                                    lrow[2] = "NORMAL"
                                lrow[2] = (
                                    "TIDAL"
                                    if lrow[2] == "TIDAL CURVE"
                                    else "TIMESERIES"
                                    if lrow[2] == "TIME SERIES"
                                    else lrow[2]
                                )

                                # Set 3rt. value:
                                if lrow[2] == "FREE" or lrow[2] == "NORMAL":
                                    lrow[3] = "    "
                                elif lrow[2] == "TIMESERIES":
                                    lrow[3] = lrow[3]
                                elif lrow[2] == "TIDAL":
                                    lrow[3] = lrow[4]
                                elif lrow[2] == "FIXED":
                                    lrow[3] = lrow[6]

                                lrow[5] = "YES" if lrow[5] in ("True", "true", "Yes", "yes", "1") else "NO"
                                swmm_inp_file.write(line.format(lrow[0], lrow[1], lrow[2], lrow[3], lrow[5]))

                    except Exception as e:
                        QApplication.restoreOverrideCursor()
                        self.uc.show_error("ERROR 070618.1619: error while exporting [OUTFALLS] to .INP file!", e)
                        return

                    # INP CONDUITS ###################################################

                    try:
                        SD_conduits_sql = """SELECT conduit_name, conduit_inlet, conduit_outlet, conduit_length, conduit_manning, conduit_inlet_offset, 
                                                conduit_outlet_offset, conduit_init_flow, conduit_max_flow 
                                          FROM user_swmm_conduits ORDER BY fid;"""

                        conduits_rows = self.gutils.execute(SD_conduits_sql).fetchall()
                        if not conduits_rows:
                            pass
                        else:
                            swmm_inp_file.write("\n")
                            swmm_inp_file.write("\n[CONDUITS]")
                            swmm_inp_file.write(
                                "\n;;               Inlet            Outlet                      Manning    Inlet      Outlet     Init.      Max."
                            )
                            swmm_inp_file.write(
                                "\n;;Name           Node             Node             Length     N          Offset     Offset     Flow       Flow"
                            )
                            swmm_inp_file.write(
                                "\n;;-------------- ---------------- ---------------- ---------- ---------- ---------- ---------- ---------- ----------"
                            )

                            line = "\n{0:16} {1:<16} {2:<16} {3:<10.2f} {4:<10.3f} {5:<10.2f} {6:<10.2f} {7:<10.2f} {8:<10.2f}"

                            for row in conduits_rows:
                                row = (
                                    row[0],
                                    "?" if row[1] is None or row[1] == "" else row[1],
                                    "?" if row[2] is None or row[2] == "" else row[2],
                                    0 if row[3] is None else row[3],
                                    0 if row[4] is None else row[4],
                                    0 if row[5] is None else row[5],
                                    0 if row[6] is None else row[6],
                                    0 if row[7] is None else row[7],
                                    0 if row[8] is None else row[8],
                                )
                                if row[1] == "?" or row[2] == "?":
                                    no_in_out_conduits += 1
                                swmm_inp_file.write(line.format(*row))
                    except Exception as e:
                        QApplication.restoreOverrideCursor()
                        self.uc.show_error("ERROR 070618.1620: error while exporting [CONDUITS] to .INP file!", e)
                        return

                    # INP PUMPS ###################################################
                    try:
                        SD_pumps_sql = """SELECT pump_name, pump_inlet, pump_outlet, pump_curve, pump_init_status, 
                                            pump_startup_depth, pump_shutoff_depth 
                                            FROM user_swmm_pumps ORDER BY fid;"""

                        pumps_rows = self.gutils.execute(SD_pumps_sql).fetchall()
                        if not pumps_rows:
                            pass
                        else:
                            swmm_inp_file.write("\n")
                            swmm_inp_file.write("\n[PUMPS]")
                            swmm_inp_file.write(
                                "\n;;               Inlet            Outlet           Pump             Init.      Startup    Shutup"
                            )
                            swmm_inp_file.write(
                                "\n;;Name           Node             Node             Curve            Status     Depth      Depth"
                            )
                            swmm_inp_file.write(
                                "\n;;-------------- ---------------- ---------------- ---------------- ---------- ---------- -------"
                            )

                            line = "\n{0:16} {1:<16} {2:<16} {3:<16} {4:<10} {5:<10.2f} {6:<10.2f}"

                            for row in pumps_rows:
                                row = (
                                    row[0],
                                    "?" if row[1] is None or row[1] == "" else row[1],
                                    "?" if row[2] is None or row[2] == "" else row[2],
                                    "*" if row[3] is None else row[3],
                                    "OFF" if row[4] is None else row[4],
                                    0 if row[5] is None else row[5],
                                    0 if row[6] is None else row[6],
                                )
                                if row[1] == "?" or row[2] == "?":
                                    no_in_out_pumps += 1
                                swmm_inp_file.write(line.format(*row))
                    except Exception as e:
                        QApplication.restoreOverrideCursor()
                        self.uc.show_error("ERROR 271121.0515: error while exporting [PUMPS] to .INP file!", e)
                        return

                    # INP ORIFICES ###################################################
                    try:
                        SD_orifices_sql = """SELECT orifice_name, orifice_inlet, orifice_outlet, orifice_type, orifice_crest_height, 
                                            orifice_disch_coeff, orifice_flap_gate, orifice_open_close_time 
                                            FROM user_swmm_orifices ORDER BY fid;"""

                        orifices_rows = self.gutils.execute(SD_orifices_sql).fetchall()
                        if not orifices_rows:
                            pass
                        else:
                            swmm_inp_file.write("\n")
                            swmm_inp_file.write("\n[ORIFICES]")
                            swmm_inp_file.write(
                                "\n;;               Inlet            Outlet           Orifice      Crest      Disch.      Flap      Open/Close"
                            )
                            swmm_inp_file.write(
                                "\n;;Name           Node             Node             Type         Height     Coeff.      Gate      Time"
                            )
                            swmm_inp_file.write(
                                "\n;;-------------- ---------------- ---------------- ------------ ---------- ----------- --------- -----------"
                            )

                            line = "\n{0:16} {1:<16} {2:<16} {3:<12} {4:<10.2f} {5:<11.2f} {6:<9} {7:<9.2f}"

                            for row in orifices_rows:
                                row = (
                                    row[0],
                                    "?" if row[1] is None or row[1] == "" else row[1],
                                    "?" if row[2] is None or row[2] == "" else row[2],
                                    "SIDE" if row[3] is None else row[3],
                                    0 if row[4] is None else row[4],
                                    0 if row[5] is None else row[5],
                                    "NO" if row[6] is None else row[6],
                                    0 if row[7] is None else row[7],
                                )
                                if row[1] == "?" or row[2] == "?":
                                    no_in_out_orifices += 1
                                swmm_inp_file.write(line.format(*row))
                    except Exception as e:
                        QApplication.restoreOverrideCursor()
                        self.uc.show_error("ERROR 310322.1548: error while exporting [ORIFICES] to .INP file!", e)
                        return

                    # INP WEIRS ###################################################
                    try:
                        SD_weirs_sql = """SELECT weir_name, weir_inlet, weir_outlet, weir_type, weir_crest_height, 
                                            weir_disch_coeff, weir_flap_gate, weir_end_contrac, weir_end_coeff 
                                            FROM user_swmm_weirs ORDER BY fid;"""

                        weirs_rows = self.gutils.execute(SD_weirs_sql).fetchall()
                        if not weirs_rows:
                            pass
                        else:
                            swmm_inp_file.write("\n")
                            swmm_inp_file.write("\n[WEIRS]")
                            swmm_inp_file.write(
                                "\n;;               Inlet            Outlet           Weir         Crest      Disch.      Flap      End      End"
                            )
                            swmm_inp_file.write(
                                "\n;;Name           Node             Node             Type         Height     Coeff.      Gate      Con.     Coeff."
                            )
                            swmm_inp_file.write(
                                "\n;;-------------- ---------------- ---------------- ------------ ---------- ----------- --------- -------  ---------"
                            )

                            line = "\n{0:16} {1:<16} {2:<16} {3:<12} {4:<10.2f} {5:<11.2f} {6:<9} {7:<8} {8:<9.2f}"

                            for row in weirs_rows:
                                row = (
                                    row[0],
                                    "?" if row[1] is None or row[1] == "" else row[1],
                                    "?" if row[2] is None or row[2] == "" else row[2],
                                    "TRANSVERSE" if row[3] is None else row[3],
                                    0 if row[4] is None else row[4],
                                    0 if row[5] is None else row[5],
                                    "NO" if row[6] is None else row[6],
                                    "0" if row[7] is None else row[7],
                                    0 if row[8] is None else row[8],
                                )
                                if row[1] == "?" or row[2] == "?":
                                    no_in_out_weirs += 1
                                swmm_inp_file.write(line.format(*row))
                    except Exception as e:
                        QApplication.restoreOverrideCursor()
                        self.uc.show_error("ERROR 090422.0557: error while exporting [WEIRS] to .INP file!", e)
                        return

                    # INP XSECTIONS ###################################################
                    try:
                        swmm_inp_file.write("\n")
                        swmm_inp_file.write("\n[XSECTIONS]")
                        swmm_inp_file.write(
                            "\n;;Link           Shape        Geom1      Geom2      Geom3      Geom4      Barrels"
                        )
                        swmm_inp_file.write(
                            "\n;;-------------- ------------ ---------- ---------- ---------- ---------- ----------"
                        )

                        # XSections from user conduits:
                        SD_xsections_1_sql = """SELECT conduit_name, xsections_shape, xsections_max_depth, xsections_geom2, 
                                                xsections_geom3, xsections_geom4, xsections_barrels
                                          FROM user_swmm_conduits ORDER BY fid;"""

                        line = "\n{0:16} {1:<13} {2:<10.2f} {3:<10.2f} {4:<10.3f} {5:<10.2f} {6:<10}"
                        xsections_rows_1 = self.gutils.execute(SD_xsections_1_sql).fetchall()
                        if not xsections_rows_1:
                            pass
                        else:
                            no_xs = 0

                            for row in xsections_rows_1:
                                lrow = list(row)
                                lrow = (
                                    "?" if lrow[0] is None or lrow[0] == "" else lrow[0],
                                    "?" if lrow[1] is None or lrow[0] == "" else lrow[1],
                                    "?" if lrow[2] is None or lrow[0] == "" else lrow[2],
                                    "?" if lrow[3] is None or lrow[0] == "" else lrow[3],
                                    "?" if lrow[4] is None or lrow[0] == "" else lrow[4],
                                    "?" if lrow[5] is None or lrow[0] == "" else lrow[5],
                                    "?" if lrow[6] is None or lrow[0] == "" else lrow[6],
                                )
                                if (
                                    row[0] == "?"
                                    or row[1] == "?"
                                    or row[2] == "?"
                                    or row[3] == "?"
                                    or row[4] == "?"
                                    or row[5] == "?"
                                    or row[6] == "?"
                                ):
                                    no_xs += 1
                                lrow = (
                                    lrow[0],
                                    lrow[1],
                                    0.0 if lrow[2] == "?" else lrow[2],
                                    0.0 if lrow[3] == "?" else lrow[3],
                                    0.0 if lrow[4] == "?" else lrow[4],
                                    0.0 if lrow[5] == "?" else lrow[5],
                                    0.0 if lrow[6] == "?" else lrow[6],
                                )
                                row = tuple(lrow)
                                swmm_inp_file.write(line.format(*row))

                        # XSections from user orifices:
                        SD_xsections_2_sql = """SELECT orifice_name, orifice_shape, orifice_height, orifice_width
                                          FROM user_swmm_orifices ORDER BY fid;"""

                        line = "\n{0:16} {1:<13} {2:<10.2f} {3:<10.2f} {4:<10.2f} {5:<10.2f} {6:<10}"
                        xsections_rows_2 = self.gutils.execute(SD_xsections_2_sql).fetchall()
                        if not xsections_rows_2:
                            pass
                        else:
                            no_xs = 0

                            for row in xsections_rows_2:
                                lrow = list(row)
                                lrow = (
                                    "?" if lrow[0] is None or lrow[0] == "" else lrow[0],
                                    "?" if lrow[1] is None or lrow[0] == "" else lrow[1],
                                    "?" if lrow[2] is None or lrow[0] == "" else lrow[2],
                                    "?" if lrow[3] is None or lrow[0] == "" else lrow[3],
                                    0.0,
                                    0.0,
                                    0,
                                )
                                if row[0] == "?" or row[1] == "?" or row[2] == "?" or row[3] == "?":
                                    no_xs += 1
                                lrow = (
                                    lrow[0],
                                    lrow[1],
                                    0.0 if lrow[2] == "?" else lrow[2],
                                    0.0 if lrow[3] == "?" else 0.0 if lrow[1] == "CIRCULAR" else lrow[3],
                                    0.0,
                                    0.0,
                                    0,
                                )
                                row = tuple(lrow)
                                swmm_inp_file.write(line.format(*row))

                        # XSections from user weirs:
                        SD_xsections_3_sql = """SELECT weir_name, weir_shape, weir_height, weir_length, weir_side_slope, weir_side_slope
                                          FROM user_swmm_weirs ORDER BY fid;"""

                        line = "\n{0:16} {1:<13} {2:<10.2f} {3:<10.2f} {4:<10.2f} {5:<10.2f} {6:<10}"
                        xsections_rows_3 = self.gutils.execute(SD_xsections_3_sql).fetchall()
                        if not xsections_rows_3:
                            pass
                        else:
                            no_xs = 0

                            for row in xsections_rows_3:
                                lrow = list(row)
                                lrow = (
                                    "?" if lrow[0] is None or lrow[0] == "" else lrow[0],
                                    "?" if lrow[1] is None or lrow[0] == "" else lrow[1],
                                    "?" if lrow[2] is None or lrow[0] == "" else lrow[2],
                                    "?" if lrow[3] is None or lrow[0] == "" else lrow[3],
                                    "?" if lrow[4] is None or lrow[4] == "" else lrow[4],
                                    "?" if lrow[5] is None or lrow[5] == "" else lrow[5],
                                    0,
                                )
                                if row[0] == "?" or row[1] == "?" or row[2] == "?" or row[3] == "?":
                                    no_xs += 1
                                lrow = (
                                    lrow[0],
                                    lrow[1],
                                    0.0 if lrow[2] == "?" else lrow[2],
                                    0.0 if lrow[3] == "?" else 0.0 if lrow[1] == "CIRCULAR" else lrow[3],
                                    0.0 if lrow[4] == "?" else lrow[4],
                                    0.0 if lrow[5] == "?" else lrow[5],
                                    0,
                                )
                                row = tuple(lrow)
                                swmm_inp_file.write(line.format(*row))

                    except Exception as e:
                        QApplication.restoreOverrideCursor()
                        self.uc.show_error("ERROR 090422.0601: error while exporting [XSECTIONS] to .INP file!", e)
                        return

                    # INP LOSSES ###################################################
                    try:
                        SD_losses_sql = """SELECT conduit_name, losses_inlet, losses_outlet, losses_average, losses_flapgate
                                          FROM user_swmm_conduits ORDER BY fid;"""

                        losses_rows = self.gutils.execute(SD_losses_sql).fetchall()
                        if not losses_rows:
                            pass
                        else:
                            swmm_inp_file.write("\n")
                            swmm_inp_file.write("\n[LOSSES]")
                            swmm_inp_file.write("\n;;Link           Inlet      Outlet     Average    Flap Gate")
                            swmm_inp_file.write("\n;;-------------- ---------- ---------- ---------- ----------")

                            line = "\n{0:16} {1:<10} {2:<10} {3:<10.2f} {4:<10}"

                            for row in losses_rows:
                                lrow = list(row)
                                lrow[4] = "YES" if lrow[4] in ("True", "true", "Yes", "yes", "1") else "NO"
                                swmm_inp_file.write(line.format(*lrow))
                    except Exception as e:
                        QApplication.restoreOverrideCursor()
                        self.uc.show_error("ERROR 070618.1622: error while exporting [LOSSES] to .INP file!", e)
                        return

                    # INP CONTROLS ##################################################
                    items = self.select_this_INP_group(INP_groups, "controls")
                    swmm_inp_file.write("\n\n[CONTROLS]")
                    if items is not None:
                        for line in items[1:]:
                            if line != "":
                                swmm_inp_file.write("\n" + line)
                    else:
                        swmm_inp_file.write("\n")

                    # INP INFLOWS ###################################################
                    try:
                        SD_inflows_sql = """SELECT node_name, constituent, baseline, pattern_name, time_series_name, scale_factor
                                          FROM swmm_inflows ORDER BY fid;"""
                        inflows_rows = self.gutils.execute(SD_inflows_sql).fetchall()
                        if not inflows_rows:
                            pass
                        else:
                            swmm_inp_file.write("\n")
                            swmm_inp_file.write("\n[INFLOWS]")
                            swmm_inp_file.write(
                                "\n;;Node           Constituent      Time Series      Type     Mfactor  Sfactor  Baseline Pattern"
                            )
                            swmm_inp_file.write(
                                "\n;;-------------- ---------------- ---------------- -------- -------- -------- -------- --------"
                            )
                            line = "\n{0:16} {1:<16} {2:<16} {3:<7}  {4:<8} {5:<8.2f} {6:<8.2f} {7:<10}"
                            for row in inflows_rows:
                                lrow = [
                                    row[0],
                                    row[1],
                                    row[4] if row[4] != "" else '""',
                                    row[1],
                                    "1.0",
                                    row[5],
                                    row[2],
                                    row[3] if row[3] is not None else "",
                                ]
                                swmm_inp_file.write(line.format(*lrow))
                    except Exception as e:
                        QApplication.restoreOverrideCursor()
                        self.uc.show_error("ERROR 230220.0751.1622: error while exporting [INFLOWS] to .INP file!", e)
                        return

                    # INP CURVES ###################################################
                    try:
                        SD_pump_curves_sql = """SELECT pump_curve_name, pump_curve_type, x_value, y_value
                                          FROM swmm_pumps_curve_data ORDER BY fid;"""
                        pump_curves_rows = self.gutils.execute(SD_pump_curves_sql).fetchall()

                        SD_tidal_curves_sql = """SELECT tidal_curve_name, hour, stage
                                          FROM swmm_tidal_curve_data ORDER BY fid;"""
                        tidal_curves_rows = self.gutils.execute(SD_tidal_curves_sql).fetchall()

                        if not pump_curves_rows and not tidal_curves_rows:
                            pass
                        else:
                            swmm_inp_file.write("\n")
                            swmm_inp_file.write("\n[CURVES]")
                            swmm_inp_file.write("\n;;Name           Type       X-Value    Y-Value")
                            swmm_inp_file.write("\n;;-------------- ---------- ---------- ----------")

                            line1 = "\n{0:16} {1:<10} {2:<10.2f} {3:<10.2f}"
                            name = ""
                            for row in pump_curves_rows:
                                lrow = list(row)
                                if lrow[0] == name:
                                    lrow[1] = "     "
                                else:
                                    swmm_inp_file.write("\n")
                                    swmm_inp_file.write("\n;Description")
                                    name = lrow[0]
                                swmm_inp_file.write(line1.format(*lrow))

                            line2 = "\n{0:16} {1:<10} {2:<10} {3:<10}"
                            name = ""
                            for row in tidal_curves_rows:
                                lrow = [row[0], "Tidal", row[1], row[2]]
                                if lrow[0] == name:
                                    lrow[1] = "     "
                                else:
                                    swmm_inp_file.write("\n")
                                    swmm_inp_file.write("\n;Description")
                                    name = lrow[0]
                                swmm_inp_file.write(line2.format(*lrow))

                    except Exception as e:
                        QApplication.restoreOverrideCursor()
                        self.uc.show_error(
                            "ERROR 281121.0453: error while exporting [CURVES] to .INP file!\n"
                            + "Is the name or type of the curve missing in 'Storm Drain Pumps Curve Data' table?",
                            e,
                        )
                        return

                    # INP TIMESERIES ###################################################
                    try:
                        swmm_inp_file.write("\n")
                        swmm_inp_file.write("\n[TIMESERIES]")
                        swmm_inp_file.write("\n;;Name           Date       Time       Value     ")
                        swmm_inp_file.write("\n;;-------------- ---------- ---------- ----------")

                        SD_inflow_time_series_sql = """SELECT time_series_name, 
                                                            time_series_description, 
                                                            time_series_file,
                                                            time_series_data
                                          FROM swmm_time_series ORDER BY fid;"""

                        SD_inflow_time_series_data_sql = """SELECT                                 
                                                            date, 
                                                            time,
                                                            value
                                          FROM swmm_time_series_data WHERE time_series_name = ? ORDER BY fid;"""

                        line1 = "\n;{0:16}"
                        line2 = "\n{0:16} {1:<10} {2:<50}"
                        line3 = "\n{0:16} {1:<10} {2:<10} {3:<7.4f}"

                        time_series_rows = self.gutils.execute(SD_inflow_time_series_sql).fetchall()
                        if not time_series_rows:
                            pass
                        else:
                            for row in time_series_rows:
                                if row[3] == "False":  # Inflow data comes from file:
                                    description = [row[1]]
                                    swmm_inp_file.write(line1.format(*description))
                                    fileName = os.path.basename(row[2].strip())
                                    file = '"' + last_dir + "/" + fileName + '"'
                                    file = os.path.normpath(file)
                                    lrow2 = [row[0], "FILE", file]
                                    swmm_inp_file.write(line2.format(*lrow2))
                                    swmm_inp_file.write("\n;")
                                else:
                                    # Inflow data given in table 'swmm_time_series_data':
                                    name = row[0]
                                    time_series_data = self.gutils.execute(
                                        SD_inflow_time_series_data_sql, (name,)
                                    ).fetchall()
                                    if not time_series_data:
                                        pass
                                    else:
                                        description = [row[1]]
                                        swmm_inp_file.write(line1.format(*description))
                                        for data in time_series_data:
<<<<<<< HEAD
                                            date = data[0] if data[0] is not None else "00/00/0000"
                                            swmm_inp_file.write(line3.format(
                                                                name if name is not None else " ", 
                                                                date, 
                                                                data[1] if data[1] is not None else "00:00", 
                                                                data[2] if data[2] is not None else 0.0)
                                                            )
                                            try:
                                                d0 = datetime.strptime(date, "%m/%d/%Y").date()
                                                start = datetime.strptime(start_date, "%m/%d/%Y").date()
                                                end = datetime.strptime(end_date, "%m/%d/%Y").date()
                                                if ( d0 < start or d0 > end):
                                                    non_sync_dates += 1
                                            except ValueError:
                                                non_sync_dates += 1     
                                        swmm_inp_file.write("\n;")                                       
                                        
=======
                                            swmm_inp_file.write(
                                                line3.format(
                                                    name if name is not None else " ",
                                                    data[0] if data[0] is not None else "00/00/0000",
                                                    data[1] if data[1] is not None else "00:00",
                                                    data[2] if data[2] is not None else 0.0,
                                                )
                                            )
                                        swmm_inp_file.write("\n;")

>>>>>>> 5ecbd188
                    except Exception as e:
                        QApplication.restoreOverrideCursor()
                        self.uc.show_error("ERROR 230220.1005: error while exporting [TIMESERIES] to .INP file!", e)
                        return

                    # INP PATTERNS ###################################################
                    try:
                        swmm_inp_file.write("\n")
                        swmm_inp_file.write("\n[PATTERNS]")
                        swmm_inp_file.write("\n;;Name           Type       Multipliers")
                        swmm_inp_file.write("\n;;-------------- ---------- -----------")

                        SD_inflow_patterns_sql = """SELECT pattern_name, pattern_description, hour, multiplier
                                          FROM swmm_inflow_patterns ORDER BY fid;"""

                        line0 = "\n;{0:16}"
                        line1 = "\n{0:16} {1:<10} {2:<10.2f} {3:<10.2f} {4:<10.2f} {5:<10.2f} {6:<10.2f} {6:<10.2f}"
                        pattern_rows = self.gutils.execute(SD_inflow_patterns_sql).fetchall()
                        if not pattern_rows:
                            pass
                        else:
                            i = 1
                            for row in pattern_rows:
                                # First line:
                                if i == 1:  # Beginning of first line:
                                    lrow0 = [row[1]]
                                    swmm_inp_file.write(line0.format(*lrow0))
                                    lrow1 = [row[0], "HOURLY", row[3]]
                                    i += 1
                                elif i < 7:  # Rest of first line:
                                    lrow1.append(row[3])
                                    i += 1
                                elif i == 7:
                                    swmm_inp_file.write(line1.format(*lrow1))
                                    lrow1 = [row[0], "   ", row[3]]
                                    i += 1

                                # Second line
                                elif i > 7 and i < 13:
                                    lrow1.append(row[3])
                                    i += 1
                                elif i == 13:
                                    swmm_inp_file.write(line1.format(*lrow1))
                                    lrow1 = [row[0], "   ", row[3]]
                                    i += 1

                                # Third line:
                                elif i > 13 and i < 19:
                                    lrow1.append(row[3])
                                    i += 1
                                elif i == 19:
                                    swmm_inp_file.write(line1.format(*lrow1))
                                    lrow1 = [row[0], "   ", row[3]]
                                    i += 1

                                # Fourth line:
                                elif i > 19 and i < 24:
                                    lrow1.append(row[3])
                                    i += 1
                                elif i == 24:
                                    swmm_inp_file.write(line1.format(*lrow1))
                                    lrow1 = [row[0], "   ", row[3]]
                                    i = 1

                                    swmm_inp_file.write("\n")

                    except Exception as e:
                        QApplication.restoreOverrideCursor()
                        self.uc.show_error("ERROR 240220.0737: error while exporting [PATTERNS] to .INP file!", e)
                        return

                    # INP REPORT ##################################################
                    items = self.select_this_INP_group(INP_groups, "report")
                    swmm_inp_file.write("\n\n[REPORT]")
                    #                     if items is not None:
                    #                         for line in items[1:]:
                    #                             swmm_inp_file.write("\n" + line)
                    #                     else:
                    #                         swmm_inp_file.write('\n')
                    swmm_inp_file.write("\nINPUT           " + dlg_INP_groups.input_cbo.currentText())
                    swmm_inp_file.write("\nCONTROLS        " + dlg_INP_groups.controls_cbo.currentText())
                    swmm_inp_file.write("\nSUBCATCHMENTS   NONE")
                    swmm_inp_file.write("\nNODES           " + dlg_INP_groups.nodes_cbo.currentText())
                    swmm_inp_file.write("\nLINKS           " + dlg_INP_groups.links_cbo.currentText())

                    # INP COORDINATES ###################################################
                    try:
                        swmm_inp_file.write("\n")
                        swmm_inp_file.write("\n[COORDINATES]")
                        swmm_inp_file.write("\n;;Node           X-Coord            Y-Coord ")
                        swmm_inp_file.write("\n;;-------------- ------------------ ------------------")

                        SD_coordinates_sql = """SELECT name, ST_AsText(ST_Centroid(GeomFromGPB(geom)))
                                          FROM user_swmm_nodes ORDER BY fid;"""

                        line = "\n{0:16} {1:<18} {2:<18}"
                        coordinates_rows = self.gutils.execute(SD_coordinates_sql).fetchall()
                        if not coordinates_rows:
                            pass
                        else:
                            for row in coordinates_rows:
                                x = row[:2][1].strip("POINT()").split()[0]
                                y = row[:2][1].strip("POINT()").split()[1]
                                swmm_inp_file.write(line.format(row[0], x, y))
                    except Exception as e:
                        QApplication.restoreOverrideCursor()
                        self.uc.show_error("ERROR 070618.1623: error while exporting [COORDINATES] to .INP file!", e)
                        return

                    # FUTURE GROUPS ##################################################
                    future_groups = [
                        "FILES",
                        "RAINGAGES",
                        "HYDROGRAPHS",
                        "PROFILES",
                        "EVAPORATION",
                        "TEMPERATURE",
                        "SUBCATCHMENTS",
                        "SUBAREAS",
                        "INFILTRATION",
                        "AQUIFERS",
                        "GROUNDWATER",
                        "SNOWPACKS",
                        "DIVIDERS",
                        "STORAGE",
                        "OUTLETS",
                        "TRANSECTS",
                        "POLLUTANTS",
                        "LANDUSES",
                        "COVERAGES",
                        "BUILDUP",
                        "WASHOFF",
                        "TREATMENT",
                        "DWF",
                        "RDII",
                        "LOADINGS",
                        "TAGS",
                        "MAP",
                    ]

                    for group in future_groups:
                        items = self.select_this_INP_group(INP_groups, group.lower())
                        if items is not None:
                            swmm_inp_file.write("\n\n[" + group + "]")
                            for line in items[1:]:
                                if line != "":
                                    swmm_inp_file.write("\n" + line)

                    file = last_dir + "/SWMM.INI"
                    with open(file, "w") as ini_file:
                        ini_file.write("[SWMM5]")
                        ini_file.write("\nVersion=50022")
                        ini_file.write("\n[Results]")
                        ini_file.write("\nSaved=1")
                        ini_file.write("\nCurrent=1")

                self.uc.show_info(
                    swmm_file
                    + "\n\nfile saved with:\n\n"
                    + str(len(junctions_rows))
                    + "\t[JUNCTIONS]\n"
                    + str(len(outfalls_rows))
                    + "\t[OUTFALLS]\n"
                    + str(len(conduits_rows))
                    + "\t[CONDUITS]\n"
                    + str(len(pumps_rows))
                    + "\t[PUMPS]\n"
                    + str(len(orifices_rows))
                    + "\t[ORIFICES]\n"
                    + str(len(weirs_rows))
                    + "\t[WEIRS]\n"
                    + str(len(xsections_rows_1) + len(xsections_rows_2) + len(xsections_rows_3))
                    + "\t[XSECTIONS]\n"
                    + str(len(losses_rows))
                    + "\t[LOSSES]\n"
                    + str(len(coordinates_rows))
                    + "\t[COORDINATES]\n"
                    + str(len(inflows_rows))
                    + "\t[INFLOWS]\n"
                    + str(len(time_series_rows))
                    + "\t[TIMESERIES]\n"
                    + str(int(len(pattern_rows) / 24))
                    + "\t[PATTERNS]"
                )
                warn = ""
                if no_in_out_conduits != 0:
<<<<<<< HEAD
                    warn += "* " + str(no_in_out_conduits) + " conduits have no inlet and/or outlet!\nThe value '?' was written in [CONDUITS] group.\n\n"
                    
                if no_in_out_pumps != 0:
                    warn += "* " + str(no_in_out_pumps) + " pumps have no inlet and/or outlet!\nThe value '?' was written in [PUMPS] group.\n\n"
                    
                if no_in_out_orifices != 0:
                    warn += "* " + str(no_in_out_orifices) + " orifices have no inlet and/or outlet!\nThe value '?' was written in [ORIFICES] group.\n\n"
                    
                if no_in_out_weirs != 0:
                    warn += "* " + str(no_in_out_weirs)+ " weirs have no inlet and/or outlet!\nThe value '?' was written in [WEIRS] group.\n\n"
                    
                if non_sync_dates > 0:
                    warn += "* " + str(non_sync_dates)+ " time series dates are outside the start and end times of the simulation!\nSee [TIMESERIES] group.\n\n"  
                        
                if warn != "":
                    self.uc.show_warn("WARNING 090422.0554: SWMM.INP file:\n\n" +
                                       warn + 
                                       "Please review these issues because they will cause errors during their processing.")
                        
=======
                    self.uc.show_warn(
                        "WARNING 060319.1734: Storm Drain (export .INP file):\n\n"
                        + str(no_in_out_conduits)
                        + " conduits have no inlet and/or outlet! The value '?' was written.\n"
                        + "Please review them because it will cause errors during their processing.\n"
                    )

                if no_in_out_pumps != 0:
                    self.uc.show_warn(
                        "WARNING 271121.0516: Storm Drain (export .INP file):\n\n"
                        + str(no_in_out_pumps)
                        + " pumps have no inlet and/or outlet! The value '?' was written.\n"
                        + "Please review them because it will cause errors during their processing.\n"
                    )

                if no_in_out_orifices != 0:
                    self.uc.show_warn(
                        "WARNING 090422.0554: Storm Drain (export .INP file):\n\n"
                        + str(no_in_out_orifices)
                        + " orifices have no inlet and/or outlet! The value '?' was written.\n"
                        + "Please review them because it will cause errors during their processing.\n"
                    )

                if no_in_out_weirs != 0:
                    self.uc.show_warn(
                        "WARNING 090422.0555: Storm Drain (export .INP file):\n\n"
                        + str(no_in_out_weirs)
                        + " weirs have no inlet and/or outlet! The value '?' was written.\n"
                        + "Please review them because it will cause errors during their processing.\n"
                    )
>>>>>>> 5ecbd188
        except Exception as e:
            self.uc.show_error("ERROR 160618.0634: couldn't export .INP file!", e)

    def show_outfalls(self):
        """
        Shows outfalls dialog.

        """
        # See if there are inlets:
        if self.gutils.is_table_empty("user_swmm_nodes"):
            self.uc.show_warn(
                'User Layer "Storm Drain Nodes" is empty!\n\n'
                + "Please import components from .INP file or shapefile, or convert from schematized Storm Drains."
            )
            return

        #  See if there are any Outlet nodes:
        qry = """SELECT * FROM user_swmm_nodes WHERE sd_type = 'O';"""
        rows = self.gutils.execute(qry).fetchall()
        if not rows:
            self.uc.bar_warn("No outfalls defined in 'Storm Drain Nodes' User Layer!")
            return

        QApplication.setOverrideCursor(Qt.WaitCursor)
        dlg_outfalls = OutfallNodesDialog(self.iface, self.lyrs)
        dlg_outfalls.setWindowFlag(Qt.WindowMinimizeButtonHint, True)
        dlg_outfalls.setWindowFlag(Qt.WindowMaximizeButtonHint, True)
        QApplication.restoreOverrideCursor()
        save = dlg_outfalls.exec_()
        if save:
            try:
                dlg_outfalls.save_outfalls()
                self.uc.bar_info(
                    "Outfalls saved to 'Storm Drain-Outfalls' User Layer!\n\n"
                    + "Schematize it from the 'Storm Drain Editor' widget before saving into SWMMOUTF.DAT"
                )
            except Exception:
                self.uc.bar_warn("Could not save outfalls! Please check if they are correct.")
                return

        self.lyrs.clear_rubber()

    def show_inlets(self):
        """
        Shows inlets dialog.

        """
        # See if table is empty:
        if self.gutils.is_table_empty("user_swmm_nodes"):
            self.uc.show_warn(
                'User Layer "Storm Drain Nodes" is empty!\n\n'
                + "Please import components from .INP file or shapefile, or convert from schematized Storm Drains."
            )
            return

        #  See if there are any Inlet nodes:
        qry = """SELECT * FROM user_swmm_nodes WHERE sd_type = 'I' or sd_type = 'J';"""
        rows = self.gutils.execute(qry).fetchall()
        if not rows:
            self.uc.show_info(
                "WARNING 280920.0422: No inlets/junctions defined (of type 'I' or 'J') in 'Storm Drain Nodes' User Layer!"
            )
            return

        QApplication.setOverrideCursor(Qt.WaitCursor)
        dlg_inlets = InletNodesDialog(self.iface, self.plot, self.SD_table, self.lyrs)
        dlg_inlets.setWindowFlag(Qt.WindowMinimizeButtonHint, True)
        dlg_inlets.setWindowFlag(Qt.WindowMaximizeButtonHint, True)
        QApplication.restoreOverrideCursor()

        save = dlg_inlets.exec_()
        if save:
            self.uc.show_info(
                "Inlets saved to 'Storm Drain-Inlets' User Layer!\n\n"
                + "Schematize it from the 'Storm Drain Editor' widget before saving into SWMMOUTF.DAT"
            )
            self.populate_type4_combo()

        elif not save:
            pass
        else:
            self.uc.bar_warn("Could not save Inlets! Please check if they are correct.")

        self.lyrs.clear_rubber()

    def show_conduits(self):
        """
        Shows conduits dialog.

        """
        # See if there are conduits:
        if self.gutils.is_table_empty("user_swmm_conduits"):
            self.uc.show_warn(
                'User Layer "Storm Drain Conduits" is empty!\n\n'
                + "Please import components from .INP file or shapefile, or convert from schematized Storm Drains."
            )
            return

        QApplication.setOverrideCursor(Qt.WaitCursor)
        dlg_conduits = ConduitsDialog(self.iface, self.lyrs)
        dlg_conduits.setWindowFlag(Qt.WindowMinimizeButtonHint, True)
        dlg_conduits.setWindowFlag(Qt.WindowMaximizeButtonHint, True)
        QApplication.restoreOverrideCursor()
        save = dlg_conduits.exec_()
        if save:
            try:
                dlg_conduits.save_conduits()
                self.uc.bar_info(
                    "Conduits saved to 'Storm Drain-Conduits' User Layer!\n\n"
                    + "Schematize it from the 'Storm Drain Editor' widget before saving into SWMMOUTF.DAT"
                )
            except Exception:
                self.uc.bar_warn("Could not save conduits! Please check if they are correct.")
                return

        self.lyrs.clear_rubber()

    def show_pumps(self):
        """
        Shows pumps dialog.

        """
        # See if there are pumps:
        if self.gutils.is_table_empty("user_swmm_pumps"):
            self.uc.show_warn(
                'User Layer "Storm Drain Pumps" is empty!\n\n'
                + "Please import components from .INP file or shapefile, or convert from schematized Storm Drains."
            )
            return
        QApplication.setOverrideCursor(Qt.WaitCursor)
        dlg_pumps = PumpsDialog(self.iface, self.plot, self.SD_table, self.lyrs)
        dlg_pumps.setWindowFlag(Qt.WindowMinimizeButtonHint, True)
        dlg_pumps.setWindowFlag(Qt.WindowMaximizeButtonHint, True)
        QApplication.restoreOverrideCursor()
        save = dlg_pumps.exec_()
        if save:
            try:
                dlg_pumps.save_pumps()
                self.uc.bar_info(
                    "Pumps saved to 'Storm Drain-Pumps' User Layer!\n\n"
                    + "Schematize it from the 'Storm Drain Editor' widget before saving into SWMMOUTF.DAT"
                )
            except Exception:
                self.uc.bar_warn("Could not save pumps! Please check if they are correct.")
                return

        self.lyrs.clear_rubber()

    def show_orifices(self):
        """
        Shows orifices dialog.

        """
        # See if there are orifices:
        if self.gutils.is_table_empty("user_swmm_orifices"):
            self.uc.show_warn(
                'User Layer "Storm Drain Orifices" is empty!\n\n'
                + "Please import components from .INP file or shapefile, or convert from schematized Storm Drains."
            )
            return

        QApplication.setOverrideCursor(Qt.WaitCursor)
        dlg_orifices = OrificesDialog(self.iface, self.lyrs)
        dlg_orifices.setWindowFlag(Qt.WindowMinimizeButtonHint, True)
        dlg_orifices.setWindowFlag(Qt.WindowMaximizeButtonHint, True)
        QApplication.restoreOverrideCursor()
        save = dlg_orifices.exec_()
        if save:
            try:
                dlg_orifices.save_orifices()
                self.uc.bar_info(
                    "Orifices saved to 'Storm Drain Orifices' User Layer!\n\n"
                    + "Schematize it from the 'Storm Drain Editor' widget before saving into SWMMOUTF.DAT"
                )
            except Exception:
                self.uc.bar_warn("Could not save orifices! Please check if they are correct.")
                return

        self.lyrs.clear_rubber()

    def show_weirs(self):
        """
        Shows weirs dialog.

        """
        # See if there are weirs:
        if self.gutils.is_table_empty("user_swmm_weirs"):
            self.uc.show_warn(
                'User Layer "Storm Drain Weirs" is empty!\n\n'
                + "Please import components from .INP file or shapefile, or convert from schematized Storm Drains."
            )
            return

        QApplication.setOverrideCursor(Qt.WaitCursor)
        dlg_weirs = WeirsDialog(self.iface, self.lyrs)
        dlg_weirs.setWindowFlag(Qt.WindowMinimizeButtonHint, True)
        dlg_weirs.setWindowFlag(Qt.WindowMaximizeButtonHint, True)
        QApplication.restoreOverrideCursor()
        save = dlg_weirs.exec_()
        if save:
            try:
                dlg_weirs.save_weirs()
                self.uc.bar_info(
                    "Weirs saved to 'Storm Drain Weirs' User Layer!\n\n"
                    + "Schematize it from the 'Storm Drain Editor' widget before saving into SWMMOUTF.DAT"
                )
            except Exception:
                self.uc.bar_warn("Could not save weirs! Please check if they are correct.")
                return

        self.lyrs.clear_rubber()

    def auto_assign_conduit_nodes(self):
        self.auto_assign_link_nodes("Conduits", "conduit_inlet", "conduit_outlet")

    def auto_assign_pump_nodes(self):
        self.auto_assign_link_nodes("Pumps", "pump_inlet", "pump_outlet")

    def auto_assign_link_nodes(self, link_name, link_inlet, link_outlet):
        """Auto assign Conduits, Pumps, orifices, or Weirs  (user layer) Inlet and Outlet names based on closest (5ft) nodes to their endpoints."""
        try:
            layer_name = (
                "user_swmm_conduits"
                if link_name == "Conduits"
                else "user_swmm_pumps"
                if link_name == "Pumps"
                else "user_swmm_orifices"
                if link_name == "Orifices"
                else "user_swmm_weirs"
                if link_name == "Weirs"
                else ""
            )

            if self.gutils.is_table_empty(layer_name):
                self.uc.show_warn(
                    "User Layer "
                    + link_name
                    + " is empty!\n\n"
                    + "Please import components from .INP file or shapefile, or convert from schematized Storm Drains."
                )
                return

            proceed = self.uc.question("Do you want to overwrite " + link_name + " Inlet and Outlet nodes names?")
            if not proceed:
                return

            QApplication.setOverrideCursor(Qt.WaitCursor)
            layer = (
                self.user_swmm_conduits_lyr
                if link_name == "Conduits"
                else self.user_swmm_pumps_lyr
                if link_name == "Pumps"
                else self.user_swmm_orifices_lyr
                if link_name == "Orifices"
                else self.user_swmm_weirs_lyr
                if link_name == "Weirs"
                else self.user_swmm_conduits_lyr
            )

            link_fields = layer.fields()

            link_inlet_fld_idx = link_fields.lookupField(link_inlet)
            link_outlet_fld_idx = link_fields.lookupField(link_outlet)
            nodes_features, nodes_index = spatial_index(self.user_swmm_nodes_lyr)
            buffer_distance, segments = 5.0, 5
            link_nodes = {}
            for feat in layer.getFeatures():
                fid = feat.id()
                geom = feat.geometry()
                geom_poly = geom.asPolyline()
                start_pnt, end_pnt = geom_poly[0], geom_poly[-1]
                start_geom = QgsGeometry.fromPointXY(start_pnt)
                end_geom = QgsGeometry.fromPointXY(end_pnt)
                start_buffer = start_geom.buffer(buffer_distance, segments)
                end_buffer = end_geom.buffer(buffer_distance, segments)
                start_nodes, end_nodes = [], []

                start_nodes_ids = nodes_index.intersects(start_buffer.boundingBox())
                for node_id in start_nodes_ids:
                    node_feat = nodes_features[node_id]
                    if node_feat.geometry().within(start_buffer):
                        start_nodes.append(node_feat)

                end_nodes_ids = nodes_index.intersects(end_buffer.boundingBox())
                for node_id in end_nodes_ids:
                    node_feat = nodes_features[node_id]
                    if node_feat.geometry().within(end_buffer):
                        end_nodes.append(node_feat)

                start_nodes.sort(key=lambda f: f.geometry().distance(start_geom))
                end_nodes.sort(key=lambda f: f.geometry().distance(end_geom))
                closest_inlet_feat = start_nodes[0] if start_nodes else None
                closest_outlet_feat = end_nodes[0] if end_nodes else None
                if closest_inlet_feat is not None:
                    inlet_name = closest_inlet_feat["name"]
                else:
                    inlet_name = None
                if closest_outlet_feat is not None:
                    outlet_name = closest_outlet_feat["name"]
                else:
                    outlet_name = None
                link_nodes[fid] = inlet_name, outlet_name

            layer.startEditing()
            for fid, (inlet_name, outlet_name) in link_nodes.items():
                layer.changeAttributeValue(fid, link_inlet_fld_idx, inlet_name)
                layer.changeAttributeValue(fid, link_outlet_fld_idx, outlet_name)
            layer.commitChanges()
            layer.triggerRepaint()
            QApplication.restoreOverrideCursor()
            self.uc.show_info(
                "Inlet and Outlet node names successfully assigned to " + str(len(link_nodes)) + " " + link_name + "!"
            )
        except Exception as e:
            QApplication.restoreOverrideCursor()
            self.uc.show_error("ERROR 210322.0429: Couldn't assign " + link_name + " nodes!", e)

    def SD_import_type4(self):
        """
        Reads one or more rating table files.
        Name of file is the same as a type 4 inlet. Uses file names to associate file with inlet names.
        """
        self.uc.clear_bar_messages()

        if self.gutils.is_table_empty("user_model_boundary"):
            self.uc.bar_warn("There is no computational domain! Please digitize it before running tool.")
            return
        if self.gutils.is_table_empty("grid"):
            self.uc.bar_warn("There is no grid! Please create it before running tool.")
            return

        if self.gutils.is_table_empty("user_swmm_nodes"):
            self.uc.show_warn(
                'User Layer "Storm Drain Nodes" is empty!\n\n'
                + "Please import components from .INP file or shapefile, or convert from schematized Storm Drains."
            )
            return

        s = QSettings()
        last_dir = s.value("FLO-2D/lastSWMMDir", "")
        rating_files, __ = QFileDialog.getOpenFileNames(
            None,
            "Select files with rating table or Culvert equations data",
            directory=last_dir,
            filter="(*.TXT *.DAT);;(*.TXT);;(*.DAT);;(*.*)",
        )

        if not rating_files:
            return
        s.setValue("FLO-2D/lastSWMMDir", os.path.dirname(rating_files[0]))
        QApplication.setOverrideCursor(Qt.WaitCursor)
        try:
            errors0 = []
            errors1 = []
            noInlets = []
            lst_no_type4 = []
            str_no_type4 = ""
            warnings = []
            accepted_files = []
            goodRT = 0
            goodCulverts = 0
            culvert_existed = 0
            badCulverts = 0
            accepted_culverts = []
            no_culvert_grids = ""
            already_a_rt = 0
            already_a_culvert = 0

            for file in rating_files:
                err0, err1, err2, t4 = self.check_type4_file(file)
                if err0 == "" and err1 == "" and err2 == "":
                    file_name, file_ext = os.path.splitext(os.path.basename(file))
                    file_name = file_name.strip()

                    if file_name.upper() == "TYPE4CULVERT":
                        no_culvert_grids = []
                        qry = """INSERT OR REPLACE INTO swmmflo_culvert 
                                (grid_fid, name, cdiameter, typec, typeen, cubase, multbarrels) 
                                VALUES (?, ?, ?, ?, ?, ?, ?);"""
                        grid_sql = "SELECT grid FROM user_swmm_nodes WHERE name = ?;"
                        with open(file, "r") as f1:
                            for line in f1:
                                culvert = line.split()
                                if culvert:
                                    if len(culvert) == 7:
                                        grid_fid, name, cdiameter, typec, typeen, cubase, multbarrels = culvert
                                        if name:
                                            grid = self.gutils.execute(grid_sql, (name,)).fetchone()
                                        if grid:
                                            exists = self.gutils.execute(
                                                "SELECT * FROM swmmflo_culvert WHERE name = ?;", (name,)
                                            ).fetchone()
                                            if exists:
                                                culvert_existed += 1
                                            # See if there is a rating table with the same name:
                                            in_rt = self.gutils.execute(
                                                "SELECT * FROM swmmflort WHERE name = ?;", (name,)
                                            ).fetchone()
                                            if in_rt:
                                                already_a_rt += 1
                                            else:
                                                self.gutils.execute(
                                                    qry, (grid[0], name, cdiameter, typec, typeen, cubase, multbarrels)
                                                )
                                                goodCulverts += 1
                                                self.add_type4("CulvertEquation", file_name)
                                                # Assign Culvert name to user_swmm_nodes:
                                                assign_rt_name_sql = (
                                                    "UPDATE user_swmm_nodes SET rt_name = ? WHERE name =?;"
                                                )
                                                self.gutils.execute(assign_rt_name_sql, (name, name))

                                                accepted_culverts.append(name + " Culvert equation imported")
                                        else:
                                            no_culvert_grids.append((name, name))
                                    else:
                                        badCulverts += 1

                    else:
                        # See if the name already exists as Culvert Eq.:
                        in_culvert = self.gutils.execute(
                            "SELECT * FROM swmmflo_culvert WHERE name = ?;", (file_name,)
                        ).fetchone()
                        if in_culvert:
                            already_a_culvert += 1
                        else:
                            goodRT += 1
                            self.add_type4(
                                "RatingTable", file_name
                            )  # Rating table 'file_name' is deleted from 'swmmflort' and its data from 'swmmflort_data' if they exist.
                            # New rating table 'file_name' added to 'swmmflort' (no data included in 'swmmflort_data'!
                            # that will be done further down):.

                            # Read depth and discharge from rating table file and add them to 'swmmflort_data':
                            swmm_fid = self.gutils.execute(
                                "SELECT fid FROM swmmflort WHERE name = ?", (file_name,)
                            ).fetchone()
                            if swmm_fid:
                                swmm_fid = swmm_fid[0]
                            data_sql = "INSERT INTO swmmflort_data (swmm_rt_fid, depth, q) VALUES (?, ?, ?)"
                            with open(file, "r") as f1:
                                for line in f1:
                                    row = line.split()
                                    if row:
                                        self.gutils.execute(data_sql, (swmm_fid, row[0], row[1]))

                            # Assign grid number to the just added rating table to 'swmmflort' table:
                            self.gutils.execute("DELETE FROM swmmflort WHERE name = ?;", (file_name,))
                            set_grid_sql = "INSERT OR REPLACE INTO swmmflort (grid_fid, name) VALUES (?, ?)"
                            grid_sql = "SELECT grid FROM user_swmm_nodes WHERE name = ?;"
                            grid = self.gutils.execute(grid_sql, (file_name,)).fetchone()[0]
                            if grid:
                                self.gutils.execute(set_grid_sql, (grid, file_name))

                            # Assign rating table name to user_swmm_nodes:
                            assign_rt_name_sql = "UPDATE user_swmm_nodes SET rt_name = ? WHERE name =?;"
                            self.gutils.execute(assign_rt_name_sql, (file_name, file_name))

                            accepted_files.append(
                                file_name + file_ext + " rating table was assigned to inlet with identical name"
                            )
                else:
                    if err0:
                        errors0.append(err0)
                    if err1:
                        errors1.append(err1)
                    if err2:
                        noInlets.append(err2)

                if t4:
                    lst_no_type4.append(t4)
                    str_no_type4 += "\n" + t4

            txt2 = ""
            answer = True
            if lst_no_type4:
                QApplication.restoreOverrideCursor()
                answer = self.uc.question(
                    str(goodRT)
                    + " imported rating tables were assigned to inlets.\n\n"
                    + "Of those "
                    + str(goodRT)
                    + " inlets, "
                    + str(len(lst_no_type4))
                    + " are not of type 4 (inlet with stage-discharge rating table).\n\n"
                    + "Would you like to change their drain type to 4?"
                )
                if answer:
                    change_type_sql = "UPDATE user_swmm_nodes SET intype = ? WHERE name =?;"
                    for no4 in lst_no_type4:
                        self.gutils.execute(change_type_sql, (4, no4))
                    #                     lst_no_type4  = []
                    #                     str_no_type4 = ""
                    txt2 = (
                        "* " + str(len(lst_no_type4)) + " inlet's drain type changed to type 4 (stage-discharge).\n\n"
                    )
                else:
                    if len(lst_no_type4) > 1:
                        txt2 = (
                            "* "
                            + str(len(lst_no_type4))
                            + " inlet's drain type are not of type 4 (stage-discharge) but have rating table assigned.\n\n"
                        )
                    else:
                        txt2 = (
                            "* "
                            + str(len(lst_no_type4))
                            + " inlet's drain type is not of type 4 (stage-discharge) but has rating table assigned.\n\n"
                        )
                    self.uc.show_warn(
                        "WARNING 121220.1856:\n\n"
                        + "The following inlets were assigned rating tables but are not of type 4 (stage-discharge):\n\n"
                        + str_no_type4
                    )

            len_errors = len(errors0) + len(errors1)

            if errors0:
                errors0.append("\n")
            if errors1:
                errors1.append("\n")

            warnings = errors0 + errors1

            if len_errors + len(noInlets) + goodRT + goodCulverts == 0:
                QApplication.restoreOverrideCursor()
                self.uc.show_info("No rating tables or Culvert equations were imported.")
                return
            else:
                with open(last_dir + "\Rating Tables Warnings.CHK", "w") as report_file:
                    for w in warnings:
                        report_file.write(w + "\n")

                    for accepted in accepted_files:
                        report_file.write(accepted + "\n")

                    for accepted in accepted_culverts:
                        report_file.write(accepted + "\n")

                    if str_no_type4 != "":
                        if answer:
                            report_file.write(
                                "\nThe following inlets were assigned rating tables and its Drain type changed to 4 (stage-discharge):"
                                + str_no_type4
                                + "\n"
                            )
                        else:
                            report_file.write(
                                "\nThe following inlets were assigned rating tables but are not of type 4 (stage-discharge):"
                                + str_no_type4
                                + "\n"
                            )

                    if noInlets:
                        report_file.write("\n")
                        for no in noInlets:
                            report_file.write(no + "\n")

                QApplication.restoreOverrideCursor()

                txt1 = " could not be read (maybe wrong format).\n\n"

                txt3 = (
                    ""
                    if type(no_culvert_grids) is str
                    else "* "
                    + str(len(no_culvert_grids))
                    + " Culvert Equations were not read (grid not found in user inlets).\n\n"
                )

                txt4 = (
                    ""
                    if already_a_rt == 0
                    else "* "
                    + str(already_a_rt)
                    + " Culvert equations in TYPE4CULVERT.TXT were already defined as rating tables.\n\n"
                )

                txt5 = (
                    ""
                    if already_a_culvert == 0
                    else "* " + str(already_a_culvert) + " rating tables were already defined as Culvert equations.\n\n"
                )

                self.uc.show_info(
                    "INFO 181120.1629:\n\n"
                    + "* "
                    + str(len(rating_files))
                    + " files selected.\n\n"
                    + (
                        "* " + str(len(noInlets)) + " rating tables were not read (no inlets with identical name).\n\n"
                        if len(noInlets) > 0
                        else ""
                    )
                    + "* "
                    + str(goodRT)
                    + " rating tables were assigned to inlets.\n\n"
                    + "* "
                    + str(goodCulverts)
                    + " Culvert equations were assigned to inlets.\n\n"
                    + txt2
                    + txt3
                    + txt4
                    + txt5
                    # +  "* " + str(len(no_culvert_grids)) + " Culvert Equations were not read (grid not found in user inlets).\n\n"
                    + "See details in file\n\n"
                    + os.path.dirname(rating_files[0])
                    + "/Rating Tables Warnings.CHK"
                )

        except Exception as e:
            QApplication.restoreOverrideCursor()
            self.uc.show_error("ERROR 131120.1846: reading rating tables failed!", e)
            return

    def import_hydraulics(self):
        """
        Shows import shapefile dialog.

        """
        # # See if there are inlets:
        # if self.gutils.is_table_empty('user_swmm_conduits'):
        #     self.uc.bar_warn('User Layer "Storm Drain Conduits" is empty!.')
        #     return
        # self.uc.clear_bar_messages()
        #
        # if self.gutils.is_table_empty('user_model_boundary'):
        #     self.uc.bar_warn('There is no computational domain! Please digitize it before running tool.')
        #     return
        # if self.gutils.is_table_empty('grid'):
        #     self.uc.bar_warn('There is no grid! Please create it before running tool.')
        #     return

        dlg_shapefile = StormDrainShapefile(self.con, self.iface, self.lyrs)
        dlg_shapefile.components_tabWidget.setCurrentPage = 0
        save = dlg_shapefile.exec_()
        if save:
            try:
                if dlg_shapefile.saveSelected:
                    self.uc.bar_info(
                        "Storm drain components (inlets, outfalls, and/or conduits) from hydraulic layers saved."
                    )

            except Exception as e:
                self.uc.bar_error("ERROR while saving storm drain components from hydraulic layers!.")
        # else:
        #     self.uc.bar_warn("Storm drain components not saved!")

    def block_saving(self):
        model = self.tview.model()
        if model == self.inlet_data_model:
            try_disconnect(self.inlet_data_model.dataChanged, self.save_SD_table_data)
        elif model == self.pumps_data_model:
            try_disconnect(self.pumps_data_model.dataChanged, self.save_SD_table_data)

    def unblock_saving(self):
        model = self.tview.model()
        if model == self.inlet_data_model:
            self.inlet_data_model.dataChanged.connect(self.save_SD_table_data)
        elif model == self.pumps_data_model:
            self.pumps_data_model.dataChanged.connect(self.save_SD_table_data)

    def inlet_itemDataChangedSlot(self, item, old_value, new_value, role, save=True):
        """
        Slot used to push changes of existing items onto undoStack.
        """
        if role == Qt.EditRole:
            command = CommandItemEdit(
                self, item, old_value, new_value, "Text changed from '{0}' to '{1}'".format(old_value, new_value)
            )
            self.tview.undoStack.push(command)
            return True

    def pump_itemDataChangedSlot(self, item, old_value, new_value, role, save=True):
        """
        Slot used to push changes of existing items onto undoStack.
        """
        if role == Qt.EditRole:
            command = CommandItemEdit(
                self, item, old_value, new_value, "Text changed from '{0}' to '{1}'".format(old_value, new_value)
            )
            self.tview.undoStack.push(command)
            return True

    def itemDataChangedSlot(self, item, old_value, new_value, role, save=True):
        """
        Slot used to push changes of existing items onto undoStack.
        """
        if role == Qt.EditRole:
            command = CommandItemEdit(
                self, item, old_value, new_value, "Text changed from '{0}' to '{1}'".format(old_value, new_value)
            )
            self.tview.undoStack.push(command)
            return True

    def populate_rtables_and_data(self):
        self.populate_type4_combo()
        self.SD_show_type4_table_and_plot()

    def populate_type4_combo(self):
        self.SD_type4_cbo.clear()
        duplicates = ""
        # Load rating tables:
        for row in self.inletRT.get_rating_tables():
            rt_fid, name = [x if x is not None else "" for x in row]
            if name != "":
                if self.SD_type4_cbo.findText(name) == -1:
                    self.SD_type4_cbo.addItem(name, rt_fid)
                else:
                    duplicates += name + "\n"

        # Load Culvert equations:
        culverts = self.gutils.execute(
            "SELECT fid, grid_fid, name, cdiameter, typec, typeen, cubase, multbarrels FROM swmmflo_culvert ORDER BY fid;"
        ).fetchall()
        if culverts:
            for culv in culverts:
                fid, grid_fid, name, cdiameter, typec, typeen, cubase, multbarrels = culv
                if name != "":
                    if self.SD_type4_cbo.findText(name) == -1:
                        self.SD_type4_cbo.addItem(name, 9999 + fid)
                    else:
                        duplicates += name + "\n"

    def SD_show_type4_table_and_plot(self):
        self.SD_table.after_delete.disconnect()
        self.SD_table.after_delete.connect(self.save_SD_table_data)

        idx = self.SD_type4_cbo.currentIndex()
        rt_fid = self.SD_type4_cbo.itemData(idx)
        rt_name = self.SD_type4_cbo.currentText()
        if rt_fid is None:
            #             self.uc.bar_warn("No rating table defined!")
            return

        self.inlet_series_data = self.inletRT.get_rating_tables_data(rt_fid)
        if not self.inlet_series_data:
            return
        self.create_rt_plot(rt_name)
        self.tview.undoStack.clear()
        self.tview.setModel(self.inlet_data_model)
        self.inlet_data_model.clear()
        self.inlet_data_model.setHorizontalHeaderLabels(["Depth", "Q"])
        self.d1, self.d2 = [[], []]
        for row in self.inlet_series_data:
            items = [StandardItem("{:.4f}".format(x)) if x is not None else StandardItem("") for x in row]
            self.inlet_data_model.appendRow(items)
            self.d1.append(row[0] if not row[0] is None else float("NaN"))
            self.d2.append(row[1] if not row[1] is None else float("NaN"))
        rc = self.inlet_data_model.rowCount()
        if rc < 500:
            for row in range(rc, 500 + 1):
                items = [StandardItem(x) for x in ("",) * 2]
                self.inlet_data_model.appendRow(items)
        self.tview.horizontalHeader().setStretchLastSection(True)
        for col in range(2):
            self.tview.setColumnWidth(col, 100)
        for i in range(self.inlet_data_model.rowCount()):
            self.tview.setRowHeight(i, 20)
        self.update_rt_plot()

    def check_simulate_SD_1(self):
        qry = """SELECT value FROM cont WHERE name = 'SWMM';"""
        row = self.gutils.execute(qry).fetchone()
        if is_number(row[0]):
            if row[0] == "0":
                self.simulate_stormdrain_chbox.setChecked(False)
            else:
                self.simulate_stormdrain_chbox.setChecked(True)

    def check_type4_file(self, afile):
        file_name, file_ext = os.path.splitext(os.path.basename(afile))
        error0 = ""
        error1 = ""
        noInlet = ""
        no_4Type = ""

        # Is file empty?:
        if not os.path.isfile(afile):
            error0 = "File " + file_name + file_ext + " is being used by another process!"
            return error0, error1, noInlet, no_4Type
        elif os.path.getsize(afile) == 0:
            error0 = "File " + file_name + file_ext + " is empty!"
            return error0, error1, noInlet, no_4Type

        # Check 2 float values in columns:
        try:
            with open(afile, "r") as f:
                for line in f:
                    row = line.split()
                    if row:
                        if len(row) in [2, 7]:
                            pass
                        else:
                            error1 = "File " + file_name + file_ext + " must have 2 or 7 columns in all lines!"
                            return error0, error1, noInlet, no_4Type
        except UnicodeDecodeError:
            error0 = "File " + file_name + file_ext + " is not a text file!"
            return error0, error1, noInlet, no_4Type

        # Check there is an inlet with the same name:
        if file_name.upper() == "TYPE4CULVERT":
            return error0, error1, noInlet, no_4Type
        else:
            user_inlet_qry = """SELECT name, intype FROM user_swmm_nodes WHERE name = ?;"""
            row = self.gutils.execute(user_inlet_qry, (file_name,)).fetchone()
            if not row:
                noInlet = "There isn't an inlet with name " + file_name
            elif row[1] != 4:
                no_4Type = file_name

        return error0, error1, noInlet, no_4Type

    def nodes_component_changed(self):
        idx = self.SD_nodes_components_cbo.currentIndex()
        if idx == 1:
            self.show_inlets()
        elif idx == 2:
            self.show_outfalls()

        self.SD_nodes_components_cbo.setCurrentIndex(0)

    def links_component_changed(self):
        idx = self.SD_links_components_cbo.currentIndex()
        if idx == 1:
            self.show_conduits()
        elif idx == 2:
            self.show_pumps()
        elif idx == 3:
            self.show_orifices()
        elif idx == 4:
            self.show_weirs()

        self.SD_links_components_cbo.setCurrentIndex(0)

    def auto_assign_changed(self):
        idx = self.SD_auto_assign_link_nodes_cbo.currentIndex()
        if idx == 1:
            self.auto_assign_link_nodes("Conduits", "conduit_inlet", "conduit_outlet")
        elif idx == 2:
            self.auto_assign_link_nodes("Pumps", "pump_inlet", "pump_outlet")
        elif idx == 3:
            self.auto_assign_link_nodes("Orifices", "orifice_inlet", "orifice_outlet")
        elif idx == 4:
            self.auto_assign_link_nodes("Weirs", "weir_inlet", "weir_outlet")
        elif idx == 5:
            pass

        self.SD_auto_assign_link_nodes_cbo.setCurrentIndex(0)

    def SD_add_one_type4(self):
        self.add_single_rtable()

    def add_single_rtable(self, name=None):
        if not self.inletRT:
            return
        newRT = self.inletRT.add_rating_table(name)
        self.populate_type4_combo()
        newIdx = self.SD_type4_cbo.findText(newRT)
        if newIdx == -1:
            self.SD_type4_cbo.setCurrentIndex(self.SD_type4_cbo.count() - 1)
        else:
            self.SD_type4_cbo.setCurrentIndex(newIdx)
            self.SD_show_type4_table_and_plot()

    def add_type4(self, condition, name=None):
        newRT = name
        if condition == "RatingTable":
            if not self.inletRT:
                return
            newRT = self.inletRT.add_rating_table(name)
        self.populate_type4_combo()
        newIdx = self.SD_type4_cbo.findText(newRT)
        if newIdx == -1:
            self.SD_type4_cbo.setCurrentIndex(self.SD_type4_cbo.count() - 1)
        else:
            self.SD_type4_cbo.setCurrentIndex(newIdx)

    def SD_delete_type4(self):
        if not self.inletRT:
            return
        type4_name = self.SD_type4_cbo.currentText()

        # Delete Rating Table:
        qry = """SELECT grid_fid, name FROM swmmflort WHERE name = ?"""
        rts = self.gutils.execute(qry, (type4_name,))
        for rt in rts:
            grid_fid = rt[0]
            if grid_fid is None or grid_fid == "":
                q = (
                    'WARNING 100319.1024:\n\nRating table "'
                    + type4_name
                    + '" is not assigned to any grid element.\nDo you want to delete it?'
                )
                if not self.uc.question(q):
                    return
                idx = self.SD_type4_cbo.currentIndex()
                rt_fid = self.SD_type4_cbo.itemData(idx)
                self.inletRT.del_rating_table(rt_fid)
            else:
                if self.uc.question(
                    "WARNING 040319.0444:\n\nRating table '"
                    + type4_name
                    + "' is assigned to grid element "
                    + str(grid_fid)
                    + ".\nDo you want to delete it?.\n"
                ):
                    if self.uc.question(
                        "CONFIRM:  Delete rating table '"
                        + type4_name
                        + "' assigned to grid element "
                        + str(grid_fid)
                        + " ?"
                    ):
                        idx = self.SD_type4_cbo.currentIndex()
                        rt_fid = self.SD_type4_cbo.itemData(idx)
                        self.inletRT.del_rating_table(rt_fid)

        # Delete Culvert Equation:
        qry = """SELECT grid_fid, name FROM swmmflo_culvert WHERE name = ?"""
        culvs = self.gutils.execute(qry, (type4_name,))
        for cul in culvs:
            grid_fid = cul[0]
            if grid_fid is None or grid_fid == "":
                q = (
                    'WARNING 250622.0517:\n\Culvert equation "'
                    + type4_name
                    + '" is not assigned to any grid element.\nDo you want to delete it?'
                )
                if not self.uc.question(q):
                    return
                idx = self.SD_type4_cbo.currentIndex()
                fid = self.SD_type4_cbo.itemData(idx)

                qry = "UPDATE user_swmm_nodes SET rt_fid = ? WHERE rt_fid = ?;"
                self.execute(qry, (None, fid))
                qry = "DELETE FROM swmmflo_culvert WHERE fid = ?;"
                self.execute(qry, (fid,))
            else:
                if self.uc.question(
                    "WARNING 250622.9519:\n\nCulvert Equation '"
                    + type4_name
                    + "' is assigned to grid element "
                    + str(grid_fid)
                    + ".\nDo you want to delete it?.\n"
                ):
                    if self.uc.question(
                        "CONFIRM:  Delete Culvert equation table '"
                        + type4_name
                        + "' assigned to grid element "
                        + str(grid_fid)
                        + " ?"
                    ):
                        idx = self.SD_type4_cbo.currentIndex()
                        name = self.SD_type4_cbo.currentText()
                        fid = self.SD_type4_cbo.itemData(idx)
                        qry = "UPDATE user_swmm_nodes SET rt_fid = ?, rt_name = ? WHERE name = ?;"
                        self.gutils.execute(qry, (None, None, name))
                        qry = "DELETE FROM swmmflo_culvert WHERE name = ?;"
                        self.gutils.execute(qry, (name,))

        self.populate_rtables_and_data()

        if self.SD_type4_cbo.currentIndex() == -1:
            self.plot.clear()
            if self.plot.plot.legend is not None:
                plot_scene = self.plot.plot.legend.scene()
                if plot_scene is not None:
                    plot_scene.removeItem(self.plot.plot.legend)
            self.plot.plot.addLegend()

            self.tview.undoStack.clear()
            self.tview.setModel(self.inlet_data_model)
            self.inlet_data_model.clear()

    def SD_rename_type4(self):
        if not self.inletRT:
            return
        new_name, ok = QInputDialog.getText(None, "Change rating table name", "New name:")
        if not ok or not new_name:
            return
        if not self.SD_type4_cbo.findText(new_name) == -1:
            msg = "WARNING 060319.1735: Rating table with name {} already exists in the database. Please, choose another name.".format(
                new_name
            )
            self.uc.show_warn(msg)
            return
        idx = self.SD_type4_cbo.currentIndex()
        rt_fid = self.SD_type4_cbo.itemData(idx)
        self.inletRT.set_rating_table_data_name(rt_fid, new_name)

        self.populate_type4_combo()
        idx = self.SD_type4_cbo.findText(new_name)
        self.SD_type4_cbo.setCurrentIndex(idx)
        self.SD_show_type4_table_and_plot()

    def save_SD_table_data(self):
        model = self.tview.model()
        if model == self.inlet_data_model:
            self.save_rtables_data()
        elif model == self.pumps_data_model:
            self.save_pump_curve_data()

    def save_rtables_data(self):
        idx = self.SD_type4_cbo.currentIndex()
        rt_fid = self.SD_type4_cbo.itemData(idx)
        self.update_rt_plot()
        rt_data = []
        for i in range(self.inlet_data_model.rowCount()):
            # save only rows with a number in the first column
            if is_number(m_fdata(self.inlet_data_model, i, 0)) and not isnan(m_fdata(self.inlet_data_model, i, 0)):
                rt_data.append((rt_fid, m_fdata(self.inlet_data_model, i, 0), m_fdata(self.inlet_data_model, i, 1)))
            else:
                pass
        data_name = self.SD_type4_cbo.currentText()
        self.inletRT.set_rating_table_data(rt_fid, data_name, rt_data)
        self.update_rt_plot()

    def create_rt_plot(self, name):
        self.plot.clear()
        if self.plot.plot.legend is not None:
            plot_scene = self.plot.plot.legend.scene()
            if plot_scene is not None:
                plot_scene.removeItem(self.plot.plot.legend)
        self.plot.plot.addLegend()

        self.plot_item_name = "Rating Table:   " + name
        self.plot.plot.setTitle("Rating Table:   " + name)
        self.plot.add_item(self.plot_item_name, [self.d1, self.d2], col=QColor("#0018d4"))

    def update_rt_plot(self):
        if not self.plot_item_name:
            return
        self.d1, self.d2 = [[], []]
        for i in range(self.inlet_data_model.rowCount()):
            self.d1.append(m_fdata(self.inlet_data_model, i, 0))
            self.d2.append(m_fdata(self.inlet_data_model, i, 1))
        self.plot.update_item(self.plot_item_name, [self.d1, self.d2])

    # PUMPS:

    def populate_pump_curves_and_data(self):
        self.populate_pump_curves_combo(True)
        self.show_pump_curve_table_and_plot()

    def populate_pump_curves_combo(self, block=True):
        self.pump_curve_cbo.blockSignals(block)
        self.pump_curve_cbo.clear()
        duplicates = ""
        for row in self.PumpCurv.get_pump_curves():
            if row:
                pc_fid, name = [x if x is not None else "" for x in row]
                if name != "":
                    if self.pump_curve_cbo.findText(name) == -1:
                        self.pump_curve_cbo.addItem(name, pc_fid)
                    else:
                        duplicates += name + "\n"
        self.pump_curve_cbo.blockSignals(not block)

    def current_cbo_pump_curve_index_changed(self, idx=0):
        if not self.pump_curve_cbo.count():
            return
        fid = self.pump_curve_cbo.currentData()
        if fid is None:
            fid = -1

        self.show_pump_curve_table_and_plot()

    def show_pump_curve_table_and_plot(self):
        self.SD_table.after_delete.disconnect()
        self.SD_table.after_delete.connect(self.save_SD_table_data)

        idx = self.pump_curve_cbo.currentIndex()
        curve_fid = self.pump_curve_cbo.itemData(idx)
        curve_name = self.pump_curve_cbo.currentText()
        if curve_fid is None:
            #             self.uc.bar_warn("No curve table defined!")
            return

        self.curve_data = self.PumpCurv.get_pump_curve_data(curve_name)
        if not self.curve_data:
            return
        self.create_pump_plot(curve_name)
        self.tview.undoStack.clear()
        self.tview.setModel(self.pumps_data_model)
        self.pumps_data_model.clear()
        currentPump = self.pump_curve_type_cbo.currentText()
        if currentPump == "Pump1":
            x = "Volume"
            y = "Flow"
        elif currentPump == "Pump2" or currentPump == "Pump4":
            x = "Depth"
            y = "Flow"
        elif currentPump == "Pump3":
            x = "Head"
            y = "Flow"
        else:
            x = "X"
            y = "Y"
        self.pumps_data_model.setHorizontalHeaderLabels([x, y])
        self.d1, self.d2 = [[], []]
        for row in self.curve_data:
            items = [StandardItem("{:.4f}".format(xx)) if xx is not None else StandardItem("") for xx in row]
            self.pumps_data_model.appendRow(items)
            self.d1.append(row[0] if not row[0] is None else float("NaN"))
            self.d2.append(row[1] if not row[1] is None else float("NaN"))
        rc = self.pumps_data_model.rowCount()
        if rc < 500:
            for row in range(rc, 500 + 1):
                items = [StandardItem(x) for x in ("",) * 2]
                self.pumps_data_model.appendRow(items)
        self.tview.horizontalHeader().setStretchLastSection(True)
        for col in range(2):
            self.tview.setColumnWidth(col, 100)
        for i in range(self.pumps_data_model.rowCount()):
            self.tview.setRowHeight(i, 20)
        self.update_pump_plot()

    def create_pump_plot(self, name):
        self.plot.clear()
        if self.plot.plot.legend is not None:
            plot_scene = self.plot.plot.legend.scene()
            if plot_scene is not None:
                plot_scene.removeItem(self.plot.plot.legend)
        self.plot.plot.addLegend()

        self.plot_item_name = "Pump Curve:   " + name
        self.plot.plot.setTitle("Pump Curve:   " + name)
        self.plot.add_item(self.plot_item_name, [self.d1, self.d2], col=QColor("#0018d4"))

    def update_pump_plot(self):
        if not self.plot_item_name:
            return
        self.d1, self.d2 = [[], []]
        for i in range(self.pumps_data_model.rowCount()):
            self.d1.append(m_fdata(self.pumps_data_model, i, 0))
            self.d2.append(m_fdata(self.pumps_data_model, i, 1))
        self.plot.update_item(self.plot_item_name, [self.d1, self.d2])

    def add_one_pump_curve(self):
        self.add_single_pump_curve()

    def add_single_pump_curve(self, name=None):
        if not self.PumpCurv:
            return
        newPC = self.PumpCurv.add_pump_curve(name)
        self.populate_pump_curves_combo(True)
        newIdx = self.pump_curve_cbo.findText(newPC)
        if newIdx == -1:
            self.pump_curve_cbo.setCurrentIndex(self.pump_curve_cbo.count() - 1)
        else:
            self.pump_curve_cbo.setCurrentIndex(newIdx)
            self.show_pump_curve_table_and_plot()

    def delete_pump_curve(self):
        if not self.PumpCurv:
            return

        pc_name = self.pump_curve_cbo.currentText()
        if pc_name == "*":
            return
        self.PumpCurv.del_pump_curve(pc_name)
        self.populate_pump_curves_combo(False)

        if self.pump_curve_cbo.currentIndex() == -1:
            self.plot.clear()
            if self.plot.plot.legend is not None:
                plot_scene = self.plot.plot.legend.scene()
                if plot_scene is not None:
                    plot_scene.removeItem(self.plot.plot.legend)
            self.plot.plot.addLegend()

            self.tview.undoStack.clear()
            self.tview.setModel(self.pumps_data_model)
            self.pumps_data_model.clear()

        self.show_pump_curve_table_and_plot()

    def refresh_PC_PlotAndTable(self):
        # idx = self.pump_curve_cbo.currentIndex()
        self.show_pump_curve_type_and_description()

    def rename_pump_curve(self):
        if not self.PumpCurv:
            return
        new_name, ok = QInputDialog.getText(None, "Change curve name", "New name:")
        if not ok or not new_name:
            return
        if len(new_name.split()) > 1:
            self.uc.show_warn("Do not use spaces in the new name!")
            return
        if not self.pump_curve_cbo.findText(new_name) == -1:
            msg = "WARNING 200222.0512: Pump curve with name {} already exists in the database. Please, choose another name.".format(
                new_name
            )
            self.uc.show_warn(msg)
            return
        name = self.pump_curve_cbo.currentText()
        self.PumpCurv.set_pump_curve_name(name, new_name)

        self.populate_pump_curves_combo(True)
        idx = self.pump_curve_cbo.findText(new_name)
        self.pump_curve_cbo.setCurrentIndex(idx)
        self.show_pump_curve_table_and_plot()

    def save_pump_curve_data(self):
        idx = self.pump_curve_cbo.currentIndex()
        pc_fid = self.pump_curve_cbo.itemData(idx)
        data_name = self.pump_curve_cbo.currentText()
        self.update_pump_plot()
        pc_data = []
        for i in range(self.pumps_data_model.rowCount()):
            # save only rows with a number in the first column
            if is_number(m_fdata(self.pumps_data_model, i, 0)) and not isnan(m_fdata(self.pumps_data_model, i, 0)):
                pc_data.append((data_name, m_fdata(self.pumps_data_model, i, 0), m_fdata(self.pumps_data_model, i, 1)))
            else:
                pass

        self.PumpCurv.set_pump_curve_data(data_name, pc_data)

        curve = self.pump_curve_cbo.currentText()
        ptype = "Pump" + self.pump_curve_type_cbo.currentText()[4]
        desc = self.pump_curve_description_le.text()
        self.gutils.execute(
            "UPDATE swmm_pumps_curve_data SET pump_curve_type = ?, description = ? WHERE pump_curve_name = ?",
            (ptype, desc, curve),
        )

    def update_pump_curve_data(self):
        curve = self.pump_curve_cbo.currentText()
        ptype = "Pump" + self.pump_curve_type_cbo.currentText()[4]
        desc = self.pump_curve_description_le.text()
        self.gutils.execute(
            "UPDATE swmm_pumps_curve_data SET pump_curve_type = ?, description = ? WHERE pump_curve_name = ?",
            (ptype, desc, curve),
        )
        self.show_pump_curve_table_and_plot()

    def show_pump_curve_type_and_description(self):
        if self.pump_curve_cbo.count():
            curve = self.pump_curve_cbo.currentText()
            if curve:
                typ, desc = self.gutils.execute(
                    "SELECT pump_curve_type, description FROM swmm_pumps_curve_data WHERE pump_curve_name = ?", (curve,)
                ).fetchone()
                if not typ:
                    typ = "Pump1"
                ind = self.pump_curve_type_cbo.findText(typ)
                if ind != -1:
                    self.pump_curve_type_cbo.setCurrentIndex(ind)
                self.pump_curve_description_le.setText(desc)

    def SD_import_pump_curves(self):
        """
        Reads one or more pump curve table files.
        """
        self.uc.clear_bar_messages()

        if self.gutils.is_table_empty("user_model_boundary"):
            self.uc.bar_warn("There is no computational domain! Please digitize it before running tool.")
            return
        if self.gutils.is_table_empty("grid"):
            self.uc.bar_warn("There is no grid! Please create it before running tool.")
            return

        s = QSettings()
        last_dir = s.value("FLO-2D/lastSWMMDir", "")
        curve_files, __ = QFileDialog.getOpenFileNames(
            None,
            "Select pump curve files",
            directory=last_dir,
            filter="(*.TXT *.DAT);;(*.TXT);;(*.DAT);;(*.*)",
        )

        if not curve_files:
            return
        s.setValue("FLO-2D/lastSWMMDir", os.path.dirname(curve_files[0]))
        QApplication.setOverrideCursor(Qt.WaitCursor)
        try:
            del_sql = "DELETE FROM swmm_pumps_curve_data WHERE pump_curve_name = ?"
            data_sql = "INSERT INTO swmm_pumps_curve_data (pump_curve_name, pump_curve_type, description, x_value, y_value) VALUES (?, ?, ?, ?, ?)"

            read = 0
            no_files = ""
            for cf in curve_files:
                filename = os.path.splitext(os.path.basename(cf))[0]

                # Delete pump curve if it already exists:
                self.gutils.execute(del_sql, (filename,))

                with open(cf, "r") as f1:
                    read += 1
                    for line in f1:
                        row = line.split()
                        if row:
                            if not len(row) == 2:
                                no_files += os.path.basename(cf) + "\n"
                                read -= 1
                                break
                            try:
                                r0 = float(row[0])
                                r1 = float(row[1])
                            except ValueError:
                                no_files += os.path.basename(cf) + "\n"
                                read -= 1
                                break
                            self.gutils.execute(data_sql, (filename, "Pump1", "imported", r0, r1))

            self.populate_pump_curves_and_data()
            QApplication.restoreOverrideCursor()
            msg = str(read) + "  pump curve files were imported. "
            if no_files:
                msg = (
                    msg
                    + "\n\n ..but the following files could not be imported.\n(Ensure that files have rows with pair of values):\n\n"
                    + no_files
                )
            self.uc.show_info(msg)

        except Exception as e:
            QApplication.restoreOverrideCursor()
            self.uc.show_error("ERROR 180322.0925: reading pump curve files failed!", e)
            return<|MERGE_RESOLUTION|>--- conflicted
+++ resolved
@@ -65,16 +65,11 @@
 from ..gui.dlg_outfalls import OutfallNodesDialog
 from ..gui.dlg_pumps import PumpsDialog
 from ..gui.dlg_stormdrain_shapefile import StormDrainShapefile
-<<<<<<< HEAD
-from _ast import Pass
-from pandas.io import orc
-=======
 from ..gui.dlg_weirs import WeirsDialog
 from ..user_communication import ScrollMessageBox, ScrollMessageBox2, UserCommunication
 from ..utils import float_or_zero, int_or_zero, is_number, is_true, m_fdata
 from .table_editor_widget import CommandItemEdit, StandardItem, StandardItemModel
 from .ui_utils import load_ui, set_icon, try_disconnect
->>>>>>> 5ecbd188
 
 uiDialog, qtBaseClass = load_ui("inp_groups")
 class INP_GroupsDialog(qtBaseClass, uiDialog):
@@ -1025,15 +1020,9 @@
                     remove_features(self.swmm_tidal_curve_data_lyr)
 
                     for curve in storm_drain.INP_curves:
-<<<<<<< HEAD
                         if curve[1][0:4] in ["Pump", "PUMP"]:
                             self.gutils.execute(insert_pump_curves_sql, (curve[0], curve[1], curve[2], curve[3])) 
                         elif curve[1][0:5].upper() == "TIDAL":
-=======
-                        if curve[1][0:4] == "Pump":
-                            self.gutils.execute(insert_pump_curves_sql, (curve[0], curve[1], curve[2], curve[3]))
-                        elif curve[1][0:5] == "Tidal":
->>>>>>> 5ecbd188
                             self.gutils.execute(insert_tidal_curves_sql, (curve[0], curve[1]))
                             self.gutils.execute(insert_tidal_curves_data_sql, (curve[0], curve[2], curve[3]))
 
@@ -1903,13 +1892,10 @@
             dlg_INP_groups = INP_GroupsDialog(self.con, self.iface)
             ok = dlg_INP_groups.exec_()
             if ok:
-<<<<<<< HEAD
                 start_date = NULL
                 end_date = NULL
                 non_sync_dates = 0
                 
-=======
->>>>>>> 5ecbd188
                 with open(swmm_file, "w") as swmm_inp_file:
                     no_in_out_conduits = 0
                     no_in_out_pumps = 0
@@ -2546,7 +2532,6 @@
                                         description = [row[1]]
                                         swmm_inp_file.write(line1.format(*description))
                                         for data in time_series_data:
-<<<<<<< HEAD
                                             date = data[0] if data[0] is not None else "00/00/0000"
                                             swmm_inp_file.write(line3.format(
                                                                 name if name is not None else " ", 
@@ -2564,18 +2549,6 @@
                                                 non_sync_dates += 1     
                                         swmm_inp_file.write("\n;")                                       
                                         
-=======
-                                            swmm_inp_file.write(
-                                                line3.format(
-                                                    name if name is not None else " ",
-                                                    data[0] if data[0] is not None else "00/00/0000",
-                                                    data[1] if data[1] is not None else "00:00",
-                                                    data[2] if data[2] is not None else 0.0,
-                                                )
-                                            )
-                                        swmm_inp_file.write("\n;")
-
->>>>>>> 5ecbd188
                     except Exception as e:
                         QApplication.restoreOverrideCursor()
                         self.uc.show_error("ERROR 230220.1005: error while exporting [TIMESERIES] to .INP file!", e)
@@ -2762,7 +2735,6 @@
                 )
                 warn = ""
                 if no_in_out_conduits != 0:
-<<<<<<< HEAD
                     warn += "* " + str(no_in_out_conduits) + " conduits have no inlet and/or outlet!\nThe value '?' was written in [CONDUITS] group.\n\n"
                     
                 if no_in_out_pumps != 0:
@@ -2782,38 +2754,6 @@
                                        warn + 
                                        "Please review these issues because they will cause errors during their processing.")
                         
-=======
-                    self.uc.show_warn(
-                        "WARNING 060319.1734: Storm Drain (export .INP file):\n\n"
-                        + str(no_in_out_conduits)
-                        + " conduits have no inlet and/or outlet! The value '?' was written.\n"
-                        + "Please review them because it will cause errors during their processing.\n"
-                    )
-
-                if no_in_out_pumps != 0:
-                    self.uc.show_warn(
-                        "WARNING 271121.0516: Storm Drain (export .INP file):\n\n"
-                        + str(no_in_out_pumps)
-                        + " pumps have no inlet and/or outlet! The value '?' was written.\n"
-                        + "Please review them because it will cause errors during their processing.\n"
-                    )
-
-                if no_in_out_orifices != 0:
-                    self.uc.show_warn(
-                        "WARNING 090422.0554: Storm Drain (export .INP file):\n\n"
-                        + str(no_in_out_orifices)
-                        + " orifices have no inlet and/or outlet! The value '?' was written.\n"
-                        + "Please review them because it will cause errors during their processing.\n"
-                    )
-
-                if no_in_out_weirs != 0:
-                    self.uc.show_warn(
-                        "WARNING 090422.0555: Storm Drain (export .INP file):\n\n"
-                        + str(no_in_out_weirs)
-                        + " weirs have no inlet and/or outlet! The value '?' was written.\n"
-                        + "Please review them because it will cause errors during their processing.\n"
-                    )
->>>>>>> 5ecbd188
         except Exception as e:
             self.uc.show_error("ERROR 160618.0634: couldn't export .INP file!", e)
 
