--- conflicted
+++ resolved
@@ -1893,7 +1893,6 @@
                     feat = QgsFeature()
                     feat.setFields(fields)
 
-<<<<<<< HEAD
                     if conduit_inlet not in self.all_nodes:
                         conduit_inlets_not_found += f"      {name}\n"
                         continue
@@ -1924,34 +1923,6 @@
                     if self.gutils.grid_on_point(x1, y1) is None and conduit_inlet.lower().startswith("i"):
                         outside_conduits += f"{n_spaces}{name}\n"
                         continue
-=======
-                    if not conduit_inlet in self.all_nodes:
-                        conduit_inlets_not_found += "      " +  name + "\n"
-                    else:
-                        if "x" in self.all_nodes[conduit_inlet] and "x" in self.all_nodes[conduit_inlet]:
-                            x1 = float(self.all_nodes[conduit_inlet]["x"])
-                            y1 = float(self.all_nodes[conduit_inlet]["y"])                        
-                            grid = self.gutils.grid_on_point(x1, y1)
-                            if grid is None:
-                                if not name in outside_conduits:
-                                    outside_conduits += n_spaces + name + "\n"
-                        else:
-                            if not name in outside_conduits:
-                                outside_conduits += n_spaces + name + "\n"                                       
-                                    
-                    if not conduit_outlet in self.all_nodes:
-                        conduit_outlets_not_found += "      " +  name + "\n"
-                    else:
-                        if "x" in self.all_nodes[conduit_outlet] and "y" in self.all_nodes[conduit_outlet]:
-                            x2 = float(self.all_nodes[conduit_outlet]["x"])
-                            y2 = float(self.all_nodes[conduit_outlet]["y"])
-                            grid = self.gutils.grid_on_point(x2, y2)
-                            if grid is None:
-                                if not name in outside_conduits:
-                                    outside_conduits += n_spaces + name + "\n"
-                        else:
-                            conduit_outlets_not_found += "      " +  name + "\n" 
->>>>>>> c70c432c
 
                     if conduit_inlet in self.all_nodes and conduit_outlet in self.all_nodes:
                         if name in storm_drain.INP_vertices:
