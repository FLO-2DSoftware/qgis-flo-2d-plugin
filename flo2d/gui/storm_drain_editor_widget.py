# -*- coding: utf-8 -*-

# FLO-2D Preprocessor tools for QGIS
# Copyright © 2021 Lutra Consulting for FLO-2D

# This program is free software; you can redistribute it and/or
# modify it under the terms of the GNU General Public License
# as published by the Free Software Foundation; either version 2
# of the License, or (at your option) any later version

import os
import shutil
import traceback
from _ast import Pass
from collections import OrderedDict
from datetime import date, datetime, time, timedelta
from math import floor, isnan, modf
from pathlib import Path

import h5py
import numpy as np
from qgis._core import QgsFeatureRequest
from qgis.core import (
    NULL,
    QgsArrowSymbolLayer,
    QgsFeature,
    QgsField,
    QgsFields,
    QgsFillSymbol,
    QgsGeometry,
    QgsLineSymbol,
    QgsMarkerSymbol,
    QgsPointXY,
    QgsProject,
    QgsSingleSymbolRenderer,
    QgsSymbolLayerRegistry,
    QgsVectorFileWriter,
    QgsVectorLayer,
    QgsWkbTypes,
    QgsMessageLog,
    Qgis,
    QgsUnitTypes,
)
from qgis.PyQt import QtCore, QtGui
from qgis.PyQt.QtCore import QSettings, Qt, QTime, QVariant, pyqtSignal, QUrl
from qgis.PyQt.QtGui import QColor, QIcon, QDesktopServices
from qgis.PyQt.QtWidgets import (
    QApplication,
    QCheckBox,
    QRadioButton,
    QComboBox,
    QDialog,
    QDoubleSpinBox,
    QFileDialog,
    QInputDialog,
    QLabel,
    QMessageBox,
    QPushButton,
    QScrollArea,
    QSizePolicy,
    QSpacerItem,
    QVBoxLayout,
    QHBoxLayout,
    QWidget,
    QAction,
    QMenu,
    QToolButton,
    qApp,
    QDialogButtonBox,
)

import pyqtgraph as pg

from .dlg_sd_profile_view import SDProfileView
from ..flo2d_ie.flo2dgeopackage import Flo2dGeoPackage
from ..flo2d_ie.swmm_io import StormDrainProject
from ..flo2d_tools.grid_tools import spatial_index
from ..flo2d_tools.schema2user_tools import remove_features
from ..flo2dobjects import InletRatingTable, PumpCurves
from ..geopackage_utils import GeoPackageUtils
from ..gui.dlg_conduits import ConduitsDialog
from ..gui.dlg_inlets import InletNodesDialog
from ..gui.dlg_storage_units import StorageUnitsDialog
from ..gui.dlg_orifices import OrificesDialog
from ..gui.dlg_outfalls import OutfallNodesDialog
from ..gui.dlg_pumps import PumpsDialog
from ..gui.dlg_stormdrain_shapefile import StormDrainShapefile
from ..gui.dlg_weirs import WeirsDialog
from ..user_communication import ScrollMessageBox, ScrollMessageBox2, UserCommunication,TwoInputsDialog
from ..utils import float_or_zero, int_or_zero, is_number, is_true, m_fdata
from .table_editor_widget import CommandItemEdit, StandardItem, StandardItemModel
from .ui_utils import load_ui, set_icon, try_disconnect, center_canvas
from ..flo2d_ie.flo2d_parser import ParseDAT

uiDialog, qtBaseClass = load_ui("inp_groups")


class INP_GroupsDialog(qtBaseClass, uiDialog):
    def __init__(self, con, iface):
        qtBaseClass.__init__(self)
        uiDialog.__init__(self)
        self.con = con
        self.iface = iface
        self.setupUi(self)
        self.gutils = GeoPackageUtils(con, iface)
        self.uc = UserCommunication(iface, "FLO-2D")
        self.polulate_INP_values()

    def polulate_INP_values(self):
        try:
            today = date.today()
            simul_time = float(self.gutils.get_cont_par("SIMUL"))
            frac, whole = modf(simul_time / 24)
            frac, whole = modf(frac * 24)
            unit = int(self.gutils.get_cont_par("METRIC"))
            # [OPTIONS]:
            self.flow_units_cbo.setCurrentIndex(unit)
            self.start_date.setDate(today)
            self.report_start_date.setDate(today)
            self.end_date.setDate(today + timedelta(hours=simul_time))
            self.end_time.setTime(time(int(whole), int(frac * 60)))

            tout = float(self.gutils.get_cont_par("TOUT"))

            mins, hours = modf(tout)
            hours = int(hours)
            mins = int(mins * 60)

            time_string = timedelta(hours=tout)

            t = QTime(hours, mins)
            self.report_stp_time.setTime(t)

        except Exception as e:
            QApplication.restoreOverrideCursor()
            self.uc.show_error(
                "ERROR 310818.0824: error populating export storm drain INP dialog."
                + "\n__________________________________________________",
                e,
            )


uiDialog, qtBaseClass = load_ui("storm_drain_editor")


class StormDrainEditorWidget(qtBaseClass, uiDialog):
    def __init__(self, iface, plot, table, lyrs):
        qtBaseClass.__init__(self)
        uiDialog.__init__(self)
        self.iface = iface
        self.plugin_dir = os.path.dirname(__file__)
        self.plot = plot
        self.SD_table = table
        self.tview = table.tview
        self.lyrs = lyrs
        self.con = None
        self.gutils = None

        self.system_units = {
            "CMS": ["m", "mps", "cms"],
            "CFS": ["ft", "fps", "cfs"]
             }

        self.setupUi(self)
        self.uc = UserCommunication(iface, "FLO-2D")

        self.inlet_data_model = StandardItemModel()
        self.tview.setModel(self.inlet_data_model)
        self.pumps_data_model = StandardItemModel()

        # self.rt_tview.setModel(self.inlet_data_model)
        # self.pump_tview.setModel(self.pumps_data_model)

        self.grid_lyr = None
        self.user_swmm_nodes_lyr = None
        self.user_swmm_storage_units_lyr = None
        self.user_swmm_conduits_lyr = None
        self.user_swmm_pumps_lyr = None
        self.swmm_pumps_curve_data_lyr = None
        self.swmm_tidal_curve_lyr = None
        self.swmm_tidal_curve_data_lyr = None
        self.swmm_other_curves_lyr = None
        self.swmm_inflows_lyr = None
        self.swmm_inflow_patterns_lyr = None
        self.swmm_time_series_lyr = None
        self.swmm_time_series_data_lyr = None
        self.control_lyr = None
        self.schema_inlets = None
        self.schema_outlets = None
        self.all_schema = []
        self.swmm_idx = 0
        self.INP_groups = OrderedDict()  # ".INP_groups" will contain all groups [xxxx] in .INP file,
        # ordered as entered.
        self.swmm_columns = [
            "sd_type",
            "intype",
            "swmm_length",
            "swmm_width",
            "swmm_height",
            "swmm_coeff",
            "flapgate",
            "curbheight",
            "max_depth",
            "invert_elev",
            "rt_fid",
            "outf_flo",
        ]

        self.inlet_columns = [
            "intype",
            "swmm_length",
            "swmm_width",
            "swmm_height",
            "swmm_coeff",
            "swmm_feature",
            "flapgate",
            "curbheight",
        ]
        self.outlet_columns = ["swmm_allow_discharge"]

        self.other_curve_types = ["Control", "Diversion", "Rating", "Shape", "Storage"]
        self.all_nodes = None
        self.inletRT = None
        self.plot_item_name = None
        self.inlet_series_data = None
        self.PumpCurv = None
        self.curve_data = None
        self.d1, self.d2, self.d3 = [[], [], []]
        self.auto_assign_msg = ""
        self.no_nodes = ""
        self.inlet_not_found = []
        self.outlet_not_found = []
        self.buffer_distance = 5

        # set_icon(self.create_point_btn, "mActionCapturePoint.svg")
        # set_icon(self.save_changes_btn, "mActionSaveAllEdits.svg")
        # set_icon(self.revert_changes_btn, "mActionUndo.svg")
        # set_icon(self.sd_delete_btn, "mActionDeleteSelected.svg")
        set_icon(self.schema_storm_drain_btn, "schematize_res.svg")
        set_icon(self.sd_help_btn, "help.svg")

        set_icon(self.SD_show_type4_btn, "show_cont_table.svg")
        set_icon(self.SD_add_one_type4_btn, "add_table_data.svg")
        set_icon(self.SD_add_predefined_type4_btn, "mActionOpenFile.svg")
        set_icon(self.SD_remove_type4_btn, "mActionDeleteSelected.svg")
        set_icon(self.SD_rename_type4_btn, "change_name.svg")
        
        set_icon(self.show_pump_table_btn, "show_cont_table.svg")
        set_icon(self.add_pump_curve_btn, "add_table_data.svg")
        set_icon(self.add_predefined_pump_curve_btn, "mActionOpenFile.svg")
        set_icon(self.remove_pump_curve_btn, "mActionDeleteSelected.svg")
        set_icon(self.rename_pump_curve_btn, "change_name.svg")

        # Add submenus to 'Add inlet type 4 data' (SD_add_one_type4_btn) button:
        menu = QMenu()
        action1 = QAction("Add Rating Table", self)
        action1.setStatusTip("Add inlet type 4 rating table")
        action1.setIcon(QIcon(os.path.join(self.plugin_dir, "img/add_table_data.svg")))
        action2 = QAction("Add Culvert Equation", self)
        action1.setStatusTip("Add inlet type 4 Culvert equation")
        action1.setIcon(QIcon(os.path.join(self.plugin_dir, "img/add_table_data.svg"))) 
        menu.addAction(action1)
        menu.addAction(action2)
        menu.triggered.connect(lambda action: self.add_type4_data(action.text()))
        self.SD_add_one_type4_btn.setMenu(menu)
        self.SD_add_one_type4_btn.setPopupMode(QToolButton.InstantPopup)

        self.grid_lyr = self.lyrs.data["grid"]["qlyr"]
        self.user_swmm_nodes_lyr = self.lyrs.data["user_swmm_nodes"]["qlyr"]
        self.user_swmm_storage_units_lyr = self.lyrs.data["user_swmm_storage_units"]["qlyr"]
        self.user_swmm_conduits_lyr = self.lyrs.data["user_swmm_conduits"]["qlyr"]
        self.user_swmm_pumps_lyr = self.lyrs.data["user_swmm_pumps"]["qlyr"]
        self.user_swmm_orifices_lyr = self.lyrs.data["user_swmm_orifices"]["qlyr"]
        self.user_swmm_weirs_lyr = self.lyrs.data["user_swmm_weirs"]["qlyr"]
        self.swmm_pumps_curve_data_lyr = self.lyrs.data["swmm_pumps_curve_data"]["qlyr"]
        self.swmm_tidal_curve_lyr = self.lyrs.data["swmm_tidal_curve"]["qlyr"]
        self.swmm_other_curves_lyr = self.lyrs.data["swmm_other_curves"]["qlyr"]
        self.swmm_tidal_curve_data_lyr = self.lyrs.data["swmm_tidal_curve_data"]["qlyr"]
        self.swmm_inflows_lyr = self.lyrs.data["swmm_inflows"]["qlyr"]
        self.swmm_inflow_patterns_lyr = self.lyrs.data["swmm_inflow_patterns"]["qlyr"]
        self.swmm_time_series_lyr = self.lyrs.data["swmm_time_series"]["qlyr"]
        self.swmm_time_series_data_lyr = self.lyrs.data["swmm_time_series_data"]["qlyr"]
        self.control_lyr = self.lyrs.data["cont"]["qlyr"]
        self.schema_inlets = self.lyrs.data["swmmflo"]["qlyr"]
        self.schema_outlets = self.lyrs.data["swmmoutf"]["qlyr"]
        self.all_schema += [self.schema_inlets, self.schema_outlets]

        self.setup_connection()

        self.inletRT = InletRatingTable(self.con, self.iface)
        self.PumpCurv = PumpCurves(self.con, self.iface)

        self.schema_storm_drain_btn.clicked.connect(self.schematize_swmm)
        self.sd_help_btn.clicked.connect(self.sd_help)

        self.SD_show_type4_btn.clicked.connect(self.SD_show_type4_table_and_plot)
        self.SD_add_predefined_type4_btn.clicked.connect(self.SD_import_type4)
        self.SD_remove_type4_btn.clicked.connect(self.SD_delete_type4)
        self.SD_rename_type4_btn.clicked.connect(self.SD_rename_type4)

        self.show_pump_table_btn.clicked.connect(self.show_pump_curve_table_and_plot)
        self.add_pump_curve_btn.clicked.connect(self.add_one_pump_curve)
        self.add_predefined_pump_curve_btn.clicked.connect(self.SD_import_pump_curves)
        self.remove_pump_curve_btn.clicked.connect(self.delete_pump_curve)
        self.rename_pump_curve_btn.clicked.connect(self.rename_pump_curve)

        self.inlet_data_model.itemDataChanged.connect(self.itemDataChangedSlot)
        self.inlet_data_model.dataChanged.connect(self.save_SD_table_data)

        self.SD_table.before_paste.connect(self.block_saving)
        self.SD_table.after_paste.connect(self.unblock_saving)
        self.SD_table.after_delete.connect(self.save_SD_table_data)

        self.pumps_data_model.itemDataChanged.connect(self.itemDataChangedSlot)
        self.pumps_data_model.dataChanged.connect(self.save_SD_table_data)

        self.pump_curve_type_cbo.currentIndexChanged.connect(self.update_pump_curve_data)
        self.pump_curve_description_le.textChanged.connect(self.update_pump_curve_data)
<<<<<<< HEAD

        # self.import_inp_btn.clicked.connect(lambda: self.import_storm_drain_INP_file("Choose", True))
        # self.export_inp_btn.clicked.connect(self.export_storm_drain_INP_file)
        
        self.import_inp_btn.clicked.connect(lambda: self.import_storm_drain_INP_file("Choose", True))
        self.export_inp_btn.clicked.connect(self.export_storm_drain_INP_file)

        self.import_shapefile_btn.clicked.connect(self.import_hydraulics)
        self.auto_assign_link_nodes_btn.clicked.connect(self.auto_assign)
=======
>>>>>>> 213f3337
               
        self.pump_curve_cbo.activated.connect(self.current_cbo_pump_curve_index_changed)
        self.pump_curve_cbo.currentIndexChanged.connect(self.refresh_PC_PlotAndTable)

        self.simulate_stormdrain_chbox.clicked.connect(self.simulate_stormdrain)
<<<<<<< HEAD
        # self.import_shapefile_btn.clicked.connect(self.import_hydraulics)
        # self.create_discharge_plots_btn.clicked.connect(self.create_SD_discharge_table_and_plots)
=======
        self.import_shapefile_btn.clicked.connect(self.import_hydraulics)
>>>>>>> 213f3337

        self.SD_type4_cbo.activated.connect(self.SD_show_type4_table_and_plot)

        self.SD_nodes_components_cbo.currentIndexChanged.connect(self.nodes_component_changed)
        self.SD_links_components_cbo.currentIndexChanged.connect(self.links_component_changed)
        # self.auto_assign_link_nodes_btn.clicked.connect(self.auto_assign)
        
        self.populate_type4_combo()
        self.populate_pump_curves_and_data()
        self.show_pump_curve_type_and_description()

        self.populate_profile_plot()
        self.find_profile_btn.clicked.connect(self.show_profile)
        self.start_node_cbo.currentIndexChanged.connect(lambda: self.center_node("Start"))
        self.end_node_cbo.currentIndexChanged.connect(lambda: self.center_node("End"))
        self.center_chbox.clicked.connect(self.clear_sd_rubber)

        swmm = 1 if self.gutils.get_cont_par("SWMM") == "1" else 0
        self.simulate_stormdrain_chbox.setChecked(swmm)

    def setup_connection(self):
        con = self.iface.f2d["con"]
        if con is None:
            return
        else:
            self.con = con
            self.gutils = GeoPackageUtils(self.con, self.iface)

            self.control_lyr.editingStopped.connect(self.check_simulate_SD_1)

    def split_INP_into_groups_dictionary_by_tags_to_export(self, inp_file):
        """
        Creates an ordered dictionary INP_groups with all groups in [xxxx] .INP file.

        At the end, INP_groups will be a dictionary of lists of strings, with keys like
            ...
            SUBCATCHMENTS
            SUBAREAS
            INFILTRATION
            JUNCTIONS
            OUTFALLS
            CONDUITS
            etc.

        """
        INP_groups = OrderedDict()  # ".INP_groups" will contain all groups [xxxx] in .INP file,
        # ordered as entered.

        with open(inp_file) as swmm_inp:  # open(file, mode='r',...) defaults to mode 'r' read.
            for chunk in swmm_inp.read().split(
                "["
            ):  #  chunk gets all text (including newlines) until next '[' (may be empty)
                try:
                    key, value = chunk.split("]")  # divide chunk into:
                    # key = name of group (e.g. JUNCTIONS) and
                    # value = rest of text until ']'
                    INP_groups[key] = value.split(
                        "\n"
                    )  # add new item {key, value.split('\n')} to dictionary INP_groups.
                    # E.g.:
                    #   key:
                    #     JUNCTIONS
                    #   value.split('\n') is list of strings:
                    #    I1  4685.00    6.00000    0.00       0.00       0.00
                    #    I2  4684.95    6.00000    0.00       0.00       0.00
                    #    I3  4688.87    6.00000    0.00       0.00       0.00
                except ValueError:
                    continue

            return INP_groups

    def select_this_INP_group(self, INP_groups, chars):
        """Returns the whole .INP group [´chars'xxx]

        ´chars' is the  beginning of the string. Only the first 4 or 5 lower case letters are used in all calls.
        Returns a list of strings of the whole group, one list item for each line of the original .INP file.

        """
        part = None
        if INP_groups is None:
            return part
        else:
            for tag in list(INP_groups.keys()):
                low_tag = tag.lower()
                if low_tag.startswith(chars):
                    part = INP_groups[tag]
                    break
                else:
                    continue
            return (
                part  # List of strings in .INT_groups dictionary item keyed by 'chars' (e.e.´junc', 'cond', 'outf',...)
            )

    def repaint_schema(self):
        for lyr in self.all_schema:
            lyr.triggerRepaint()

    def create_swmm_point(self):
        self.uc.clear_bar_messages()

        if self.gutils.is_table_empty("user_model_boundary"):
            self.uc.bar_warn("There is no computational domain! Please digitize it before running tool.")
            return
        if self.gutils.is_table_empty("grid"):
            self.uc.bar_warn("There is no grid! Please create it before running tool.")
            return

        if not self.lyrs.enter_edit_mode("user_swmm_nodes"):
            return

    def save_swmm_edits(self):
        self.uc.clear_bar_messages()

        if self.gutils.is_table_empty("user_model_boundary"):
            self.uc.bar_warn("There is no computational domain! Please digitize it before running tool.")
            return
        if self.gutils.is_table_empty("grid"):
            self.uc.bar_warn("There is no grid! Please create it before running tool.")
            return

        before = self.gutils.count("user_swmm_nodes")
        self.lyrs.save_lyrs_edits("user_swmm_nodes")
        after = self.gutils.count("user_swmm_nodes")

    #         if after > before:
    #             self.swmm_idx = after - 1
    #         elif self.swmm_idx >= 0:
    #             self.save_attrs()
    #         else:
    #             return
    #         self.populate_swmm()

    def revert_swmm_lyr_edits(self):
        user_swmm_nodes_edited = self.lyrs.rollback_lyrs_edits("user_swmm_nodes")
        # if user_swmm_nodes_edited:
        #     self.populate_swmm()

    def delete_cur_swmm(self):
        if not self.swmm_name_cbo.count():
            return
        q = "Are you sure, you want delete the current Storm Drain point?"
        if not self.uc.question(q):
            return
        swmm_fid = self.swmm_name_cbo.itemData(self.swmm_idx)["fid"]
        self.gutils.execute("DELETE FROM user_swmm_nodes WHERE fid = ?;", (swmm_fid,))
        self.swmm_lyr.triggerRepaint()
        # self.populate_swmm()
    
    def sd_help(self):
        QDesktopServices.openUrl(QUrl("https://flo-2dsoftware.github.io/FLO-2D-Documentation/Plugin1000/widgets/storm-drain-editor/index.html"))        

    def save_attrs(self):
        swmm_dict = self.swmm_name_cbo.itemData(self.swmm_idx)
        fid = swmm_dict["fid"]
        name = self.swmm_name_cbo.currentText()
        swmm_dict["name"] = name
        if self.inlet_grp.isChecked():
            swmm_dict["sd_type"] = "I"
            grp = self.inlet_grp
        elif self.outlet_grp.isChecked():
            swmm_dict["sd_type"] = "O"
            grp = self.outlet_grp
        else:
            return
        for obj in self.flatten(grp):
            obj_name = obj.objectName().split("_", 1)[-1]
            if isinstance(obj, QDoubleSpinBox):
                swmm_dict[obj_name] = obj.value()
            elif isinstance(obj, QComboBox):
                val = obj.currentIndex()
                if obj_name == "intype":
                    val += 1
                swmm_dict[obj_name] = val
            elif isinstance(obj, QCheckBox):
                swmm_dict[obj_name] = int(obj.isChecked())
            else:
                continue

        sd_type = swmm_dict["sd_type"]
        intype = swmm_dict["intype"]
        if sd_type in ["I", "i"] and intype != 4:
            if swmm_dict["flapgate"] == 1:
                inlet_type = self.cbo_intype.currentText()
                self.uc.bar_warn("Vertical inlet opening is not allowed for {}!".format(inlet_type))
                return
            swmm_dict["rt_fid"] = None
        elif sd_type in ["I", "i"] and intype == 4:
            swmm_dict["rt_fid"] = self.SD_type4_cbo.itemData(self.SD_type4_cbo.currentIndex())
        else:
            pass

        col_gen = ("{}=?".format(c) for c in list(swmm_dict.keys()))
        col_names = ", ".join(col_gen)
        vals = list(swmm_dict.values()) + [fid]
        update_qry = """UPDATE user_swmm_nodes SET {0} WHERE fid = ?;""".format(col_names)
        self.gutils.execute(update_qry, vals)

    def schematize_swmm(self):
        self.uc.clear_bar_messages()

        # if self.gutils.is_table_empty("user_model_boundary"):
        #     self.uc.bar_warn("There is no computational domain! Please digitize it before running tool.")
        #     return
        if self.gutils.is_table_empty("grid"):
            self.uc.bar_warn("There is no grid! Please create it before running tool.")
            return

        if self.schematize_inlets_and_outfalls():
            self.uc.show_info(
                "Schematizing Storm Drains finished!\n\n"
                + "The storm drain Inlets, outfalls, and/or rating tables were updated.\n\n"
                + "(Note: The ‘Export data (*.DAT) files’ tool will write the layer attributes into the SWMMFLO.DAT, "
                + " SWMMFLORT.DAT, SWMMOUTF.DAT, SWMMFLODROPBOX.DAT, and SDCLOGGING.DAT files)"
            )

    #             if self.schematize_conduits():
    #                 self.uc.show_info("Schematizing of Storm Drains Conduits finished!\n\n" +
    #                                   "'SD Conduits' layer was created.")

    def schematize_inlets_and_outfalls(self):
        insert_inlet = """
        INSERT INTO swmmflo
        (geom, swmmchar, swmm_jt, swmm_iden, intype, swmm_length, swmm_width, swmm_height, swmm_coeff, swmm_feature, flapgate, curbheight)
        VALUES ((SELECT AsGPB(ST_Centroid(GeomFromGPB(geom))) FROM grid WHERE fid=?),?,?,?,?,?,?,?,?,?,?,?);"""

        insert_outlet = """
        INSERT INTO swmmoutf
        (geom, grid_fid, name, outf_flo)
        VALUES ((SELECT AsGPB(ST_Centroid(GeomFromGPB(geom))) FROM grid WHERE fid=?),?,?,?);"""

        update_rt = "UPDATE swmmflort SET grid_fid = ? WHERE fid = ?;"
        delete_rt = "DELETE FROM swmmflort WHERE fid = ?;"

        try:
            if self.gutils.is_table_empty("user_swmm_nodes"):
                self.uc.show_warn(
                    'User Layer "Storm Drain Nodes" is empty!\n\n'
                    + "Please import components from .INP file or shapefile, or convert from schematized Storm Drains."
                )
                return False

            QApplication.setOverrideCursor(Qt.WaitCursor)

            inlets = []
            outlets = []
            rt_inserts = []
            rt_updates = []
            rt_deletes = []
            user_nodes = self.user_swmm_nodes_lyr.getFeatures()
            for this_user_node in user_nodes:
                geom = this_user_node.geometry()
                if geom is None:
                    QApplication.restoreOverrideCursor()
                    self.uc.show_critical(
                        "ERROR 060319.1831: Schematizing of Storm Drains failed!\n\n"
                        + "Geometry (inlet or outlet) missing.\n\n"
                        + "Please check user Storm Drain Nodes layer."
                    )
                    return False
                point = geom.asPoint()
                grid_fid = self.gutils.grid_on_point(point.x(), point.y())
                sd_type = this_user_node["sd_type"]
                name = this_user_node["name"]
                rt_fid = this_user_node["rt_fid"]
                rt_name = this_user_node["rt_name"]
                if sd_type in ["I", "i", "J"]:
                    # Insert inlet:
                    row = [grid_fid, "D", grid_fid, name] + [this_user_node[col] for col in self.inlet_columns]
                    row[10] = int("1" if is_true(row[9]) else "0")
                    row = [0 if v == NULL else v for v in row]
                    inlets.append(row)

                    # Manage Rating Table:
                #                     intype = this_user_node['intype']
                #                     if intype == 4:
                #                         if rt_name is not None and rt_name != "":
                #                             row = self.gutils.execute("SELECT * WHERE grid_fid = ? AND name = ?;", (grid_fid, rt_name,))
                #                             if not row or row[0] is None or row[1] is None or row[1] == "":
                #                                 # There is no entry for this inlet in rating table. Add it.
                #                                 # See if rating table has an item with the RT name:
                #                                 row = self.gutils.execute("SELECT * FROM swmmflort WHERE name = ?;", (rt_name,))
                #                                 if row:
                #                                    rt_inserts.append([grid_fid, rt_name])
                #
                #
                #
                #
                #
                #                                 rt_inserts.append([grid_fid, rt_name])
                #                     else:
                #                         # See if it in Rating Table. If so, assign NULL to grid_fid but keep reference of RT name to RT data:
                #                         row = self.gutils.execute("SELECT * FROM swmmflort WHERE grid_fid = ? AND name = ?;", (this_user_node['grid'], this_user_node['rt_name'],))
                #                         if row:
                #                             if row[1] == grid_fid:
                #                                 self.gutils.execute("UPDATE swmmflort SET grid_fid = NULL WHERE fid = ?;", (row[0],))

                elif sd_type == "O":
                    outf_flo = 1 if is_true(this_user_node["swmm_allow_discharge"]) else 0
                    #                     outf_flo = 1 if is_true([this_user_node[col] for col in self.outlet_columns]) else 0
                    row = [grid_fid, grid_fid, name, outf_flo]
                    outlets.append(row)
                else:
                    raise ValueError

            msg1, msg2, msg3 = "", "", ""
            if inlets or outlets or rt_updates:
                cur = self.con.cursor()
                if inlets:
                    self.gutils.clear_tables("swmmflo")
                    cur.executemany(insert_inlet, inlets)
                else:
                    msg1 = "No inlets were schematized!\n"

                if outlets:
                    self.gutils.clear_tables("swmmoutf")
                    cur.executemany(insert_outlet, outlets)
                else:
                    msg2 = "No outfalls were schematized!\n"

                #                 if rt_deletes:
                #                     cur.executemany("DELETE FROM swmmflort WHERE grid_fid = ? AND name = ?;", rt_deletes)
                #
                #                 if rt_updates:
                #                     cur.executemany("UPDATE swmmflort SET grid_fid = ? WHERE fid = ?;", rt_updates)
                #
                #                 if rt_inserts:
                #                    cur.executemany("INSERT INTO swmmflort (grid_fid, name);", rt_inserts)
                #                 else:
                #                     msg3 = "No Rating Tables were schematized!\n"

                self.con.commit()
                self.repaint_schema()
                QApplication.restoreOverrideCursor()
                msg = msg1 + msg2 + msg3
                if msg != "":
                    self.uc.show_info(
                        "WARNING 040121.1911: Schematizing Inlets, Outfalls or Rating Tables Storm Drains result:\n\n"
                        + msg
                    )
                if msg1 == "" or msg2 == "" or msg3 == "":
                    return True
                else:
                    return False
            else:
                QApplication.restoreOverrideCursor()
                self.uc.show_info("ERROR 040121.1912: Schematizing Inlets and Outfalls Storm Drains failed!")
                return False

        except Exception as e:
            self.uc.log_info(traceback.format_exc())
            QApplication.restoreOverrideCursor()
            self.uc.show_error(
                "ERROR 301118..0541: Schematizing Inlets, Outfalls or Rating Tables failed!."
                + "\n__________________________________________________",
                e,
            )
            return False

    def schematize_conduits(self):
        try:
            if self.gutils.is_table_empty("user_swmm_conduits"):
                self.uc.show_warn(
                    'User Layer "Storm Drain Conduits" is empty!\n\n'
                    + "Please import components from .INP file or shapefile, or convert from schematized Storm Drains."
                )
                return False

            QApplication.setOverrideCursor(Qt.WaitCursor)

            s = QSettings()
            lastDir = s.value("FLO-2D/lastGdsDir", "")
            qApp.processEvents()

            shapefile = lastDir + "/SD Conduits.shp"
            name = "SD Conduits"

            lyr = QgsProject.instance().mapLayersByName(name)

            if lyr:
                QgsProject.instance().removeMapLayers([lyr[0].id()])

            QgsVectorFileWriter.deleteShapeFile(shapefile)
            # define fields for feature attributes. A QgsFields object is needed
            fields = QgsFields()
            fields.append(QgsField("name", QVariant.String))
            fields.append(QgsField("inlet", QVariant.String))
            fields.append(QgsField("outlet", QVariant.String))
            fields.append(QgsField("length", QVariant.Double, "double", 10, 4))
            fields.append(QgsField("manning", QVariant.Double, "double", 10, 4))
            fields.append(QgsField("inlet_off", QVariant.Double, "double", 10, 4))
            fields.append(QgsField("outlet_off", QVariant.Double, "double", 10, 4))
            fields.append(QgsField("init_flow", QVariant.Double, "double", 10, 4))
            fields.append(QgsField("max_flow", QVariant.Double, "double", 10, 4))
            fields.append(QgsField("inletLoss", QVariant.Double, "double", 10, 4))
            fields.append(QgsField("outletLoss", QVariant.Double, "double", 10, 4))
            fields.append(QgsField("meanLoss", QVariant.Double, "double", 10, 4))
            fields.append(QgsField("flapLoss", QVariant.Bool))
            fields.append(QgsField("XSshape", QVariant.String))
            fields.append(QgsField("XSMaxDepth", QVariant.Double, "double", 10, 4))
            fields.append(QgsField("XSgeom2", QVariant.Double, "double", 10, 4))
            fields.append(QgsField("XSgeom3", QVariant.Double, "double", 10, 4))
            fields.append(QgsField("XSgeom4", QVariant.Double, "double", 10, 4))
            fields.append(QgsField("XSbarrels", QVariant.Int, "int", 10, 4))

            mapCanvas = self.iface.mapCanvas()
            my_crs = mapCanvas.mapSettings().destinationCrs()

            writer = QgsVectorFileWriter(shapefile, "system", fields, QgsWkbTypes.LineString, my_crs, "ESRI Shapefile")

            if writer.hasError() != QgsVectorFileWriter.NoError:
                QApplication.restoreOverrideCursor()
                self.uc.bar_error("ERROR 220620.1719: error when creating shapefile: " + shapefile)
                return False

            # Add features:
            conduits_lyr = self.lyrs.data["user_swmm_conduits"]["qlyr"]
            conduits_feats = conduits_lyr.getFeatures()
            for feat in conduits_feats:
                line_geom = feat.geometry().asPolyline()
                start = line_geom[0]
                end = line_geom[-1]

                fet = QgsFeature()
                fet.setFields(fields)
                fet.setGeometry(QgsGeometry.fromPolylineXY([start, end]))
                non_coord_feats = []
                non_coord_feats.append(feat[1])
                non_coord_feats.append(feat[2])
                non_coord_feats.append(feat[3])
                non_coord_feats.append(feat[4])
                non_coord_feats.append(feat[5])
                non_coord_feats.append(feat[6])
                non_coord_feats.append(feat[7])
                non_coord_feats.append(feat[8])
                non_coord_feats.append(feat[9])
                non_coord_feats.append(feat[10])
                non_coord_feats.append(feat[11])
                non_coord_feats.append(feat[12])
                non_coord_feats.append(feat[13])
                non_coord_feats.append(feat[14])
                non_coord_feats.append(feat[15])
                non_coord_feats.append(feat[16])
                non_coord_feats.append(feat[17])
                non_coord_feats.append(feat[18])
                non_coord_feats.append(feat[19])

                fet.setAttributes(non_coord_feats)
                writer.addFeature(fet)

            # delete the writer to flush features to disk
            del writer

            vlayer = self.iface.addVectorLayer(shapefile, "", "ogr")
            #             symbol = QgsLineSymbol.createSimple({ 'color': 'red', 'capstyle' : 'arrow', 'line_style': 'solid'})
            #             vlayer.setRenderer(QgsSingleSymbolRenderer(symbol))

            sym = vlayer.renderer().symbol()
            sym_layer = QgsArrowSymbolLayer.create(
                {"arrow_width": "0.05", "arrow_width_at_start": "0.05", "head_length": "0", "head_thickness": "0"}
            )

            sym.changeSymbolLayer(0, sym_layer)

            # show the change
            vlayer.triggerRepaint()
            QApplication.restoreOverrideCursor()
            return True

        except Exception as e:
            QApplication.restoreOverrideCursor()
            self.uc.show_error("ERROR 220620.1648: error while creating layer " + name + "!\n", e)
            return False

    def simulate_stormdrain(self):
        if self.simulate_stormdrain_chbox.isChecked():
            self.gutils.set_cont_par("SWMM", 1)
        else:
            self.gutils.set_cont_par("SWMM", 0)

    def import_storm_drain_INP_file(self, mode, show_end_message):
        """
        Reads a Storm Water Management Model (SWMM) .INP file.

        Reads an .INP file and creates the "user_swmm_nodes" and "user_swmm_conduits" layers with
        attributes taken from the [COORDINATES], [SUBCATCHMENTS], [JUNCTIONS], [OUTFALLS], [CONDUITS],
        [LOSSES], [XSECTIONS] groups of the .INP file.
        Also includes additional attributes used by the FLO-2D model.

        The following dictionaries from the StormDrainProject class are used:
            self.INP_groups = OrderedDict()    :will contain all groups [xxxx] from .INP file
            self.INP_nodes = {}
            self.INP_conduits = {}

        """
        self.uc.clear_bar_messages()

        # if self.gutils.is_table_empty("user_model_boundary"):
        #     self.uc.bar_warn("There is no computational domain! Please digitize it before running tool.")
        #     return False

        if self.gutils.is_table_empty("grid"):
            self.uc.bar_warn("There is no grid! Please create it before running tool.")
            return False

        s = QSettings()
        last_dir = s.value("FLO-2D/lastGdsDir", "")
        if mode == "Force import of SWMM.INP":
            swmm_file = last_dir + r"\SWMM.INP"
            if not os.path.isfile(swmm_file):
                return False
        else:
            # Show dialog to import SWMM.INP or cancel its import:
            swmm_file, __ = QFileDialog.getOpenFileName(
                None, "Select SWMM input file to import data", directory=last_dir, filter="(*.inp *.INP*)"
            )
            if not swmm_file:
                return False

        s.setValue("FLO-2D/lastSWMMDir", os.path.dirname(swmm_file))

        n_spaces = "\t\t"
        new_nodes = []
        outside_nodes = ""
        updated_nodes = 0

        new_storages = []
        outside_storages = ""
        updated_storages = 0

        new_conduits = []
        outside_conduits = ""
        updated_conduits = 0

        new_pumps = []
        outside_pumps = ""
        updated_pumps = 0

        new_orifices = []
        outside_orifices = ""
        updated_orifices = 0

        new_weirs = []
        outside_weirs = ""
        updated_weirs = 0

        error_msg = "ERROR 050322.9423: error(s) importing file\n\n" + swmm_file
        QApplication.setOverrideCursor(Qt.WaitCursor)
        try:
            """
            Create an ordered dictionary "storm_drain.INP_groups".

            storm_drain.split_INP_groups_dictionary_by_tags():
            'The dictionary 'INP_groups' will have as key the name of the groups [xxxx] like 'OUTFALLS', 'JUNCTIONS', etc.
            Each element of the dictionary is a list of all the lines following the group name [xxxx] in the .INP file.

            """
            subcatchments = None
            skipped_inlets = 0
            storm_drain = StormDrainProject(self.iface, swmm_file)

            ret = storm_drain.split_INP_groups_dictionary_by_tags()
            if ret == 3:
                # No coordinates in INP file
                QApplication.setOverrideCursor(Qt.ArrowCursor)
                self.uc.show_warn(
                    "WARNING 060319.1729: SWMM input file\n\n " + swmm_file + "\n\n has no coordinates defined!"
                )
                QApplication.restoreOverrideCursor()
                return False
            elif ret == 0:
                return False

            # if self.select_this_INP_group(INP_groups, "coor") > 0: 
            #     QApplication.restoreOverrideCursor()
            #     self.uc.show_warn(
            #         "WARNING 060319.1730: SWMM input file\n\n " + swmm_file + "\n\n has no coordinates defined!"
            #     )
            #     return False                

            # Build Nodes:
            storm_drain.add_JUNCTIONS_to_INP_nodes_dictionary()
            subcatchments = storm_drain.add_SUBCATCHMENTS_to_INP_nodes_dictionary()
            storm_drain.add_OUTFALLS_to_INP_nodes_dictionary() 
                      
            if storm_drain.add_coordinates_INP_nodes_dictionary() == 0:
                QApplication.setOverrideCursor(Qt.ArrowCursor)
                self.uc.show_warn(
                    "WARNING 060319.1730: SWMM input file\n\n " + swmm_file + "\n\n has no coordinates defined!"
                )
                QApplication.restoreOverrideCursor()
                return False
            else:

                if mode == "Force import of SWMM.INP":
                    complete_or_create = "Keep and Complete"
                else:
                    if self.gutils.is_table_empty("user_swmm_nodes"):
                        complete_or_create = "Create New"
                    else:
                        
                        QApplication.setOverrideCursor(Qt.ArrowCursor)
                        complete_or_create = self.import_INP_action()
                        QApplication.restoreOverrideCursor()
                        
                        if complete_or_create == "Cancel":
                            return False

                # Storage units:
                storm_drain.create_INP_storage_dictionary_with_storage()
                storm_drain.add_coordinates_to_INP_storages_dictionary()
                
                # Conduits:
                storm_drain.create_INP_conduits_dictionary_with_conduits()
                storm_drain.add_LOSSES_to_INP_conduits_dictionary()

                # Pumps:
                storm_drain.create_INP_pumps_dictionary_with_pumps()

                # Orifices:
                storm_drain.create_INP_orifices_dictionary_with_orifices()

                # Weirs:
                storm_drain.create_INP_weirs_dictionary_with_weirs()

                storm_drain.add_XSECTIONS_to_INP_orifices_dictionary()
                storm_drain.add_XSECTIONS_to_INP_weirs_dictionary()
                storm_drain.add_XSECTIONS_to_INP_conduits_dictionary()

                # External inflows into table swmm_inflows:
                storm_drain.create_INP_inflows_dictionary_with_inflows()

                remove_features(self.swmm_inflows_lyr)
                try:
                    insert_inflows_sql = """INSERT INTO swmm_inflows 
                                            (   node_name, 
                                                constituent, 
                                                baseline, 
                                                pattern_name, 
                                                time_series_name, 
                                                scale_factor
                                            ) 
                                            VALUES (?, ?, ?, ?, ?, ?);"""
                    for name, values in list(storm_drain.INP_inflows.items()):
                        constituent = values["constituent"].upper() if "constituent" in values else "FLOW"
                        baseline = values["baseline"] if values["baseline"] is not None else 0.0
                        pattern_name = values["pattern_name"] if "pattern_name" in values else "?"
                        time_series_name = values["time_series_name"] if "time_series_name" in values else "?"
                        scale_factor = values["scale_factor"] if values["scale_factor"] is not None else 0.0

                        self.gutils.execute(
                            insert_inflows_sql,
                            (name, constituent, baseline, pattern_name, time_series_name, scale_factor),
                        )

                except Exception as e:
                    QApplication.setOverrideCursor(Qt.ArrowCursor)
                    self.uc.show_error(
                        "ERROR 020219.0812: Reading storm drain inflows from SWMM input data failed!"
                        + "\n__________________________________________________",
                        e,
                    )
                    QApplication.restoreOverrideCursor()
                    
                # Inflows patterns into table swmm_inflow_patterns:
                storm_drain.create_INP_patterns_list_with_patterns()

                remove_features(self.swmm_inflow_patterns_lyr)
                try:
                    description = ""
                    insert_patterns_sql = """INSERT INTO swmm_inflow_patterns
                                            (   pattern_name, 
                                                pattern_description, 
                                                hour, 
                                                multiplier
                                            ) 
                                            VALUES (?, ?, ?, ?);"""
                    i = 0
                    for pattern in storm_drain.INP_patterns:
                        if pattern[2][1] == "HOURLY" :
                            name = pattern[1][1]
                            description = pattern[0][1]
                            for j in range(0, 6):
                                i += 1
                                hour = str(i)
                                multiplier = pattern[j + 3][1]
                                self.gutils.execute(insert_patterns_sql, (name, description, hour, multiplier))
                            if i == 24:
                                i = 0

                except Exception as e:
                    QApplication.setOverrideCursor(Qt.ArrowCursor)
                    self.uc.show_error(
                        "ERROR 280219.1046: Reading storm drain paterns from SWMM input data failed!"
                        + "\n__________________________________________________",
                        e,
                    )
                    QApplication.restoreOverrideCursor()
                # Inflow time series into table swmm_time_series:
                storm_drain.create_INP_time_series_list_with_time_series()

                remove_features(self.swmm_time_series_lyr)
                remove_features(self.swmm_time_series_data_lyr)
                
                try:
                    insert_times_from_file_sql = """INSERT INTO swmm_time_series 
                                            (   time_series_name, 
                                                time_series_description, 
                                                time_series_file,
                                                time_series_data
                                            ) 
                                            VALUES (?, ?, ?, ?);"""

                    insert_times_from_data_sql = """INSERT INTO swmm_time_series_data
                                            (   time_series_name, 
                                                date, 
                                                time,
                                                value
                                            ) 
                                            VALUES (?, ?, ?, ?);"""
                    for time in storm_drain.INP_timeseries:
                        if time[2][1] == "FILE":
                            name = time[1][1]
                            description = time[0][1]
                            file = time[3][1]
                            file2 = file.replace('"', "")
                            self.gutils.execute(insert_times_from_file_sql, (name, description, file2.strip(), "False"))
                        else:
                            # See if time series data reference is already in table:
                            row = self.gutils.execute(
                                "SELECT * FROM swmm_time_series WHERE time_series_name = ?;", (time[1][1],)
                            ).fetchone()
                            if not row:
                                name = time[1][1]
                                description = time[0][1]
                                file = ""
                                file2 = file.replace('"', "")
                                self.gutils.execute(
                                    insert_times_from_file_sql, (name, description, file2.strip(), "True")
                                )

                            description = time[0][1]
                            name = time[1][1]
                            date = time[2][1]
                            tme = time[3][1]
                            value = float_or_zero(time[4][1])
                            self.gutils.execute(insert_times_from_data_sql, (name, date, tme, value))

                except Exception as e:
                    QApplication.setOverrideCursor(Qt.ArrowCursor)
                    self.uc.show_error(
                        "ERROR 290220.1727: Reading storm drain time series from SWMM input data failed!"
                        + "\n__________________________________________________",
                        e,
                    )
                    QApplication.restoreOverrideCursor()

                # Curves into pump, tidal, and other curve tables:
                storm_drain.create_INP_curves_list_with_curves()
                try:
                    insert_pump_curves_sql = """INSERT INTO swmm_pumps_curve_data
                                            (   pump_curve_name, 
                                                pump_curve_type, 
                                                x_value,
                                                y_value,
                                                description
                                            ) 
                                            VALUES (?, ?, ?, ?, ?);"""

                    insert_tidal_curves_sql = """INSERT OR REPLACE INTO swmm_tidal_curve
                                            (   tidal_curve_name, 
                                                tidal_curve_description
                                            ) 
                                            VALUES (?, ?);"""

                    insert_tidal_curves_data_sql = """INSERT INTO swmm_tidal_curve_data
                                            (   tidal_curve_name, 
                                                hour, 
                                                stage
                                            ) 
                                            VALUES (?, ?, ?);"""
                                            
                    insert_other_curves_sql = """INSERT INTO swmm_other_curves
                                            (   name, 
                                                type, 
                                                description,
                                                x_value,
                                                y_value
                                            ) 
                                            VALUES (?, ?, ?, ?, ?);"""                                            

                    remove_features(self.swmm_pumps_curve_data_lyr)
                    remove_features(self.swmm_tidal_curve_lyr)
                    remove_features(self.swmm_tidal_curve_data_lyr)
                    remove_features(self.swmm_other_curves_lyr)
                    
                    for curve in storm_drain.INP_curves:
                        if curve[1][0:4] in ["Pump", "PUMP"]:
                            self.gutils.execute(insert_pump_curves_sql, (curve[0], curve[1], curve[2], curve[3], curve[4]))
                        elif curve[1][0:5].upper() == "TIDAL":
                            self.gutils.execute(insert_tidal_curves_sql, (curve[0], curve[4]))
                            self.gutils.execute(insert_tidal_curves_data_sql, (curve[0], curve[2], curve[3]))
                        else:
                            self.gutils.execute(insert_other_curves_sql, (curve[0], curve[1], curve[4], curve[2], curve[3]))     

                except Exception as e:
                    QApplication.setOverrideCursor(Qt.ArrowCursor)
                    self.uc.show_error(
                        "ERROR 241121.0547: Reading storm drain pump curve data from SWMM input data failed!"
                        + "\n__________________________________________________",
                        e,
                    )
                    QApplication.restoreOverrideCursor()

        except Exception as e:
            QApplication.setOverrideCursor(Qt.ArrowCursor)
            self.uc.show_error("ERROR 080618.0448: reading SWMM input file failed!", e)
            QApplication.restoreOverrideCursor()
            return False
        finally:
            QApplication.restoreOverrideCursor()            
            
            
        # JUNCTIONS/OUTFALLS: Create User Junctions and Outfalls layers:
        QApplication.setOverrideCursor(Qt.WaitCursor)
        try:
            """
            Creates Storm Drain Nodes layer (Users layers).

            Creates "user_swmm_nodes" layer with attributes taken from
            the [COORDINATES], [JUNCTIONS], and [OUTFALLS] groups.

            """

            # Transfer data from "storm_drain.INP_dict" to "user_swmm_nodes" layer:

            replace_user_swmm_nodes_sql = """UPDATE user_swmm_nodes 
                             SET    geom = ?,
                                    junction_invert_elev = ?,
                                    max_depth = ?, 
                                    init_depth = ?,
                                    surcharge_depth = ?, 
                                    ponded_area = ?,
                                    outfall_type = ?, 
                                    outfall_invert_elev = ?, 
                                    tidal_curve = ?, 
                                    time_series = ?,
                                    water_depth = ?,
                                    flapgate = ?, 
                                    swmm_allow_discharge = ?, 
                                    invert_elev_inp = ?, 
                                    max_depth_inp = ?, 
                                    rim_elev_inp = ?, 
                                    rim_elev = ?, 
                                    ge_elev = ?, 
                                    difference = ?                          
                             WHERE name = ?;"""

            new_nodes = []
            updated_nodes = 0
            list_INP_nodes = list(storm_drain.INP_nodes.items())
            for name, values in list_INP_nodes:
                # "INP_nodes dictionary contains attributes names and
                # values taken from the .INP file.
                if subcatchments is not None:
                    if "subcatchment" in values:
                        sd_type = "I"
                    elif "out_type" in values:
                        sd_type = "O"
                    elif name[0] in ["I", "i"]:
                        skipped_inlets += 1
                        continue  # Skip inlets defined by initial "I" or "i". Only consider inlets in [SUBCATCHMENTS]
                    else:
                        sd_type = "J"

                else:
                    if name[0] in ["I", "i"]:
                        if (
                            "junction_invert_elev" in values
                        ):  # if 'junction_invert_elev' is there => it was read from [JUNCTIONS]
                            sd_type = "I"
                        else:
                            continue
                    elif "out_type" in values:
                        sd_type = "O"
                    else:
                        sd_type = "J"

                # Inlets/Junctions:
                junction_invert_elev = (
                    float_or_zero(values["junction_invert_elev"]) if "junction_invert_elev" in values else 0
                )
                max_depth = float_or_zero(values["max_depth"]) if "max_depth" in values else 0
                init_depth = float_or_zero(values["init_depth"]) if "init_depth" in values else 0
                surcharge_depth = float_or_zero(values["surcharge_depth"]) if "surcharge_depth" in values else 0
                ponded_area = float_or_zero(values["ponded_area"]) if "ponded_area" in values else 0

                # Outfalls:
                outfall_type = values["out_type"].upper() if "out_type" in values else "NORMAL"

                outfall_invert_elev = (
                    float_or_zero(values["outfall_invert_elev"]) if "outfall_invert_elev" in values else 0
                )
                time_series = "*"
                tidal_curve = "*"
                if outfall_type == "TIDAL":
                    tidal_curve = values["series"]
                if outfall_type == "TIMESERIES":
                    time_series = values["series"]
                water_depth = values["water_depth"] if "water_depth" in values else 0
                if outfall_type == "FIXED":
                    water_depth = values["series"]

                flapgate = values["tide_gate"] if "tide_gate" in values else "False"
                flapgate = "True" if is_true(flapgate) else "False"
                allow_discharge = values["swmm_allow_discharge"] if "swmm_allow_discharge" in values else "False"
                allow_discharge = "True" if is_true(allow_discharge) else "False"

                rim_elev = junction_invert_elev + max_depth if junction_invert_elev and max_depth else 0

                intype = int(values["intype"]) if "intype" in values else 1

                if not "x" in values or not "y" in values:
                    outside_nodes += n_spaces + name + "\tno coordinates.\n"
                    continue
                
                x = float(values["x"])
                y = float(values["y"])
                grid = self.gutils.grid_on_point(x, y)
                if grid is None:
                    outside_nodes += n_spaces + name + "\toutside domain.\n"

                if grid:
                    elev = self.gutils.grid_value(grid, "elevation")
                else:
                    elev = 0
                elev = elev if elev else 0
                difference = elev - rim_elev if elev and rim_elev else 0

                if complete_or_create == "Create New":
                    geom = QgsGeometry.fromPointXY(QgsPointXY(x, y))
                    fields = self.user_swmm_nodes_lyr.fields()
                    feat = QgsFeature()
                    feat.setFields(fields)
                    feat.setGeometry(geom)
                    feat.setAttribute("grid", grid)
                    feat.setAttribute("sd_type", sd_type)
                    feat.setAttribute("name", name)
                    feat.setAttribute("intype", intype)

                    feat.setAttribute("junction_invert_elev", junction_invert_elev)
                    feat.setAttribute("max_depth", max_depth)
                    feat.setAttribute("init_depth", init_depth)
                    feat.setAttribute("surcharge_depth", surcharge_depth)
                    feat.setAttribute("ponded_area", ponded_area)
                    feat.setAttribute("outfall_type", outfall_type)
                    feat.setAttribute("outfall_invert_elev", outfall_invert_elev)
                    feat.setAttribute("tidal_curve", tidal_curve)
                    feat.setAttribute("time_series", time_series)
                    feat.setAttribute("water_depth", water_depth)
                    feat.setAttribute("flapgate", flapgate)
                    feat.setAttribute("swmm_allow_discharge", allow_discharge)
                    feat.setAttribute("invert_elev_inp", junction_invert_elev)
                    feat.setAttribute("max_depth_inp", max_depth)
                    feat.setAttribute("rim_elev_inp", rim_elev)
                    feat.setAttribute("rim_elev", rim_elev)
                    feat.setAttribute("ge_elev", elev)
                    feat.setAttribute("difference", difference)

                    # The following attributes are not defined in .INP files,
                    # assign them zero as default values:
                    feat.setAttribute("swmm_length", 0)
                    feat.setAttribute("swmm_width", 0)
                    feat.setAttribute("swmm_height", 0)
                    feat.setAttribute("swmm_coeff", 0)
                    feat.setAttribute("swmm_feature", 0)
                    feat.setAttribute("curbheight", 0)
                    feat.setAttribute("swmm_clogging_factor", 0)
                    feat.setAttribute("swmm_time_for_clogging", 0)
                    feat.setAttribute("rt_fid", 0)
                    feat.setAttribute("outf_flo", 0)

                    new_nodes.append(feat)

                else:  # Keep some existing data in user_swmm_nodes (e.g swmm_length, swmm_width, etc.)
                    fid = self.gutils.execute("SELECT fid FROM user_swmm_nodes WHERE name = ?;", (name,)).fetchone()
                    if fid:  # name already in user_swmm_nodes
                        try:
                            fid, wkt_geom = self.gutils.execute(
                                "SELECT fid, ST_AsText(ST_Centroid(GeomFromGPB(geom))) FROM user_swmm_nodes WHERE name = ?;",
                                (name,),
                            ).fetchone()
                        except Exception:
                            continue
                        if fid:
                            geom = "POINT({0} {1})".format(x, y)
                            geom = self.gutils.wkt_to_gpb(geom)

                            # xc, yc = [float(i) for i in wkt_geom.strip("POINT()").split()]
                            # geom = "POINT({0} {1})".format(xc, yc)
                            # geom = self.gutils.wkt_to_gpb(geom)

                            self.gutils.execute(
                                replace_user_swmm_nodes_sql,
                                (
                                    geom,
                                    junction_invert_elev,
                                    max_depth,
                                    init_depth,
                                    surcharge_depth,
                                    ponded_area,
                                    outfall_type,
                                    outfall_invert_elev,
                                    tidal_curve,
                                    time_series,
                                    water_depth,
                                    flapgate,
                                    allow_discharge,
                                    junction_invert_elev,
                                    max_depth,
                                    rim_elev,
                                    rim_elev,
                                    elev,
                                    difference,
                                    name,
                                ),
                            )
                            updated_nodes += 1

                    else:  # this name is not in user_swmm_nodes, include it:
                        geom = QgsGeometry.fromPointXY(QgsPointXY(x, y))
                        fields = self.user_swmm_nodes_lyr.fields()
                        feat = QgsFeature()
                        feat.setFields(fields)
                        feat.setGeometry(geom)
                        feat.setAttribute("grid", grid)
                        feat.setAttribute("sd_type", sd_type)
                        feat.setAttribute("name", name)
                        feat.setAttribute("intype", intype)

                        feat.setAttribute("junction_invert_elev", junction_invert_elev)
                        feat.setAttribute("max_depth", max_depth)
                        feat.setAttribute("init_depth", init_depth)
                        feat.setAttribute("surcharge_depth", surcharge_depth)
                        feat.setAttribute("ponded_area", ponded_area)
                        feat.setAttribute("outfall_type", outfall_type)
                        feat.setAttribute("outfall_invert_elev", outfall_invert_elev)
                        feat.setAttribute("tidal_curve", tidal_curve)
                        feat.setAttribute("time_series", time_series)
                        feat.setAttribute("water_depth", water_depth)
                        feat.setAttribute("flapgate", flapgate)
                        feat.setAttribute("swmm_allow_discharge", allow_discharge)
                        feat.setAttribute("invert_elev_inp", junction_invert_elev)
                        feat.setAttribute("max_depth_inp", max_depth)
                        feat.setAttribute("rim_elev_inp", rim_elev)
                        feat.setAttribute("rim_elev", rim_elev)
                        feat.setAttribute("ge_elev", elev)
                        feat.setAttribute("difference", difference)

                        # The following attributes are not defined in .INP files,
                        # assign them zero as default values:
                        feat.setAttribute("swmm_length", 0)
                        feat.setAttribute("swmm_width", 0)
                        feat.setAttribute("swmm_height", 0)
                        feat.setAttribute("swmm_coeff", 0)
                        feat.setAttribute("swmm_feature", 0)
                        feat.setAttribute("curbheight", 0)
                        feat.setAttribute("swmm_clogging_factor", 0)
                        feat.setAttribute("swmm_time_for_clogging", 0)
                        feat.setAttribute("rt_fid", 0)
                        feat.setAttribute("outf_flo", 0)

                        new_nodes.append(feat)
                        updated_nodes += 1

            if complete_or_create == "Create New" and len(new_nodes) != 0:
                remove_features(self.user_swmm_nodes_lyr)
                self.user_swmm_nodes_lyr.startEditing()
                self.user_swmm_nodes_lyr.addFeatures(new_nodes)
                self.user_swmm_nodes_lyr.commitChanges()
                self.user_swmm_nodes_lyr.updateExtents()
                self.user_swmm_nodes_lyr.triggerRepaint()
                self.user_swmm_nodes_lyr.removeSelection()
                
                s = QSettings()
                last_dir = s.value("FLO-2D/lastGdsDir", "")
                # Update drboxarea field by reading SWMMFLODROPBOX.DAT:
                file = last_dir + r"\SWMMFLODROPBOX.DAT"
                if os.path.isfile(file):
                    if os.path.getsize(file) > 0:
                        try: 
                            pd = ParseDAT()
                            par = pd.single_parser(file)
                            for row in par:                    
                                name  = row[0]
                                area = row[2]
                                self.gutils.execute("UPDATE user_swmm_nodes SET drboxarea = ? WHERE name = ?", (area, name))
                        except:
                            self.uc.bar_error("Error while reading SWMMFLODROPBOX.DAT !")                  

                # Update swmm_clogging_factor and  swmm_time_for_clogging fields by reading SDCLOGGING.DAT:
                file = last_dir + r"\SDCLOGGING.DAT"
                if os.path.isfile(file):
                    if os.path.getsize(file) > 0:
                        try: 
                            pd = ParseDAT()
                            par = pd.single_parser(file)
                            for row in par:   
                                name  = row[2]
                                clog_fact = row[3]
                                clog_time = row[4]
                                self.gutils.execute("""UPDATE user_swmm_nodes
                                                       SET swmm_clogging_factor = ?, swmm_time_for_clogging = ?
                                                       WHERE name = ?""", (clog_fact, clog_time, name))                            
                        except:
                            self.uc.bar_error("Error while reading SDCLOGGING.DAT !")                  
                
            else:
                # The option 'Keep existing and complete' already updated values taken from the .INP file.
                # but include new ones:
                if len(new_nodes) != 0:
                    self.user_swmm_nodes_lyr.startEditing()
                    self.user_swmm_nodes_lyr.addFeatures(new_nodes)
                    self.user_swmm_nodes_lyr.commitChanges()
                    self.user_swmm_nodes_lyr.updateExtents()
                    self.user_swmm_nodes_lyr.triggerRepaint()
                    self.user_swmm_nodes_lyr.removeSelection()

        except Exception as e:
            QApplication.setOverrideCursor(Qt.ArrowCursor)
            self.uc.show_error(
                "ERROR 060319.1610: Creating Storm Drain Nodes layer failed!\n\n"
                + "Please check your SWMM input data.\nAre the nodes coordinates inside the computational domain?",
                e,
            )
            QApplication.restoreOverrideCursor()
            return False
        finally:
            QApplication.restoreOverrideCursor()        

        # STORAGE: Create User Storage layer:
        if complete_or_create == "Create New":
            remove_features(self.user_swmm_storage_units_lyr)
            
        QApplication.setOverrideCursor(Qt.WaitCursor)       
        try:
            """
            Creates Storm Drain Storage Units layer (Users layers).
        
            Creates "user_swmm_storage_units" layer with attributes taken from
            the [COORDINATES] and [STORAGE] groups.
        
            """
        
            # Transfer data from "storm_drain.INP_dict" to "user_swmm_storage_units" layer:
        
            replace_user_swmm_storage_sql = """UPDATE user_swmm_storage_units
                             SET    geom = ?,
                                    "invert_elev" = ?,
                                    "max_depth" = ?,
                                    "init_depth" = ?,
                                    "external_inflow" = ?,
                                    "treatment" = ?,
                                    "ponded_area" = ?,
                                    "evap_factor" = ?,
                                    "infiltration" = ?,
                                    "infil_method" = ?,
                                    "suction_head" = ?,
                                    "conductivity" = ?,
                                    "initial_deficit" = ?,
                                    "storage_curve" = ?,
                                    "coefficient" = ?,
                                    "exponent" = ?,
                                    "constant" = ?,
                                    "curve_name" = ?                             
                             WHERE name = ?;"""
                             
            new_storages = []
            updated_storages = 0
            list_INP_storages = list(storm_drain.INP_storages.items())
            # if list_INP_storages:
            for name, values in list_INP_storages:
                # "INP_storages dictionary contains attributes names and
                # values taken from the .INP file.
                
                invert_elev = float_or_zero(values["invert_elev"]) if "invert_elev" in values else 0
                max_depth = float_or_zero(values["max_depth"]) if "max_depth" in values else 0
                init_depth = float_or_zero(values["init_depth"]) if "init_depth" in values else 0
                external_inflow = int(values["external_inflow"]) if "external_inflow" in values else "False"
                treatment = values["treatment"].upper() if "treatment" in values else "NO"       
                ponded_area = float_or_zero(values["ponded_area"]) if "ponded_area" in values else 0
                evap_factor = float_or_zero(values["evap_factor"]) if "evap_factor" in values else 0
                infiltration = "True" if len(values) in [14, 12] else "False"
                infil_method = values["infil_method"].upper() if "infil_method" in values else "GREEN_AMPT"
                suction_head = float_or_zero(values["suction_head"]) if "suction_head" in values else 0
                conductivity = float_or_zero(values["conductivity"]) if "conductivity" in values else 0
                initial_deficit = float_or_zero(values["initial_deficit"]) if "initial_deficit" in values else 0
                storage_curve = values["storage_curve"].upper() if "storage_curve" in values else "FUNCTIONAL"
                if (storage_curve == "FUNCTIONAL"):
                    coefficient = float_or_zero(values["coefficient"]) if "coefficient" in values else 1000
                    exponent = float_or_zero(values["exponent"]) if "exponent" in values else 0
                    constant = float_or_zero(values["constant"]) if "constant" in values else 0
                else:
                    coefficient = 1000
                    exponent = 0
                    constant = 0    
                curve_name = values["curve_name"] if "curve_name" in values else "*"
    
                if not "x" in values or not "y" in values:
                    outside_nodes += n_spaces + name + "\tno coordinates.\n"
                    continue
                
                x = float(values["x"])
                y = float(values["y"])
                grid = self.gutils.grid_on_point(x, y)
                if grid is None:
                    outside_storages += n_spaces + name + "\toutside domain.\n"
    
                if complete_or_create == "Create New":
                    geom = QgsGeometry.fromPointXY(QgsPointXY(x, y))
                    fields = self.user_swmm_storage_units_lyr.fields()
                    feat = QgsFeature()
                    feat.setFields(fields)
                    feat.setGeometry(geom)
                    feat.setAttribute("grid", grid)
                    feat.setAttribute("name", name)
                    feat.setAttribute("invert_elev", invert_elev)
                    feat.setAttribute("max_depth", max_depth)
                    feat.setAttribute("init_depth", init_depth)
                    feat.setAttribute("external_inflow", external_inflow)
                    feat.setAttribute("treatment", treatment)
                    feat.setAttribute("ponded_area", ponded_area)
                    feat.setAttribute("evap_factor", evap_factor)
                    feat.setAttribute("infiltration", infiltration)
                    feat.setAttribute("infil_method", infil_method)
                    feat.setAttribute("suction_head", suction_head)
                    feat.setAttribute("conductivity", conductivity)
                    feat.setAttribute("initial_deficit", initial_deficit)
                    feat.setAttribute("storage_curve", storage_curve)
                    feat.setAttribute("coefficient", coefficient)
                    feat.setAttribute("exponent", exponent)
                    feat.setAttribute("constant", constant)
                    feat.setAttribute("curve_name", curve_name)
    
                    # The following attributes are not defined in .INP files,
                    # assign them zero as default values:
                    # feat.setAttribute("swmm_length", 0)
                    # feat.setAttribute("swmm_width", 0)
                    # feat.setAttribute("swmm_height", 0)
                    # feat.setAttribute("swmm_coeff", 0)
                    # feat.setAttribute("swmm_feature", 0)
                    # feat.setAttribute("curbheight", 0)
                    # feat.setAttribute("swmm_clogging_factor", 0)
                    # feat.setAttribute("swmm_time_for_clogging", 0)
                    # feat.setAttribute("rt_fid", 0)
                    # feat.setAttribute("outf_flo", 0)
    
                    new_storages.append(feat)
    
                else:  # Keep some existing data in user_swmm_storage_unit.
                    fid = self.gutils.execute("SELECT fid FROM user_swmm_storage_units WHERE name = ?;", (name,)).fetchone()
                    if fid:  # name already in user_swmm_storage_units
                        try:
                            fid, wkt_geom = self.gutils.execute(
                                "SELECT fid, ST_AsText(ST_Centroid(GeomFromGPB(geom))) FROM user_swmm_storage_units WHERE name = ?;",
                                (name,),
                            ).fetchone()
                        except Exception:
                            continue
                        if fid:
                            geom = "POINT({0} {1})".format(x, y)
                            geom = self.gutils.wkt_to_gpb(geom)
    
                            self.gutils.execute(
                                replace_user_swmm_storage_sql,
                                (
                                    geom,
                                    invert_elev,
                                    max_depth,
                                    init_depth,
                                    external_inflow,
                                    treatment,                
                                    ponded_area,
                                    evap_factor,
                                    infiltration,
                                    infil_method,
                                    suction_head,
                                    conductivity,
                                    initial_deficit,
                                    storage_curve,
                                    coefficient,
                                    exponent,
                                    constant,
                                    curve_name,
                                    name,
                                ),
                            )
                            updated_storages += 1
    
                    else:  # this name is not in user_swmm_storages, include it:
                        geom = QgsGeometry.fromPointXY(QgsPointXY(x, y))
                        fields = self.user_swmm_storage_units_lyr.fields()
                        feat = QgsFeature()
                        feat.setFields(fields)
                        feat.setGeometry(geom)
                        feat.setAttribute("grid", grid)
                        feat.setAttribute("name", name)
                        feat.setAttribute("invert_elev", invert_elev)
                        feat.setAttribute("max_depth", max_depth)
                        feat.setAttribute("init_depth", init_depth)
                        feat.setAttribute("external_inflow", external_inflow)
                        feat.setAttribute("treatment", treatment)
                        feat.setAttribute("ponded_area", ponded_area)
                        feat.setAttribute("evap_factor", evap_factor)
                        feat.setAttribute("infiltration", infiltration)
                        feat.setAttribute("infil_method", infil_method)
                        feat.setAttribute("suction_head", suction_head)
                        feat.setAttribute("conductivity", conductivity)
                        feat.setAttribute("initial_deficit", initial_deficit)
                        feat.setAttribute("storage_curve", storage_curve)
                        feat.setAttribute("coefficient", coefficient)
                        feat.setAttribute("exponent", exponent)
                        feat.setAttribute("constant", constant)
                        feat.setAttribute("curve_name", curve_name)                        
    
                        new_storages.append(feat)
                        updated_storages += 1
    
            if complete_or_create == "Create New" and len(new_storages) != 0:
                remove_features(self.user_swmm_storage_units_lyr)
                self.user_swmm_storage_units_lyr.startEditing()
                self.user_swmm_storage_units_lyr.addFeatures(new_storages)
                self.user_swmm_storage_units_lyr.commitChanges()
                self.user_swmm_storage_units_lyr.updateExtents()
                self.user_swmm_storage_units_lyr.triggerRepaint()
                self.user_swmm_storage_units_lyr.removeSelection()
            else:
                # The option 'Keep existing and complete' already updated values taken from the .INP file.
                # but include new ones:
                if len(new_storages) != 0:
                    self.user_swmm_storage_units_lyr.startEditing()
                    self.user_swmm_storage_units_lyr.addFeatures(new_storages)
                    self.user_swmm_storage_units_lyr.commitChanges()
                    self.user_swmm_storage_units_lyr.updateExtents()
                    self.user_swmm_storage_units_lyr.triggerRepaint()
                    self.user_swmm_storage_units_lyr.removeSelection()
        
        except Exception as e:
            QApplication.setOverrideCursor(Qt.ArrowCursor)
            self.uc.show_error(
                "ERROR 300124.1109: Creating Storm Drain Storage Units layer failed!\n\n"
                + "Please check your SWMM input data.\nAre the nodes coordinates inside the computational domain?",
                e,
            )
            QApplication.restoreOverrideCursor()
            return False
        finally:
            QApplication.restoreOverrideCursor()
            
                    
        # Unpack and merge storm_drain.INP_nodes and storm_drain.INP_storages:
        self.all_nodes = {**storm_drain.INP_nodes, **storm_drain.INP_storages} 
                                
        # CONDUITS: Create User Conduits layer:
        conduit_inlets_not_found = ""
        conduit_outlets_not_found = ""
                
        if complete_or_create == "Create New":
            remove_features(self.user_swmm_conduits_lyr)
        
        if storm_drain.INP_conduits:
            QApplication.setOverrideCursor(Qt.WaitCursor)
            try:
                """
                Creates Storm Drain Conduits layer (Users layers)
        
                Creates "user_swmm_conduits" layer with attributes taken from
                the [CONDUITS], [LOSSES], and [XSECTIONS] groups.
        
                """
        
                # Transfer data from "storm_drain.INP_dict" to "user_swmm_conduits" layer:
                replace_user_swmm_conduits_sql = """UPDATE user_swmm_conduits
                                 SET   conduit_inlet  = ?,
                                       conduit_outlet  = ?,
                                       conduit_length  = ?,
                                       conduit_manning  = ?,
                                       conduit_inlet_offset  = ?,
                                       conduit_outlet_offset  = ?,
                                       conduit_init_flow  = ?,
                                       conduit_max_flow  = ?,
                                       losses_inlet  = ?,
                                       losses_outlet  = ?,
                                       losses_average  = ?,
                                       losses_flapgate  = ?,
                                       xsections_shape  = ?,
                                       xsections_barrels  = ?,
                                       xsections_max_depth  = ?,
                                       xsections_geom2  = ?,
                                       xsections_geom3  = ?,
                                       xsections_geom4  = ?
                                 WHERE conduit_name = ?;"""
        
                fields = self.user_swmm_conduits_lyr.fields()       
                for name, values in list(storm_drain.INP_conduits.items()):
        
                    conduit_inlet = values["conduit_inlet"] if "conduit_inlet" in values else None
                    conduit_outlet = values["conduit_outlet"] if "conduit_outlet" in values else None
                    conduit_length = float_or_zero(values["conduit_length"]) if "conduit_length" in values else 0
                    conduit_manning = float_or_zero(values["conduit_manning"]) if "conduit_manning" in values else 0
                    conduit_inlet_offset = (
                        float_or_zero(values["conduit_inlet_offset"]) if "conduit_inlet_offset" in values else 0
                    )
                    conduit_outlet_offset = (
                        float_or_zero(values["conduit_outlet_offset"]) if "conduit_outlet_offset" in values else 0
                    )
                    conduit_init_flow = (
                        float_or_zero(values["conduit_init_flow"]) if "conduit_init_flow" in values else 0
                    )
                    conduit_max_flow = float_or_zero(values["conduit_max_flow"]) if "conduit_max_flow" in values else 0
        
                    conduit_losses_inlet = float_or_zero(values["losses_inlet"]) if "losses_inlet" in values else 0
                    conduit_losses_outlet = float_or_zero(values["losses_outlet"]) if "losses_outlet" in values else 0
                    conduit_losses_average = (
                        float_or_zero(values["losses_average"]) if "losses_average" in values else 0
                    )
        
                    conduit_losses_flapgate = values["losses_flapgate"] if "losses_flapgate" in values else "False"
                    conduit_losses_flapgate = "True" if is_true(conduit_losses_flapgate) else "False"
        
                    conduit_xsections_shape = values["xsections_shape"] if "xsections_shape" in values else "CIRCULAR"
                    conduit_xsections_barrels = (
                        float_or_zero(values["xsections_barrels"]) if "xsections_barrels" in values else 0
                    )
                    conduit_xsections_max_depth = (
                        float_or_zero(values["xsections_max_depth"]) if "xsections_max_depth" in values else 0
                    )
                    conduit_xsections_geom2 = (
                        float_or_zero(values["xsections_geom2"]) if "xsections_geom2" in values else 0
                    )
                    conduit_xsections_geom3 = (
                        float_or_zero(values["xsections_geom3"]) if "xsections_geom3" in values else 0
                    )
                    conduit_xsections_geom4 = (
                        float_or_zero(values["xsections_geom4"]) if "xsections_geom4" in values else 0
                    )
        
                    feat = QgsFeature()
                    feat.setFields(fields)

                    if not conduit_inlet in self.all_nodes:
                        conduit_inlets_not_found += "      " +  name + "\n"
                    else:
                        if "x" in self.all_nodes[conduit_inlet] and "x" in self.all_nodes[conduit_inlet]:
                            x1 = float(self.all_nodes[conduit_inlet]["x"])
                            y1 = float(self.all_nodes[conduit_inlet]["y"])                        
                            grid = self.gutils.grid_on_point(x1, y1)
                            if grid is None:
                                if not name in outside_conduits:
                                    outside_conduits += n_spaces + name + "\n"
                        else:
                            if not name in outside_conduits:
                                outside_conduits += n_spaces + name + "\n"                                       
                                    
                    if not conduit_outlet in self.all_nodes:
                        conduit_outlets_not_found += "      " +  name + "\n"
                    else:
                        if "x" in self.all_nodes[conduit_outlet] and "y" in self.all_nodes[conduit_outlet]:
                            x2 = float(self.all_nodes[conduit_outlet]["x"])
                            y2 = float(self.all_nodes[conduit_outlet]["y"])
                            grid = self.gutils.grid_on_point(x2, y2)
                            if grid is None:
                                if not name in outside_conduits:
                                    outside_conduits += n_spaces + name + "\n"
                        else:
                            conduit_outlets_not_found += "      " +  name + "\n" 
                                        
        
                    if conduit_inlet in self.all_nodes and conduit_outlet in self.all_nodes:
                        geom = QgsGeometry.fromPolylineXY([QgsPointXY(x1, y1), QgsPointXY(x2, y2)])
                    else:
                        continue
                    
                    if complete_or_create == "Create New":
                        feat.setGeometry(geom)
            
                        feat.setAttribute("conduit_name", name)
                        feat.setAttribute("conduit_inlet", conduit_inlet)
                        feat.setAttribute("conduit_outlet", conduit_outlet)
                        feat.setAttribute("conduit_length", conduit_length)
                        feat.setAttribute("conduit_manning", conduit_manning)
                        feat.setAttribute("conduit_inlet_offset", conduit_inlet_offset)
                        feat.setAttribute("conduit_outlet_offset", conduit_outlet_offset)
                        feat.setAttribute("conduit_init_flow", conduit_init_flow)
                        feat.setAttribute("conduit_max_flow", conduit_max_flow)
            
                        feat.setAttribute("losses_inlet", conduit_losses_inlet)
                        feat.setAttribute("losses_outlet", conduit_losses_outlet)
                        feat.setAttribute("losses_average", conduit_losses_average)
                        feat.setAttribute("losses_flapgate", conduit_losses_flapgate)
            
                        feat.setAttribute("xsections_shape", conduit_xsections_shape)
                        feat.setAttribute("xsections_barrels", conduit_xsections_barrels)
                        feat.setAttribute("xsections_max_depth", conduit_xsections_max_depth)
                        feat.setAttribute("xsections_geom2", conduit_xsections_geom2)
                        feat.setAttribute("xsections_geom3", conduit_xsections_geom3)
                        feat.setAttribute("xsections_geom4", conduit_xsections_geom4)
            
                        new_conduits.append(feat)
                
                    else:  # Keep some existing data in user_swmm_conduits (e.g swmm_length, swmm_width, etc.)
                        # See if name is in user_swmm_conduits:                     
                        fid = self.gutils.execute("SELECT fid FROM user_swmm_conduits WHERE conduit_name = ?;", (name,)).fetchone()
                        if fid:  # name already in user_swmm_conduits
                                self.gutils.execute(
                                    replace_user_swmm_conduits_sql,
                                    (
                                        conduit_inlet,
                                        conduit_outlet,
                                        conduit_length,
                                        conduit_manning,
                                        conduit_inlet_offset,
                                        conduit_outlet_offset,
                                        conduit_init_flow,
                                        conduit_max_flow,
                                        conduit_losses_inlet,
                                        conduit_losses_outlet,
                                        conduit_losses_average,
                                        conduit_losses_flapgate,
                                        conduit_xsections_shape,
                                        conduit_xsections_barrels,
                                        conduit_xsections_max_depth,
                                        conduit_xsections_geom2,
                                        conduit_xsections_geom3,
                                        conduit_xsections_geom4,            
                                        name,
                                    ),
                                )
                                updated_conduits += 1                        
                        else:                         
                            
                            feat.setGeometry(geom)
                
                            feat.setAttribute("conduit_name", name)
                            feat.setAttribute("conduit_inlet", conduit_inlet)
                            feat.setAttribute("conduit_outlet", conduit_outlet)
                            feat.setAttribute("conduit_length", conduit_length)
                            feat.setAttribute("conduit_manning", conduit_manning)
                            feat.setAttribute("conduit_inlet_offset", conduit_inlet_offset)
                            feat.setAttribute("conduit_outlet_offset", conduit_outlet_offset)
                            feat.setAttribute("conduit_init_flow", conduit_init_flow)
                            feat.setAttribute("conduit_max_flow", conduit_max_flow)
                
                            feat.setAttribute("losses_inlet", conduit_losses_inlet)
                            feat.setAttribute("losses_outlet", conduit_losses_outlet)
                            feat.setAttribute("losses_average", conduit_losses_average)
                            feat.setAttribute("losses_flapgate", conduit_losses_flapgate)
                
                            feat.setAttribute("xsections_shape", conduit_xsections_shape)
                            feat.setAttribute("xsections_barrels", conduit_xsections_barrels)
                            feat.setAttribute("xsections_max_depth", conduit_xsections_max_depth)
                            feat.setAttribute("xsections_geom2", conduit_xsections_geom2)
                            feat.setAttribute("xsections_geom3", conduit_xsections_geom3)
                            feat.setAttribute("xsections_geom4", conduit_xsections_geom4)
                
                            new_conduits.append(feat)
        
                if len(new_conduits) != 0:
                    self.user_swmm_conduits_lyr.startEditing()
                    self.user_swmm_conduits_lyr.addFeatures(new_conduits)
                    self.user_swmm_conduits_lyr.commitChanges()
                    self.user_swmm_conduits_lyr.updateExtents()
                    self.user_swmm_conduits_lyr.triggerRepaint()
                    self.user_swmm_conduits_lyr.removeSelection()
        
            except Exception as e:
                QApplication.setOverrideCursor(Qt.ArrowCursor)
                self.uc.show_error("ERROR 050618.1804: creation of Storm Drain Conduits layer failed!", e)
                QApplication.restoreOverrideCursor()
            finally:
                QApplication.restoreOverrideCursor() 

        # PUMPS: Create User Pumps layer:
        pump_inlets_not_found = ""
        pump_outlets_not_found = ""
        pump_data_missing = ""

        if complete_or_create == "Create New":
            remove_features(self.user_swmm_pumps_lyr)

        if storm_drain.INP_pumps:
            QApplication.setOverrideCursor(Qt.WaitCursor)
            try:
                """
                Creates Storm Drain Pumps layer (Users layers)

                Creates "user_swmm_pumps" layer with attributes taken from
                the [PUMPS], and [CURVES] groups.

                """

                replace_user_swmm_pumps_sql = """UPDATE user_swmm_pumps
                                 SET   pump_inlet  = ?,
                                       pump_outlet  = ?,
                                       pump_curve  = ?,
                                       pump_init_status  = ?,
                                       pump_startup_depth  = ?,
                                       pump_shutoff_depth  = ?
                                 WHERE pump_name = ?;"""

                fields = self.user_swmm_pumps_lyr.fields()
                for name, values in list(storm_drain.INP_pumps.items()):
                    
                    if values["pump_shutoff_depth"] == None:
                        pump_data_missing = "\nError(s) in [PUMP] group. Are values missing?"
                        continue
                    
                    pump_inlet = values["pump_inlet"] if "pump_inlet" in values else None
                    pump_outlet = values["pump_outlet"] if "pump_outlet" in values else None
                    pump_curve = values["pump_curve"] if "pump_curve" in values else None
                    pump_init_status = values["pump_init_status"] if "pump_init_status" in values else "OFF"
                    pump_startup_depth = (
                        float_or_zero(values["pump_startup_depth"]) if "pump_startup_depth" in values else 0.0
                    )
                    pump_shutoff_depth = (
                        float_or_zero(values["pump_shutoff_depth"]) if "pump_shutoff_depth" in values else 0.0
                    )

                    feat = QgsFeature()
                    feat.setFields(fields)

                    if not pump_inlet in self.all_nodes:
                        pump_inlets_not_found += "      " + name + "\n"
                    else:
                        if "x" in self.all_nodes[pump_inlet] and "y" in self.all_nodes[pump_inlet]:
                            x1 = float(self.all_nodes[pump_inlet]["x"])
                            y1 = float(self.all_nodes[pump_inlet]["y"])                        
                            grid = self.gutils.grid_on_point(x1, y1)
                            if grid is None:
                                if not name in outside_pumps:
                                    outside_pumps += n_spaces + name + "\n"
                        else:
                            if not name in outside_pumps:
                                outside_pumps += n_spaces + name + "\n"                                        

                    if not pump_outlet in self.all_nodes:
                        pump_outlets_not_found += "      " +  name + "\n"
                    else:
                        if "x" in self.all_nodes[pump_outlet] and "y" in self.all_nodes[pump_outlet]:
                            x2 = float(self.all_nodes[pump_outlet]["x"])
                            y2 = float(self.all_nodes[pump_outlet]["y"])
                            grid = self.gutils.grid_on_point(x2, y2)
                            if grid is None:
                                if not name in outside_pumps:
                                    outside_pumps += n_spaces + name + "\n"
                        else:
                            pump_outlets_not_found += "      " +  name + "\n" 

                    if pump_inlet in self.all_nodes and pump_outlet in self.all_nodes:
                        geom = QgsGeometry.fromPolylineXY([QgsPointXY(x1, y1), QgsPointXY(x2, y2)])
                    else:
                        continue

                    if complete_or_create == "Create New":
                        feat.setGeometry(geom)
                        
                        feat.setAttribute("pump_name", name)
                        feat.setAttribute("pump_inlet", pump_inlet)
                        feat.setAttribute("pump_outlet", pump_outlet)
                        feat.setAttribute("pump_curve", pump_curve)
                        feat.setAttribute("pump_init_status", pump_init_status)
                        feat.setAttribute("pump_startup_depth", pump_startup_depth)
                        feat.setAttribute("pump_shutoff_depth", pump_shutoff_depth)
    
                        new_pumps.append(feat)

                    else:  # Keep some existing data in user_swmm_pumps (e.g pump_curve, etc.)
                        # See if name is in user_swmm_pumps:                     
                        fid = self.gutils.execute("SELECT fid FROM user_swmm_pumps WHERE pump_name = ?;", (name,)).fetchone()
                        if fid:  # name already in user_swmm_pumps
                                self.gutils.execute(
                                    replace_user_swmm_pumps_sql,
                                    ( 
                                        pump_inlet,
                                        pump_outlet,
                                        pump_curve,
                                        pump_init_status,
                                        pump_startup_depth,
                                        pump_shutoff_depth,                                                   
                                        name,
                                    ),
                                )
                                updated_pumps += 1                        
                        else:                         
                            feat.setGeometry(geom)

                            feat.setAttribute("pump_name", name)
                            feat.setAttribute("pump_inlet", pump_inlet)
                            feat.setAttribute("pump_outlet", pump_outlet)
                            feat.setAttribute("pump_curve", pump_curve)
                            feat.setAttribute("pump_init_status", pump_init_status)
                            feat.setAttribute("pump_startup_depth", pump_startup_depth)
                            feat.setAttribute("pump_shutoff_depth", pump_shutoff_depth)
        
                            new_pumps.append(feat)
                        
                if len(new_pumps) != 0:
                    self.user_swmm_pumps_lyr.startEditing()
                    self.user_swmm_pumps_lyr.addFeatures(new_pumps)
                    self.user_swmm_pumps_lyr.commitChanges()
                    self.user_swmm_pumps_lyr.updateExtents()
                    self.user_swmm_pumps_lyr.triggerRepaint()
                    self.user_swmm_pumps_lyr.removeSelection()

            except Exception as e:
                QApplication.setOverrideCursor(Qt.ArrowCursor)
                self.uc.show_error("ERROR 050618.1805: creation of Storm Drain Pumps layer failed!", e)
                QApplication.restoreOverrideCursor()
            finally:
                QApplication.restoreOverrideCursor()

        # ORIFICES: Create User Orifices layer:
        orifice_inlets_not_found = ""
        orifice_outlets_not_found = ""

        if complete_or_create == "Create New":
            remove_features(self.user_swmm_orifices_lyr)

        if storm_drain.INP_orifices:
            QApplication.setOverrideCursor(Qt.WaitCursor)
            try:
                """
                Creates Storm Drain Orifices layer (Users layers)

                Creates "user_swmm_orifice" layer with attributes taken from
                the [ORIFICES], and [XSECTIONS] groups.

                """

                replace_user_swmm_orificies_sql = """UPDATE user_swmm_orifices
                                 SET   orifice_inlet  = ?,
                                       orifice_outlet  = ?,
                                       orifice_type  = ?,
                                       orifice_crest_height  = ?,
                                       orifice_disch_coeff  = ?,
                                       orifice_flap_gate  = ?,
                                       orifice_open_close_time  = ?,
                                       orifice_shape  = ?,
                                       orifice_height  = ?,
                                       orifice_width  = ?
                                 WHERE orifice_name = ?;"""
                                 
                fields = self.user_swmm_orifices_lyr.fields()
                for name, values in list(storm_drain.INP_orifices.items()):
                    orifice_inlet = values["ori_inlet"] if "ori_inlet" in values else None
                    orifice_outlet = values["ori_outlet"] if "ori_outlet" in values else None
                    orifice_type = values["ori_type"] if "ori_type" in values else "SIDE"
                    orifice_crest_height = (
                        float_or_zero(values["ori_crest_height"]) if "ori_crest_height" in values else 0.0
                    )
                    orifice_disch_coeff = (
                        float_or_zero(values["ori_disch_coeff"]) if "ori_disch_coeff" in values else 0.0
                    )
                    orifice_flap_gate = values["ori_flap_gate"] if "ori_flap_gate" in values else "NO"
                    orifice_open_close_time = (
                        float_or_zero(values["ori_open_close_time"]) if "ori_open_close_time" in values else 0.0
                    )
                    orifice_shape = values["xsections_shape"] if "xsections_shape" in values else "CIRCULAR"
                    orifice_height = float_or_zero(values["xsections_height"]) if "xsections_height" in values else 0.0
                    orifice_width = float_or_zero(values["xsections_width"]) if "xsections_width" in values else 0.0

                    feat = QgsFeature()
                    feat.setFields(fields)
                    
                    if not orifice_inlet in self.all_nodes:
                        orifice_inlets_not_found += "      " +  name + "\n"
                    else:
                        if "x" in self.all_nodes[orifice_inlet] and "y" in self.all_nodes[orifice_inlet]:
                            x1 = float(self.all_nodes[orifice_inlet]["x"])
                            y1 = float(self.all_nodes[orifice_inlet]["y"])                        
                            grid = self.gutils.grid_on_point(x1, y1)
                            if grid is None:
                                if not name in outside_orifices:
                                    outside_orifices += n_spaces + name + "\n"
                        else:
                            if not name in outside_orifices:
                                outside_orifices += n_spaces + name + "\n"                                        

                    if not orifice_outlet in self.all_nodes:
                        orifice_outlets_not_found += "      " +  name + "\n"
                    else:
                        if "x" in self.all_nodes[orifice_outlet] and "y" in self.all_nodes[orifice_outlet]:
                            x2 = float(self.all_nodes[orifice_outlet]["x"])
                            y2 = float(self.all_nodes[orifice_outlet]["y"])
                            grid = self.gutils.grid_on_point(x2, y2)
                            if grid is None:
                                if not name in outside_orifices:
                                    outside_orifices += n_spaces + name + "\n"
                        else:
                            orifice_outlets_not_found += "      " +  name + "\n" 
                                        
                    if orifice_inlet in self.all_nodes and orifice_outlet in self.all_nodes:
                        geom = QgsGeometry.fromPolylineXY([QgsPointXY(x1, y1), QgsPointXY(x2, y2)])
                    else:
                        continue

                    if complete_or_create == "Create New":
                        feat.setGeometry(geom)
                        
                        feat.setAttribute("orifice_name", name)
                        feat.setAttribute("orifice_inlet", orifice_inlet)
                        feat.setAttribute("orifice_outlet", orifice_outlet)
                        feat.setAttribute("orifice_type", orifice_type)
                        feat.setAttribute("orifice_crest_height", orifice_crest_height)
                        feat.setAttribute("orifice_disch_coeff", orifice_disch_coeff)
                        feat.setAttribute("orifice_flap_gate", orifice_flap_gate)
                        feat.setAttribute("orifice_open_close_time", orifice_open_close_time)
                        feat.setAttribute("orifice_shape", orifice_shape)
                        feat.setAttribute("orifice_height", orifice_height)
                        feat.setAttribute("orifice_width", orifice_width)
    
                        new_orifices.append(feat)
                
                    else:  # Keep some existing data in user_swmm_orifices (e.g orifice_type, orifice_crest_height, etc.)
                        # See if name is in user_swmm_orifices:                     
                        fid = self.gutils.execute("SELECT fid FROM user_swmm_orifices WHERE orifice_name = ?;", (name,)).fetchone()
                        if fid:  # name already in user_swmm_orifices
                                self.gutils.execute(
                                    replace_user_swmm_orificies_sql,
                                    ( 
                                       orifice_inlet,
                                       orifice_outlet,
                                       orifice_type,
                                       orifice_crest_height,
                                       orifice_disch_coeff,
                                       orifice_flap_gate,
                                       orifice_open_close_time,
                                       orifice_shape,
                                       orifice_height,
                                       orifice_width,
                                       name,
                                    ),
                                )
                                updated_orifices += 1                        
                        else:                         
                            feat.setGeometry(geom)

                            feat.setAttribute("orifice_name", name)
                            feat.setAttribute("orifice_inlet", orifice_inlet)
                            feat.setAttribute("orifice_outlet", orifice_outlet)
                            feat.setAttribute("orifice_type", orifice_type)
                            feat.setAttribute("orifice_crest_height", orifice_crest_height)
                            feat.setAttribute("orifice_disch_coeff", orifice_disch_coeff)
                            feat.setAttribute("orifice_flap_gate", orifice_flap_gate)
                            feat.setAttribute("orifice_open_close_time", orifice_open_close_time)
                            feat.setAttribute("orifice_shape", orifice_shape)
                            feat.setAttribute("orifice_height", orifice_height)
                            feat.setAttribute("orifice_width", orifice_width)
        
                            new_orifices.append(feat)

                if len(new_orifices) != 0:
                    self.user_swmm_orifices_lyr.startEditing()
                    self.user_swmm_orifices_lyr.addFeatures(new_orifices)
                    self.user_swmm_orifices_lyr.commitChanges()
                    self.user_swmm_orifices_lyr.updateExtents()
                    self.user_swmm_orifices_lyr.triggerRepaint()
                    self.user_swmm_orifices_lyr.removeSelection()

            except Exception as e:
                QApplication.setOverrideCursor(Qt.ArrowCursor)
                self.uc.show_error("ERROR 310322.0853: creation of Storm Drain Orifices layer failed!", e)
                QApplication.restoreOverrideCursor()
            finally:
                QApplication.restoreOverrideCursor() 

        # WEIRS: Create User Weirs layer:
        weir_inlets_not_found = ""
        weir_outlets_not_found = ""

        if complete_or_create == "Create New":
            remove_features(self.user_swmm_weirs_lyr)

        if storm_drain.INP_weirs:
            QApplication.setOverrideCursor(Qt.WaitCursor)
            try:
                """
                Creates Storm Drain Weirs layer (Users layers)

                Creates "user_swmm_weirs" layer with attributes taken from
                the [WEIRS], and [XSECTIONS] groups.

                """
                replace_user_swmm_weirs_sql = """UPDATE user_swmm_weirs
                                 SET   weir_inlet  = ?,
                                       weir_outlet  = ?,
                                       weir_type = ?,
                                       weir_crest_height = ?,
                                       weir_disch_coeff = ?,
                                       weir_flap_gate = ?,
                                       weir_end_contrac = ?,
                                       weir_end_coeff = ?,
                                       weir_shape = ?,
                                       weir_height = ?,
                                       weir_length = ?,
                                       weir_side_slope = ?
                                 WHERE weir_name = ?;"""

                fields = self.user_swmm_weirs_lyr.fields()
                for name, values in list(storm_drain.INP_weirs.items()):

                    weir_inlet = values["weir_inlet"] if "weir_inlet" in values else None
                    weir_outlet = values["weir_outlet"] if "weir_outlet" in values else None
                    weir_type = values["weir_type"] if "weir_type" in values else "TRANSVERSE"
                    weir_crest_height = (
                        float_or_zero(values["weir_crest_height"]) if "weir_crest_height" in values else 0.0
                    )
                    weir_disch_coeff = (
                        float_or_zero(values["weir_disch_coeff"]) if "weir_disch_coeff" in values else 0.0
                    )
                    weir_flap = values["weir_flap_gate"] if "weir_flap_gate" in values else "NO"
                    weir_end_contrac = int_or_zero(values["weir_end_contrac"]) if "weir_end_contrac" in values else 0
                    weir_end_coeff = float_or_zero(values["weir_end_coeff"]) if "weir_end_coeff" in values else 0.0
                    weir_shape = values["xsections_shape"] if "xsections_shape" in values else "RECT_CLOSED"
                    weir_height = float_or_zero(values["xsections_height"]) if "xsections_height" in values else 0.0
                    weir_length = float_or_zero(values["xsections_width"]) if "xsections_width" in values else 0.0
                    weir_side_slope = float_or_zero(values["xsections_geom3"]) if "xsections_geom3" in values else 0.0

                    feat = QgsFeature()
                    feat.setFields(fields)

                    if not weir_inlet in self.all_nodes:
                        weir_inlets_not_found += "      " +  name + "\n"
                    else:
                        if "x" in self.all_nodes[weir_inlet] and "y" in self.all_nodes[weir_inlet]:
                            x1 = float(self.all_nodes[weir_inlet]["x"])
                            y1 = float(self.all_nodes[weir_inlet]["y"])                        
                            grid = self.gutils.grid_on_point(x1, y1)
                            if grid is None:
                                if not name in outside_weirs:
                                    outside_weirs += n_spaces + name + "\n"
                        else:
                            if not name in outside_weirs:
                                outside_weirs += n_spaces + name + "\n"                                        

                    if not weir_outlet in self.all_nodes:
                        weir_outlets_not_found += "      " +  name + "\n"
                    else:
                        if "x" in self.all_nodes[weir_outlet] and "y" in self.all_nodes[weir_outlet]:
                            x2 = float(self.all_nodes[weir_outlet]["x"])
                            y2 = float(self.all_nodes[weir_outlet]["y"])
                            grid = self.gutils.grid_on_point(x2, y2)
                            if grid is None:
                                if not name in outside_weirs:
                                    outside_weirs += n_spaces + name + "\n"
                        else:
                            weir_outlets_not_found += "      " +  name + "\n" 
                                      
                    if weir_inlet in self.all_nodes and weir_outlet in self.all_nodes:
                        geom = QgsGeometry.fromPolylineXY([QgsPointXY(x1, y1), QgsPointXY(x2, y2)])
                    else:
                        continue

                    if complete_or_create == "Create New":
                        feat.setGeometry(geom)
                        
                        feat.setAttribute("weir_name", name)
                        feat.setAttribute("weir_inlet", weir_inlet)
                        feat.setAttribute("weir_outlet", weir_outlet)
                        feat.setAttribute("weir_type", weir_type)
                        feat.setAttribute("weir_crest_height", weir_crest_height)
                        feat.setAttribute("weir_disch_coeff", weir_disch_coeff)
                        feat.setAttribute("weir_flap_gate", weir_flap)
                        feat.setAttribute("weir_end_contrac", weir_end_contrac)
                        feat.setAttribute("weir_end_coeff", weir_end_coeff)
                        feat.setAttribute("weir_shape", weir_shape)
                        feat.setAttribute("weir_height", weir_height)
                        feat.setAttribute("weir_length", weir_length)
                        feat.setAttribute("weir_side_slope", weir_side_slope)
    
                        new_weirs.append(feat)

                    else:  # Keep some existing data in user_swmmm_weirs (e.g weir_crest_height, etc.)
                        # See if name is in user_swmm_weirs:                     
                        fid = self.gutils.execute("SELECT fid FROM user_swmm_weirs WHERE weir_name = ?;", (name,)).fetchone()
                        if fid:  # name already in user_swmm_weirs
                                self.gutils.execute(
                                    replace_user_swmm_weirs_sql,
                                    ( 
                                        weir_inlet,
                                        weir_outlet,
                                        weir_type,
                                        weir_crest_height,
                                        weir_disch_coeff,
                                        weir_flap,
                                        weir_end_contrac,
                                        weir_end_coeff,
                                        weir_shape,
                                        weir_height,
                                        weir_length,
                                        weir_side_slope,                                               
                                        name,
                                    ),
                                )
                                updated_weirs += 1                        
                        else:                         
                            feat.setGeometry(geom)

                            feat.setAttribute("weir_name", name)
                            feat.setAttribute("weir_inlet", weir_inlet)
                            feat.setAttribute("weir_outlet", weir_outlet)
                            feat.setAttribute("weir_type", weir_type)
                            feat.setAttribute("weir_crest_height", weir_crest_height)
                            feat.setAttribute("weir_disch_coeff", weir_disch_coeff)
                            feat.setAttribute("weir_flap_gate", weir_flap)
                            feat.setAttribute("weir_end_contrac", weir_end_contrac)
                            feat.setAttribute("weir_end_coeff", weir_end_coeff)
                            feat.setAttribute("weir_shape", weir_shape)
                            feat.setAttribute("weir_height", weir_height)
                            feat.setAttribute("weir_length", weir_length)
                            feat.setAttribute("weir_side_slope", weir_side_slope)
        
                            new_weirs.append(feat)

                if len(new_weirs) != 0:
                    self.user_swmm_weirs_lyr.startEditing()
                    self.user_swmm_weirs_lyr.addFeatures(new_weirs)
                    self.user_swmm_weirs_lyr.commitChanges()
                    self.user_swmm_weirs_lyr.updateExtents()
                    self.user_swmm_weirs_lyr.triggerRepaint()
                    self.user_swmm_weirs_lyr.removeSelection()

            except Exception as e:
                QApplication.setOverrideCursor(Qt.ArrowCursor)
                self.uc.show_error("ERROR 080422.1115: creation of Storm Drain Weirs layer failed!", e)
                QApplication.restoreOverrideCursor()
            finally:
                QApplication.restoreOverrideCursor() 
                
        if (
            complete_or_create == "Create New"
            and len(new_nodes) == 0
            and len(new_storages) == 0
            and len(new_conduits) == 0
            and len(new_pumps) == 0
            and len(new_orifices) == 0
            and len(new_weirs) == 0
        ):
            error_msg += "\nThere are no nodes or links inside the domain of this project."

        if conduit_inlets_not_found != "":
            error_msg += "\n\nThe following conduits have no inlet defined!\n" + conduit_inlets_not_found

        if conduit_outlets_not_found != "":
            error_msg += "\n\nThe following conduits have no outlet defined!\n" + conduit_outlets_not_found

        if pump_data_missing != "":
            error_msg += "\n" + pump_data_missing

        if pump_inlets_not_found != "":
            error_msg += "\n\nThe following pumps have no inlet defined!\n" + pump_inlets_not_found

        if pump_outlets_not_found != "":
            error_msg += "\n\nThe following pumps have no outlet defined!\n" + pump_outlets_not_found

        if orifice_inlets_not_found != "":
            error_msg += "\n\nThe following orifices have no inlet defined!\n" + orifice_inlets_not_found

        if orifice_outlets_not_found != "":
            error_msg += "\n\nThe following orifices have no outlet defined!\n" + orifice_outlets_not_found

        if weir_inlets_not_found != "":
            error_msg += "\n\nThe following weirs have no inlet defined!\n" + weir_inlets_not_found

        if weir_outlets_not_found != "":
            error_msg += "\n\nThe following weirs have no outlet defined!\n" + weir_outlets_not_found

        if error_msg != "ERROR 050322.9423: error(s) importing file\n\n" + swmm_file:
            self.uc.show_critical(error_msg)

        QApplication.setOverrideCursor(Qt.ArrowCursor)
        if complete_or_create == "Create New":
            self.uc.show_info(
                "Importing Storm Drain data finished!\n\n"
                + "* "
                + str(len(new_nodes))
                + " Nodes (inlets, junctions, and outfalls) were created in the 'Storm Drain Nodes' layer ('User Layers' group), and\n\n"
                + "* "
                + str(len(new_storages))
                + " Storage Units in the 'Storm Drain Storage Units' layer ('User Layers' group), and\n\n"
                + "* "                
                + str(len(new_conduits))
                + " Conduits in the 'Storm Drain Conduits' layer ('User Layers' group), and\n\n"
                + "* "
                + str(len(new_pumps))
                + " Pumps in the 'Storm Drain Pumps' layer ('User Layers' group). \n\n"
                + "* "
                + str(len(new_orifices))
                + " Orifices in the 'Storm Drain Orifices' layer ('User Layers' group). \n\n"
                + "* "
                + str(len(new_weirs))
                + " Weirs in the 'Storm Drain Weirs' layer ('User Layers' group). \n\n"
                "Click the 'Inlets/Junctions', 'Outfalls', 'Conduits', 'Pumps', 'Orifices', and 'Weirs' buttons in the Storm Drain Editor widget to see or edit their attributes.\n\n"
                "NOTE: the 'Schematize Storm Drain Components' button  in the Storm Drain Editor widget will update the 'Storm Drain' layer group, required to "
                "later export the .DAT files used by the FLO-2D model."
            )
        
        elif show_end_message:
            self.uc.show_info(
                "Storm Drain data was updated from file\n"
                + swmm_file
                + "\n\n"
                + "* "
                + str(updated_nodes)
                + " Nodes (inlets, junctions, and outfalls) in the 'Storm Drain Nodes' layer ('User Layers' group) were updated, and\n\n"
                + "* "
                + str(updated_storages)
                + " Storage Units in the 'Storm Drain Storage Units' layer ('User Layers' group) were updated, and\n\n"
                + "* "                
                + str(updated_conduits)
                + " Conduits in the 'Storm Drain Conduits' layer ('User Layers' group) were updated, and\n"
                + "  " + str(len(new_conduits)) + " new conduits created.\n\n"
                + "* "
                + str(updated_pumps)
                + " Pumps in the 'Storm Drain Pumps' layer ('User Layers' group) were updated, and\n"
                + "  " + str(len(new_pumps)) + " new pumps created.\n\n"
                + "* "
                + str(updated_orifices)
                + " Orifices in the 'Storm Drain Orifices' layer ('User Layers' group) were updated, and\n"
                + "  " + str(len(new_orifices)) + " new orifices created.\n\n"
                + "* "                
                + str(updated_weirs)
                + " Weirs in the 'Storm Drain Weirs' layer ('User Layers' group) were updated, and\n"
                + "  " + str(len(new_weirs)) + " new weirs created.\n\n"                
                "Click the 'Inlets/Junctions', 'Outfalls', 'Conduits', 'Pumps', 'Orifices', and 'Weirs' buttons in the Storm Drain Editor widget to see or edit their attributes.\n\n"
                "NOTE: the 'Schematize Storm Drain Components' button  in the Storm Drain Editor widget will update the 'Storm Drain' layer group, required to "
                "later export the .DAT files used by the FLO-2D model."
            )


        node_items = outside_nodes + outside_storages
        if len(node_items) > 0:
            node_items = ("Inlets/Junctions/Outflows:\n"  + outside_nodes if len(outside_nodes) > 0 else  "") + \
                    ("Storage Units:\n" + outside_storages if len(outside_storages) > 0 else "") 
            
            node_items = "WARNING 221220.0336:\nPoints with no coordinates or outside the domain:\n\n" + node_items
            msgBox = QMessageBox()
            msgBox.setIcon(QMessageBox.Warning)
            msgBox.setWindowTitle("Problematic Storm Drain points")
            msgBox.setStandardButtons(QMessageBox.Close)  # Close button instead of OK
            layout = QHBoxLayout()
            label = QLabel(node_items)
            layout.addWidget(label)
            msgBox.layout().addWidget(label)           
            msgBox.exec_()   

        link_items = outside_conduits + outside_pumps + outside_orifices +  outside_weirs 
        if len(link_items) > 0:
            link_items = ("Conduits:\n"  + outside_conduits if len(outside_conduits) > 0 else  "") + \
                    ("Pumps:\n" + outside_pumps if len(outside_pumps) > 0 else "") + \
                    ("Orifices:\n" + outside_orifices if len(outside_orifices) > 0 else "") + \
                    ("Weirs:\n" + outside_weirs  if len(outside_weirs) > 0 else "")  

            link_items = "WARNING 221220.0337:\nThe following links extend outside the domain:\n\n" + link_items                                          
            msgBox = QMessageBox()
            msgBox.setIcon(QMessageBox.Warning)
            msgBox.setWindowTitle("Storm Drain links outside domain")
            msgBox.setStandardButtons(QMessageBox.Close)  # Close button instead of OK
            layout = QHBoxLayout()
            label = QLabel(link_items)
            layout.addWidget(label)
            msgBox.layout().addWidget(label)           
            msgBox.exec_()

        if storm_drain.status_report:
            result2 = ScrollMessageBox2(QMessageBox.Warning, "Storm Drain import status", storm_drain.status_report)
            result2.exec_()
            
        if skipped_inlets != 0:
            self.uc.show_warn("File " + Path(swmm_file).name + " has [SUBCATCHMENTS].\n\n" + 
                              str(skipped_inlets) + " inlets with 'I' or 'i' name prefix were skipped.\n\n"
                              "WARNING: there may be conduits that reference those inlets.")                

        self.populate_pump_curves_combo(False)
        self.pump_curve_cbo.blockSignals(True)
        self.update_pump_curve_data()
        self.pump_curve_cbo.blockSignals(False)
        
        QApplication.restoreOverrideCursor()
        return True

    def import_INP_action(self):
        msg = QMessageBox()
        msg.setWindowTitle("Replace or complete Storm Drain User Data")
        msg.setText(
            "There is already Storm Drain data in the Users Layers.\n\nWould you like to keep it and complete it with data taken from the .INP file?\n\n"
            + "or you prefer to erase it and create new storm drains from the .INP file?\n"
        )

        msg.addButton(QPushButton("Keep existing and complete"), QMessageBox.YesRole)
        msg.addButton(QPushButton("Create new Storm Drains"), QMessageBox.NoRole)
        msg.addButton(QPushButton("Cancel"), QMessageBox.RejectRole)
        msg.setDefaultButton(QMessageBox().Cancel)
        msg.setIcon(QMessageBox.Question)
        ret = msg.exec_()
        if ret == 0:
            return "Keep and Complete"
        elif ret == 1:
            return "Create New"
        else:
            return "Cancel"

    def export_storm_drain_INP_file(self, hdf5_dir=None, hdf5_file=None):
        """
        Writes <name>.INP file
        (<name> exists or is given by user in initial file dialog).

        The following groups are always written with the data of the current project:
            [JUNCTIONS] [OUTFALLS] [CONDUITS] [XSECTIONS] [LOSSES] [COORDINATES]
        All other groups are written from data of .INP file if they exist.
        """

        try:
            self.uc.clear_bar_messages()

            if self.gutils.is_table_empty("user_swmm_nodes"):
                self.uc.show_warn(
                    'User Layer "Storm Drain Nodes" is empty!\n\n'
                    + "Please import components from .INP file or shapefile, or convert from schematized Storm Drains."
                )
                return

            INP_groups = OrderedDict()

            s = QSettings()
            last_dir = s.value("FLO-2D/lastGdsDir", "")
            QApplication.setOverrideCursor(Qt.ArrowCursor)
            if not hdf5_dir and not hdf5_file:
                swmm_dir = QFileDialog.getExistingDirectory(
                    None,
                    "Select directory where SWMM.INP file will be exported",
                    directory=last_dir,
                    options=QFileDialog.ShowDirsOnly,
                )
                QApplication.restoreOverrideCursor()
                if not swmm_dir:
                    return

                swmm_file = swmm_dir + r"\SWMM.INP"
                if os.path.isfile(swmm_file):
                    QApplication.setOverrideCursor(Qt.ArrowCursor)
                    replace = self.uc.question("SWMM.INP already exists.\n\n" + "Would you like to replace it?")
                    QApplication.restoreOverrideCursor()
                    if not replace:
                        return

                if os.path.isfile(swmm_file):
                    # File exist, therefore import groups:
                    INP_groups = self.split_INP_into_groups_dictionary_by_tags_to_export(swmm_file)
                else:
                    # File doen't exists.Create groups.
                    pass

            else:
                swmm_file = hdf5_dir + r"\SWMM.INP"
                if os.path.isfile(swmm_file):
                    os.remove(swmm_file)

            s.setValue("FLO-2D/lastGdsDir", os.path.dirname(swmm_file))
            s.setValue("FLO-2D/lastSWMMDir", os.path.dirname(swmm_file))
            last_dir = s.value("FLO-2D/lastGdsDir", "")

            # Show dialog with [TITLE], [OPTIONS], and [REPORT], with values taken from existing .INP file (if selected),
            # and project units, start date, report start.
            QApplication.setOverrideCursor(Qt.ArrowCursor)
            dlg_INP_groups = INP_GroupsDialog(self.con, self.iface)
            ok = dlg_INP_groups.exec_()
            QApplication.restoreOverrideCursor()
            if ok:
                start_date = NULL
                end_date = NULL
                non_sync_dates = 0

                with open(swmm_file, "w") as swmm_inp_file:
                    no_in_out_conduits = 0
                    no_in_out_pumps = 0
                    no_in_out_orifices = 0
                    no_in_out_weirs = 0

                    # INP TITLE ##################################################
                    items = self.select_this_INP_group(INP_groups, "title")
                    swmm_inp_file.write("[TITLE]")
                    #                     if items is not None:
                    #                         for line in items[1:]:
                    #                             swmm_inp_file.write("\n" + line)
                    #                     else:
                    swmm_inp_file.write("\n" + dlg_INP_groups.titleTextEdit.toPlainText() + "\n")

                    # INP OPTIONS ##################################################
                    items = self.select_this_INP_group(INP_groups, "options")
                    swmm_inp_file.write("\n[OPTIONS]")
                    #                     if items is not None:
                    #                         for line in items[1:]:
                    #                             swmm_inp_file.write("\n" + line)
                    #                     else:
                    #                         swmm_inp_file.write('\n')
                    swmm_inp_file.write("\nFLOW_UNITS           " + dlg_INP_groups.flow_units_cbo.currentText())
                    swmm_inp_file.write("\nINFILTRATION         HORTON")
                    swmm_inp_file.write("\nFLOW_ROUTING         " + dlg_INP_groups.flow_routing_cbo.currentText())
                    start_date = dlg_INP_groups.start_date.date().toString("MM/dd/yyyy")
                    swmm_inp_file.write("\nSTART_DATE           " + start_date)

                    swmm_inp_file.write(
                        "\nSTART_TIME           " + dlg_INP_groups.start_time.time().toString("hh:mm:ss")
                    )
                    swmm_inp_file.write(
                        "\nREPORT_START_DATE    " + dlg_INP_groups.report_start_date.date().toString("MM/dd/yyyy")
                    )
                    swmm_inp_file.write(
                        "\nREPORT_START_TIME    " + dlg_INP_groups.report_start_time.time().toString("hh:mm:ss")
                    )
                    end_date = dlg_INP_groups.end_date.date().toString("MM/dd/yyyy")
                    swmm_inp_file.write("\nEND_DATE             " + end_date)
                    swmm_inp_file.write("\nEND_TIME             " + dlg_INP_groups.end_time.time().toString("hh:mm:ss"))
                    swmm_inp_file.write("\nSWEEP_START          01/01")
                    swmm_inp_file.write("\nSWEEP_END            12/31")
                    swmm_inp_file.write("\nDRY_DAYS             0")
                    swmm_inp_file.write(
                        "\nREPORT_STEP          " + dlg_INP_groups.report_stp_time.time().toString("hh:mm:ss")
                    )
                    swmm_inp_file.write("\nWET_STEP             00:05:00")
                    swmm_inp_file.write("\nDRY_STEP             01:00:00")
                    swmm_inp_file.write("\nROUTING_STEP         00:01:00")
                    swmm_inp_file.write("\nALLOW_PONDING        NO")
                    swmm_inp_file.write("\nINERTIAL_DAMPING     " + dlg_INP_groups.inertial_damping_cbo.currentText())
                    swmm_inp_file.write("\nVARIABLE_STEP        0.75")
                    swmm_inp_file.write("\nLENGTHENING_STEP     0")
                    swmm_inp_file.write("\nMIN_SURFAREA         0")
                    swmm_inp_file.write(
                        "\nNORMAL_FLOW_LIMITED  " + dlg_INP_groups.normal_flow_limited_cbo.currentText()
                    )
                    swmm_inp_file.write("\nSKIP_STEADY_STATE    " + dlg_INP_groups.skip_steady_state_cbo.currentText())
                    if dlg_INP_groups.force_main_equation_cbo.currentIndex() == 0:
                        equation = "H-W"
                    else:
                        equation = "D-W"
                    swmm_inp_file.write("\nFORCE_MAIN_EQUATION  " + equation)
                    swmm_inp_file.write("\nLINK_OFFSETS         " + dlg_INP_groups.link_offsets_cbo.currentText())
                    swmm_inp_file.write("\nMIN_SLOPE            " + str(dlg_INP_groups.min_slop_dbox.value()))

                    # INP JUNCTIONS ##################################################
                    try:
                        SD_junctions_sql = """SELECT name, junction_invert_elev, max_depth, init_depth, surcharge_depth, ponded_area
                                          FROM user_swmm_nodes WHERE sd_type = "I" or sd_type = "i" or sd_type = "J" ORDER BY fid;"""

                        junctions_rows = self.gutils.execute(SD_junctions_sql).fetchall()
                        if not junctions_rows:
                            pass
                        else:
                            swmm_inp_file.write("\n")
                            swmm_inp_file.write("\n[JUNCTIONS]")
                            swmm_inp_file.write("\n;;               Invert     Max.       Init.      Surcharge  Ponded")
                            swmm_inp_file.write("\n;;Name           Elev.      Depth      Depth      Depth      Area")
                            swmm_inp_file.write(
                                "\n;;-------------- ---------- ---------- ---------- ---------- ----------"
                            )

                            line = "\n{0:16} {1:<10.2f} {2:<10.2f} {3:<10.2f} {4:<10.2f} {5:<10.2f}"

                            for row in junctions_rows:
                                row = (
                                    row[0],
                                    0 if row[1] is None else row[1],
                                    0 if row[2] is None else row[2],
                                    0 if row[3] is None else row[3],
                                    0 if row[4] is None else row[4],
                                    0 if row[5] is None else row[5],
                                )
                                swmm_inp_file.write(line.format(*row))
                    except Exception as e:
                        QApplication.restoreOverrideCursor()
                        self.uc.show_error("ERROR 070618.0851: error while exporting [JUNCTIONS] to .INP file!", e)
                        return

                    # INP OUTFALLS ###################################################
                    try:
                        SD_outfalls_sql = """SELECT name, outfall_invert_elev, outfall_type, time_series, tidal_curve, flapgate, water_depth 
                                          FROM user_swmm_nodes  WHERE sd_type = "O"  ORDER BY fid;"""

                        outfalls_rows = self.gutils.execute(SD_outfalls_sql).fetchall()
                        if not outfalls_rows:
                            pass
                        else:
                            swmm_inp_file.write("\n")
                            swmm_inp_file.write("\n[OUTFALLS]")
                            swmm_inp_file.write("\n;;               Invert     Outfall      Stage/Table       Tide")
                            swmm_inp_file.write("\n;;Name           Elev.      Type         Time Series       Gate")
                            swmm_inp_file.write("\n;;-------------- ---------- ------------ ----------------  ----")

                            line = "\n{0:16} {1:<10.2f} {2:<11} {3:<18} {4:<16}"

                            for row in outfalls_rows:
                                lrow = list(row)
                                lrow = [
                                    lrow[0],
                                    0 if lrow[1] is None else lrow[1],
                                    0 if lrow[2] is None else lrow[2],
                                    "   " if lrow[3] is None else lrow[3],
                                    0 if lrow[4] is None else lrow[4],
                                    0 if lrow[5] is None else lrow[5],
                                    0 if lrow[6] is None else lrow[6],
                                ]
                                lrow[3] = "*" if lrow[3] == "..." else "*" if lrow[3] == "" else lrow[3]
                                lrow[4] = "*" if lrow[4] == "..." else "*" if lrow[4] == "" else lrow[4]
                                lrow[2] = lrow[2].upper().strip()
                                if not lrow[2] in ("FIXED", "FREE", "NORMAL", "TIDAL", "TIMESERIES"):
                                    lrow[2] = "NORMAL"
                                lrow[2] = (
                                    "TIDAL"
                                    if lrow[2] == "TIDAL CURVE"
                                    else "TIMESERIES"
                                    if lrow[2] == "TIME SERIES"
                                    else lrow[2]
                                )

                                # Set 3rt. value:
                                if lrow[2] == "FREE" or lrow[2] == "NORMAL":
                                    lrow[3] = "    "
                                elif lrow[2] == "TIMESERIES":
                                    lrow[3] = lrow[3]
                                elif lrow[2] == "TIDAL":
                                    lrow[3] = lrow[4]
                                elif lrow[2] == "FIXED":
                                    lrow[3] = lrow[6]

                                lrow[5] = "YES" if lrow[5] in ("True", "true", "Yes", "yes", "1") else "NO"
                                swmm_inp_file.write(line.format(lrow[0], lrow[1], lrow[2], lrow[3], lrow[5]))

                    except Exception as e:
                        QApplication.restoreOverrideCursor()
                        self.uc.show_error("ERROR 070618.1619: error while exporting [OUTFALLS] to .INP file!", e)
                        return

                    # INP STORAGE ###################################################
                    try:
                        SD_storages_sql = """SELECT name, invert_elev, max_depth, init_depth, storage_curve,
                                                    coefficient, exponent, constant, ponded_area, 
                                                    evap_factor, suction_head, conductivity, initial_deficit, curve_name, infiltration
                                             FROM user_swmm_storage_units;"""

                        storages_rows = self.gutils.execute(SD_storages_sql).fetchall()
                        if not storages_rows:
                            pass
                        else:
                            swmm_inp_file.write("\n")
                            swmm_inp_file.write("\n[STORAGE]")
                            swmm_inp_file.write("\n;;               Invert   Max.     Init.    Storage    Curve                      Ponded   Evap.")
                            swmm_inp_file.write("\n;;Name           Elev.    Depth    Depth    Curve      Params                     Area     Frac.    Infiltration Parameters")
                            swmm_inp_file.write("\n;;-------------- -------- -------- -------- ---------- -------- -------- -------- -------- -------- -----------------------")

                            line_functional_with_infil = "\n{0:16} {1:<8} {2:<8} {3:<8} {4:<10} {5:<8} {6:<8} {7:<8} {8:<8} {9:<8} {10:<8} {11:<8} {12:<8}"
                            line_tabular_with_infil = "\n{0:16} {1:<8} {2:<8} {3:<8} {4:<10} {5:<26} {6:<8} {7:<8} {8:<8} {9:<8} {10:<8}"
                            line_functional_no_infil = "\n{0:16} {1:<8} {2:<8} {3:<8} {4:<10} {5:<8} {6:<8} {7:<8} {8:<8} {9:<8}"
                            line_tabular_no_infil = "\n{0:16} {1:<8} {2:<8} {3:<8} {4:<10} {5:<26} {6:<8} {7:<8}"

                            for row in storages_rows:
                                lrow = list(row)
                                lrow = [
                                    lrow[0],
                                    0 if lrow[1] is None else '%g'%lrow[1],
                                    0 if lrow[2] is None else '%g'%lrow[2],
                                    0 if lrow[3] is None else '%g'%lrow[3],
                                    "FUNCTIONAL" if lrow[4] is None else lrow[4],
                                    0 if lrow[5] is None else '%g'%lrow[5],
                                    0 if lrow[6] is None else '%g'%lrow[6],
                                    0 if lrow[7] is None else '%g'%lrow[7],
                                    0 if lrow[8] is None else '%g'%lrow[8],
                                    0 if lrow[9] is None else '%g'%lrow[9],
                                    0 if lrow[10] is None else '%g'%lrow[10],
                                    0 if lrow[11] is None else '%g'%lrow[11],
                                    0 if lrow[12] is None else '%g'%lrow[12],
                                    lrow[13],
                                    lrow[14]
                                ]
                                if lrow[4] == "FUNCTIONAL": 
                                    if lrow[14]== "True":
                                        swmm_inp_file.write(line_functional_with_infil.format(lrow[0], lrow[1], lrow[2], lrow[3], lrow[4], lrow[5],
                                                                    lrow[6], lrow[7], lrow[8], lrow[9], 
                                                                    lrow[10], lrow[11], lrow[12]))
                                    else:
                                        swmm_inp_file.write(line_functional_no_infil.format(lrow[0], lrow[1], lrow[2], lrow[3], lrow[4], lrow[5],
                                                                    lrow[6], lrow[7], lrow[8], lrow[9]))                                         
                                            
                                else:
                                    if lrow[14]=="True":
                                        swmm_inp_file.write(line_tabular_with_infil.format(lrow[0], lrow[1], lrow[2], lrow[3], lrow[4],
                                                                lrow[13], lrow[8], lrow[9], 
                                                                lrow[10], lrow[11], lrow[12]))
                                    else:    
                                        swmm_inp_file.write(line_tabular_no_infil.format(lrow[0], lrow[1], lrow[2], lrow[3], lrow[4],
                                                                lrow[13], lrow[8], lrow[9]))                                        

                    except Exception as e:
                        QApplication.restoreOverrideCursor()
                        self.uc.show_error("ERROR 160224.0541: error while exporting [STORAGE] to .INP file!", e)
                        return

                    # INP CONDUITS ###################################################

                    try:
                        SD_conduits_sql = """SELECT conduit_name, conduit_inlet, conduit_outlet, conduit_length, conduit_manning, conduit_inlet_offset, 
                                                conduit_outlet_offset, conduit_init_flow, conduit_max_flow 
                                          FROM user_swmm_conduits ORDER BY fid;"""

                        conduits_rows = self.gutils.execute(SD_conduits_sql).fetchall()
                        if not conduits_rows:
                            pass
                        else:
                            swmm_inp_file.write("\n")
                            swmm_inp_file.write("\n[CONDUITS]")
                            swmm_inp_file.write(
                                "\n;;               Inlet            Outlet                      Manning    Inlet      Outlet     Init.      Max."
                            )
                            swmm_inp_file.write(
                                "\n;;Name           Node             Node             Length     N          Offset     Offset     Flow       Flow"
                            )
                            swmm_inp_file.write(
                                "\n;;-------------- ---------------- ---------------- ---------- ---------- ---------- ---------- ---------- ----------"
                            )

                            line = "\n{0:16} {1:<16} {2:<16} {3:<10.2f} {4:<10.3f} {5:<10.2f} {6:<10.2f} {7:<10.2f} {8:<10.2f}"

                            for row in conduits_rows:
                                row = (
                                    row[0],
                                    "?" if row[1] is None or row[1] == "" else row[1],
                                    "?" if row[2] is None or row[2] == "" else row[2],
                                    0 if row[3] is None else row[3],
                                    0 if row[4] is None else row[4],
                                    0 if row[5] is None else row[5],
                                    0 if row[6] is None else row[6],
                                    0 if row[7] is None else row[7],
                                    0 if row[8] is None else row[8],
                                )
                                if row[1] == "?" or row[2] == "?":
                                    no_in_out_conduits += 1
                                swmm_inp_file.write(line.format(*row))
                    except Exception as e:
                        QApplication.restoreOverrideCursor()
                        self.uc.show_error("ERROR 070618.1620: error while exporting [CONDUITS] to .INP file!", e)
                        return

                    # INP PUMPS ###################################################
                    try:
                        SD_pumps_sql = """SELECT pump_name, pump_inlet, pump_outlet, pump_curve, pump_init_status, 
                                            pump_startup_depth, pump_shutoff_depth 
                                            FROM user_swmm_pumps ORDER BY fid;"""

                        pumps_rows = self.gutils.execute(SD_pumps_sql).fetchall()
                        if not pumps_rows:
                            pass
                        else:
                            swmm_inp_file.write("\n")
                            swmm_inp_file.write("\n[PUMPS]")
                            swmm_inp_file.write(
                                "\n;;               Inlet            Outlet           Pump             Init.      Startup    Shutup"
                            )
                            swmm_inp_file.write(
                                "\n;;Name           Node             Node             Curve            Status     Depth      Depth"
                            )
                            swmm_inp_file.write(
                                "\n;;-------------- ---------------- ---------------- ---------------- ---------- ---------- -------"
                            )

                            line = "\n{0:16} {1:<16} {2:<16} {3:<16} {4:<10} {5:<10.2f} {6:<10.2f}"

                            for row in pumps_rows:
                                row = (
                                    row[0],
                                    "?" if row[1] is None or row[1] == "" else row[1],
                                    "?" if row[2] is None or row[2] == "" else row[2],
                                    "*" if row[3] is None else row[3],
                                    "OFF" if row[4] is None else row[4],
                                    0 if row[5] is None else row[5],
                                    0 if row[6] is None else row[6],
                                )
                                if row[1] == "?" or row[2] == "?":
                                    no_in_out_pumps += 1
                                swmm_inp_file.write(line.format(*row))
                    except Exception as e:
                        QApplication.restoreOverrideCursor()
                        self.uc.show_error("ERROR 271121.0515: error while exporting [PUMPS] to .INP file!", e)
                        return

                    # INP ORIFICES ###################################################
                    try:
                        SD_orifices_sql = """SELECT orifice_name, orifice_inlet, orifice_outlet, orifice_type, orifice_crest_height, 
                                            orifice_disch_coeff, orifice_flap_gate, orifice_open_close_time 
                                            FROM user_swmm_orifices ORDER BY fid;"""

                        orifices_rows = self.gutils.execute(SD_orifices_sql).fetchall()
                        if not orifices_rows:
                            pass
                        else:
                            swmm_inp_file.write("\n")
                            swmm_inp_file.write("\n[ORIFICES]")
                            swmm_inp_file.write(
                                "\n;;               Inlet            Outlet           Orifice      Crest      Disch.      Flap      Open/Close"
                            )
                            swmm_inp_file.write(
                                "\n;;Name           Node             Node             Type         Height     Coeff.      Gate      Time"
                            )
                            swmm_inp_file.write(
                                "\n;;-------------- ---------------- ---------------- ------------ ---------- ----------- --------- -----------"
                            )

                            line = "\n{0:16} {1:<16} {2:<16} {3:<12} {4:<10.2f} {5:<11.2f} {6:<9} {7:<9.2f}"

                            for row in orifices_rows:
                                row = (
                                    row[0],
                                    "?" if row[1] is None or row[1] == "" else row[1],
                                    "?" if row[2] is None or row[2] == "" else row[2],
                                    "SIDE" if row[3] is None else row[3],
                                    0 if row[4] is None else row[4],
                                    0 if row[5] is None else row[5],
                                    "NO" if row[6] is None else row[6],
                                    0 if row[7] is None else row[7],
                                )
                                if row[1] == "?" or row[2] == "?":
                                    no_in_out_orifices += 1
                                swmm_inp_file.write(line.format(*row))
                    except Exception as e:
                        QApplication.restoreOverrideCursor()
                        self.uc.show_error("ERROR 310322.1548: error while exporting [ORIFICES] to .INP file!", e)
                        return

                    # INP WEIRS ###################################################
                    try:
                        SD_weirs_sql = """SELECT weir_name, weir_inlet, weir_outlet, weir_type, weir_crest_height, 
                                            weir_disch_coeff, weir_flap_gate, weir_end_contrac, weir_end_coeff 
                                            FROM user_swmm_weirs ORDER BY fid;"""

                        weirs_rows = self.gutils.execute(SD_weirs_sql).fetchall()
                        if not weirs_rows:
                            pass
                        else:
                            swmm_inp_file.write("\n")
                            swmm_inp_file.write("\n[WEIRS]")
                            swmm_inp_file.write(
                                "\n;;               Inlet            Outlet           Weir         Crest      Disch.      Flap      End      End"
                            )
                            swmm_inp_file.write(
                                "\n;;Name           Node             Node             Type         Height     Coeff.      Gate      Con.     Coeff."
                            )
                            swmm_inp_file.write(
                                "\n;;-------------- ---------------- ---------------- ------------ ---------- ----------- --------- -------  ---------"
                            )

                            line = "\n{0:16} {1:<16} {2:<16} {3:<12} {4:<10.2f} {5:<11.2f} {6:<9} {7:<8} {8:<9.2f}"

                            for row in weirs_rows:
                                row = (
                                    row[0],
                                    "?" if row[1] is None or row[1] == "" else row[1],
                                    "?" if row[2] is None or row[2] == "" else row[2],
                                    "TRANSVERSE" if row[3] is None else row[3],
                                    0 if row[4] is None else row[4],
                                    0 if row[5] is None else row[5],
                                    "NO" if row[6] is None else row[6],
                                    "0" if row[7] is None else row[7],
                                    0 if row[8] is None else row[8],
                                )
                                if row[1] == "?" or row[2] == "?":
                                    no_in_out_weirs += 1
                                swmm_inp_file.write(line.format(*row))
                    except Exception as e:
                        QApplication.restoreOverrideCursor()
                        self.uc.show_error("ERROR 090422.0557: error while exporting [WEIRS] to .INP file!", e)
                        return

                    # INP XSECTIONS ###################################################
                    try:
                        swmm_inp_file.write("\n")
                        swmm_inp_file.write("\n[XSECTIONS]")
                        swmm_inp_file.write(
                            "\n;;Link           Shape        Geom1      Geom2      Geom3      Geom4      Barrels"
                        )
                        swmm_inp_file.write(
                            "\n;;-------------- ------------ ---------- ---------- ---------- ---------- ----------"
                        )

                        # XSections from user conduits:
                        SD_xsections_1_sql = """SELECT conduit_name, xsections_shape, xsections_max_depth, xsections_geom2, 
                                                xsections_geom3, xsections_geom4, xsections_barrels
                                          FROM user_swmm_conduits ORDER BY fid;"""

                        line = "\n{0:16} {1:<13} {2:<10.2f} {3:<10.2f} {4:<10.3f} {5:<10.2f} {6:<10}"
                        xsections_rows_1 = self.gutils.execute(SD_xsections_1_sql).fetchall()
                        if not xsections_rows_1:
                            pass
                        else:
                            no_xs = 0

                            for row in xsections_rows_1:
                                lrow = list(row)
                                lrow = (
                                    "?" if lrow[0] is None or lrow[0] == "" else lrow[0],
                                    "?" if lrow[1] is None or lrow[0] == "" else lrow[1],
                                    "?" if lrow[2] is None or lrow[0] == "" else lrow[2],
                                    "?" if lrow[3] is None or lrow[0] == "" else lrow[3],
                                    "?" if lrow[4] is None or lrow[0] == "" else lrow[4],
                                    "?" if lrow[5] is None or lrow[0] == "" else lrow[5],
                                    "?" if lrow[6] is None or lrow[0] == "" else lrow[6],
                                )
                                if (
                                    row[0] == "?"
                                    or row[1] == "?"
                                    or row[2] == "?"
                                    or row[3] == "?"
                                    or row[4] == "?"
                                    or row[5] == "?"
                                    or row[6] == "?"
                                ):
                                    no_xs += 1
                                lrow = (
                                    lrow[0],
                                    lrow[1],
                                    0.0 if lrow[2] == "?" else lrow[2],
                                    0.0 if lrow[3] == "?" else lrow[3],
                                    0.0 if lrow[4] == "?" else lrow[4],
                                    0.0 if lrow[5] == "?" else lrow[5],
                                    0.0 if lrow[6] == "?" else lrow[6],
                                )
                                row = tuple(lrow)
                                swmm_inp_file.write(line.format(*row))

                        # XSections from user orifices:
                        SD_xsections_2_sql = """SELECT orifice_name, orifice_shape, orifice_height, orifice_width
                                          FROM user_swmm_orifices ORDER BY fid;"""

                        line = "\n{0:16} {1:<13} {2:<10.2f} {3:<10.2f} {4:<10.2f} {5:<10.2f} {6:<10}"
                        xsections_rows_2 = self.gutils.execute(SD_xsections_2_sql).fetchall()
                        if not xsections_rows_2:
                            pass
                        else:
                            no_xs = 0

                            for row in xsections_rows_2:
                                lrow = list(row)
                                lrow = (
                                    "?" if lrow[0] is None or lrow[0] == "" else lrow[0],
                                    "?" if lrow[1] is None or lrow[0] == "" else lrow[1],
                                    "?" if lrow[2] is None or lrow[0] == "" else lrow[2],
                                    "?" if lrow[3] is None or lrow[0] == "" else lrow[3],
                                    0.0,
                                    0.0,
                                    0,
                                )
                                if row[0] == "?" or row[1] == "?" or row[2] == "?" or row[3] == "?":
                                    no_xs += 1
                                lrow = (
                                    lrow[0],
                                    lrow[1],
                                    0.0 if lrow[2] == "?" else lrow[2],
                                    0.0 if lrow[3] == "?" else 0.0 if lrow[1] == "CIRCULAR" else lrow[3],
                                    0.0,
                                    0.0,
                                    " ",
                                )
                                row = tuple(lrow)
                                swmm_inp_file.write(line.format(*row))

                        # XSections from user weirs:
                        SD_xsections_3_sql = """SELECT weir_name, weir_shape, weir_height, weir_length, weir_side_slope, weir_side_slope
                                          FROM user_swmm_weirs ORDER BY fid;"""

                        line = "\n{0:16} {1:<13} {2:<10.2f} {3:<10.2f} {4:<10.2f} {5:<10.2f} {6:<10}"
                        xsections_rows_3 = self.gutils.execute(SD_xsections_3_sql).fetchall()
                        if not xsections_rows_3:
                            pass
                        else:
                            no_xs = 0

                            for row in xsections_rows_3:
                                lrow = list(row)
                                lrow = (
                                    "?" if lrow[0] is None or lrow[0] == "" else lrow[0],
                                    "?" if lrow[1] is None or lrow[0] == "" else lrow[1],
                                    "?" if lrow[2] is None or lrow[0] == "" else lrow[2],
                                    "?" if lrow[3] is None or lrow[0] == "" else lrow[3],
                                    "?" if lrow[4] is None or lrow[4] == "" else lrow[4],
                                    "?" if lrow[5] is None or lrow[5] == "" else lrow[5],
                                    0,
                                )
                                if row[0] == "?" or row[1] == "?" or row[2] == "?" or row[3] == "?":
                                    no_xs += 1
                                lrow = (
                                    lrow[0],
                                    lrow[1],
                                    0.0 if lrow[2] == "?" else lrow[2],
                                    0.0 if lrow[3] == "?" else 0.0 if lrow[1] == "CIRCULAR" else lrow[3],
                                    0.0 if lrow[4] == "?" else lrow[4],
                                    0.0 if lrow[5] == "?" else lrow[5],
                                    " ",
                                )
                                row = tuple(lrow)
                                swmm_inp_file.write(line.format(*row))

                    except Exception as e:
                        QApplication.restoreOverrideCursor()
                        self.uc.show_error("ERROR 090422.0601: error while exporting [XSECTIONS] to .INP file!", e)
                        return

                    # INP LOSSES ###################################################
                    try:
                        SD_losses_sql = """SELECT conduit_name, losses_inlet, losses_outlet, losses_average, losses_flapgate
                                          FROM user_swmm_conduits ORDER BY fid;"""

                        losses_rows = self.gutils.execute(SD_losses_sql).fetchall()
                        if not losses_rows:
                            pass
                        else:
                            swmm_inp_file.write("\n")
                            swmm_inp_file.write("\n[LOSSES]")
                            swmm_inp_file.write("\n;;Link           Inlet      Outlet     Average    Flap Gate")
                            swmm_inp_file.write("\n;;-------------- ---------- ---------- ---------- ----------")

                            line = "\n{0:16} {1:<10} {2:<10} {3:<10.2f} {4:<10}"

                            for row in losses_rows:
                                lrow = list(row)
                                lrow[4] = "YES" if lrow[4] in ("True", "true", "Yes", "yes", "1") else "NO"
                                swmm_inp_file.write(line.format(*lrow))
                    except Exception as e:
                        QApplication.restoreOverrideCursor()
                        self.uc.show_error("ERROR 070618.1622: error while exporting [LOSSES] to .INP file!", e)
                        return

                    # INP CONTROLS ##################################################
                    items = self.select_this_INP_group(INP_groups, "controls")
                    swmm_inp_file.write("\n\n[CONTROLS]")
                    if items is not None:
                        for line in items[1:]:
                            if line != "":
                                swmm_inp_file.write("\n" + line)
                    else:
                        swmm_inp_file.write("\n")

                    # INP INFLOWS ###################################################
                    try:
                        SD_inflows_sql = """SELECT node_name, constituent, baseline, pattern_name, time_series_name, scale_factor
                                          FROM swmm_inflows ORDER BY fid;"""
                        inflows_rows = self.gutils.execute(SD_inflows_sql).fetchall()
                        if not inflows_rows:
                            pass
                        else:
                            swmm_inp_file.write("\n")
                            swmm_inp_file.write("\n[INFLOWS]")
                            swmm_inp_file.write(
                                "\n;;Node           Constituent      Time Series      Type     Mfactor  Sfactor  Baseline Pattern"
                            )
                            swmm_inp_file.write(
                                "\n;;-------------- ---------------- ---------------- -------- -------- -------- -------- --------"
                            )
                            line = "\n{0:16} {1:<16} {2:<16} {3:<7}  {4:<8} {5:<8.2f} {6:<8.2f} {7:<10}"
                            for row in inflows_rows:
                                lrow = [
                                    row[0],
                                    row[1],
                                    row[4] if row[4] != "" else '""',
                                    row[1],
                                    "1.0",
                                    row[5],
                                    row[2],
                                    row[3] if row[3] is not None else "",
                                ]
                                swmm_inp_file.write(line.format(*lrow))
                    except Exception as e:
                        QApplication.restoreOverrideCursor()
                        self.uc.show_error("ERROR 230220.0751.1622: error while exporting [INFLOWS] to .INP file!", e)
                        return

                    # INP CURVES ###################################################
                    try:
                        # Pumps:
                        SD_pump_curves_sql = """SELECT pump_curve_name, pump_curve_type, x_value, y_value, description
                                          FROM swmm_pumps_curve_data ORDER BY fid;"""
                        pump_curves_rows = self.gutils.execute(SD_pump_curves_sql).fetchall()

                        # Tidal:
                        SD_tidal_curves_data_sql = """SELECT tidal_curve_name, hour, stage
                                          FROM swmm_tidal_curve_data ORDER BY fid;"""
                        tidal_curves_data_rows = self.gutils.execute(SD_tidal_curves_data_sql).fetchall()
                        
                        # Other:
                        SD_other_curves_sql = """SELECT name, type, x_value, y_value, description
                                          FROM swmm_other_curves ORDER BY fid;"""
                        other_curves_rows = self.gutils.execute(SD_other_curves_sql).fetchall()                        
                        
                        if not other_curves_rows and not pump_curves_rows and not tidal_curves_data_rows:
                            pass
                        else:
                            swmm_inp_file.write("\n")
                            swmm_inp_file.write("\n[CURVES]")
                            swmm_inp_file.write("\n;;Name           Type       X-Value    Y-Value")
                            swmm_inp_file.write("\n;;-------------- ---------- ---------- ----------")

                            # Write curves of type 'PumpN' (N being 1,2,3, or 4):
                            line1 = "\n{0:16} {1:<10} {2:<10.2f} {3:<10.2f}"
                            name = ""
                            for row in pump_curves_rows:
                                lrow = list(row)
                                if lrow[0] == name:
                                    lrow[1] = "     "
                                else:
                                    swmm_inp_file.write("\n")
                                    if lrow[4]: 
                                        swmm_inp_file.write("\n;" + lrow[4])
                                    name = lrow[0]
                                swmm_inp_file.write(line1.format(*lrow))

                            # Write curves of type 'Tidal'
                            qry_SD_tidal_curve = """SELECT tidal_curve_description
                                          FROM swmm_tidal_curve WHERE tidal_curve_name = ?;"""
                            line2 = "\n{0:16} {1:<10} {2:<10} {3:<10}"
                            name = ""
                            for row in tidal_curves_data_rows:
                                lrow = [row[0], "Tidal", row[1], row[2]]
                                if lrow[0] == name:
                                    lrow[1] = "     "
                                else:
                                    descr = self.gutils.execute(qry_SD_tidal_curve, (lrow[0],)).fetchone()
                                    swmm_inp_file.write("\n")
                                    if descr[0]:
                                        swmm_inp_file.write("\n;" + descr[0])
                                    name = lrow[0]
                                swmm_inp_file.write(line2.format(*lrow))
                                
                            # Write all other curves in storm_drain.INP_curves:
                            name = ""
                            for row in other_curves_rows:
                                lrow = list(row)
                                if lrow[0] == name:
                                    lrow[1] = "     "
                                else:
                                    swmm_inp_file.write("\n")
                                    if lrow[4]:
                                        swmm_inp_file.write("\n;" + lrow[4])
                                    name = lrow[0]
                                swmm_inp_file.write(line1.format(*lrow))                            

                    except Exception as e:
                        QApplication.restoreOverrideCursor()
                        self.uc.show_error(
                            "ERROR 281121.0453: error while exporting [CURVES] to .INP file!\n"
                            + "Is the name or type of the curve missing in 'Storm Drain Pumps Curve Data' table?",
                            e,
                        )
                        return

                    # INP TIMESERIES ###################################################
                    try:
                        swmm_inp_file.write("\n")
                        swmm_inp_file.write("\n[TIMESERIES]")
                        swmm_inp_file.write("\n;;Name           Date       Time       Value     ")
                        swmm_inp_file.write("\n;;-------------- ---------- ---------- ----------")

                        SD_time_series_sql = """SELECT time_series_name, 
                                                            time_series_description, 
                                                            time_series_file,
                                                            time_series_data
                                          FROM swmm_time_series ORDER BY fid;"""

                        SD_time_series_data_sql = """SELECT                                 
                                                            date, 
                                                            time,
                                                            value
                                          FROM swmm_time_series_data WHERE time_series_name = ?;"""

                        line1 = "\n;{0:16}"
                        line2 = "\n{0:16} {1:<10} {2:<50}"
                        line3 = "\n{0:16} {1:<10} {2:<10} {3:<7.4f}"

                        time_series_rows = self.gutils.execute(SD_time_series_sql).fetchall()
                        if not time_series_rows:
                            pass
                        else:
                            for row in time_series_rows:
                                if row[3] == "False":  # Inflow data comes from file:
                                    description = [row[1]]
                                    swmm_inp_file.write(line1.format(*description))
                                    fileName = row[2].strip()
                                    # fileName = os.path.basename(row[2].strip())
                                    file = '"' + fileName + '"'
                                    file = os.path.normpath(file)
                                    lrow2 = [row[0], "FILE", file]
                                    swmm_inp_file.write(line2.format(*lrow2))
                                    swmm_inp_file.write("\n;")
                                else:
                                    # Inflow data given in table 'swmm_time_series_data':
                                    name = row[0]
                                    time_series_data = self.gutils.execute(SD_time_series_data_sql, (name,)).fetchall()
                                    if not time_series_data:
                                        pass
                                    else:
                                        description = [row[1]]
                                        swmm_inp_file.write(line1.format(*description))
                                        for data in time_series_data:
                                            date = data[0] if data[0] is not None else "          "
                                            swmm_inp_file.write(
                                                line3.format(
                                                    name if name is not None else " ",
                                                    date,
                                                    data[1] if data[1] is not None else "00:00",
                                                    data[2] if data[2] is not None else 0.0,
                                                )
                                            )
                                            try:
                                                d0 = datetime.strptime(date, "%m/%d/%Y").date()
                                                start = datetime.strptime(start_date, "%m/%d/%Y").date()
                                                end = datetime.strptime(end_date, "%m/%d/%Y").date()
                                                if d0 < start or d0 > end:
                                                    non_sync_dates += 1
                                            except ValueError:
                                                non_sync_dates += 1
                                        swmm_inp_file.write("\n;")

                    except Exception as e:
                        QApplication.restoreOverrideCursor()
                        self.uc.show_error("ERROR 230220.1005: error while exporting [TIMESERIES] to .INP file!", e)
                        return

                    # INP PATTERNS ###################################################
                    try:
                        swmm_inp_file.write("\n")
                        swmm_inp_file.write("\n[PATTERNS]")
                        swmm_inp_file.write("\n;;Name           Type       Multipliers")
                        swmm_inp_file.write("\n;;-------------- ---------- -----------")

                        SD_inflow_patterns_sql = """SELECT pattern_name, pattern_description, hour, multiplier
                                          FROM swmm_inflow_patterns ORDER BY fid;"""

                        line0 = "\n;{0:16}"
                        line1 = "\n{0:16} {1:<10} {2:<10.2f} {3:<10.2f} {4:<10.2f} {5:<10.2f} {6:<10.2f} {6:<10.2f}"
                        pattern_rows = self.gutils.execute(SD_inflow_patterns_sql).fetchall()
                        if not pattern_rows:
                            pass
                        else:
                            i = 1
                            for row in pattern_rows:
                                # First line:
                                if i == 1:  # Beginning of first line:
                                    lrow0 = [row[1]]
                                    swmm_inp_file.write(line0.format(*lrow0))
                                    lrow1 = [row[0], "HOURLY", row[3]]
                                    i += 1
                                elif i < 7:  # Rest of first line:
                                    lrow1.append(row[3])
                                    i += 1
                                elif i == 7:
                                    swmm_inp_file.write(line1.format(*lrow1))
                                    lrow1 = [row[0], "   ", row[3]]
                                    i += 1

                                # Second line
                                elif i > 7 and i < 13:
                                    lrow1.append(row[3])
                                    i += 1
                                elif i == 13:
                                    swmm_inp_file.write(line1.format(*lrow1))
                                    lrow1 = [row[0], "   ", row[3]]
                                    i += 1

                                # Third line:
                                elif i > 13 and i < 19:
                                    lrow1.append(row[3])
                                    i += 1
                                elif i == 19:
                                    swmm_inp_file.write(line1.format(*lrow1))
                                    lrow1 = [row[0], "   ", row[3]]
                                    i += 1

                                # Fourth line:
                                elif i > 19 and i < 24:
                                    lrow1.append(row[3])
                                    i += 1
                                elif i == 24:
                                    swmm_inp_file.write(line1.format(*lrow1))
                                    lrow1 = [row[0], "   ", row[3]]
                                    i = 1

                                    swmm_inp_file.write("\n")

                    except Exception as e:
                        QApplication.restoreOverrideCursor()
                        self.uc.show_error("ERROR 240220.0737: error while exporting [PATTERNS] to .INP file!", e)
                        return

                    # INP REPORT ##################################################
                    items = self.select_this_INP_group(INP_groups, "report")
                    swmm_inp_file.write("\n\n[REPORT]")
                    #                     if items is not None:
                    #                         for line in items[1:]:
                    #                             swmm_inp_file.write("\n" + line)
                    #                     else:
                    #                         swmm_inp_file.write('\n')
                    swmm_inp_file.write("\nINPUT           " + dlg_INP_groups.input_cbo.currentText())
                    swmm_inp_file.write("\nCONTROLS        " + dlg_INP_groups.controls_cbo.currentText())
                    swmm_inp_file.write("\nSUBCATCHMENTS   NONE")
                    swmm_inp_file.write("\nNODES           " + dlg_INP_groups.nodes_cbo.currentText())
                    swmm_inp_file.write("\nLINKS           " + dlg_INP_groups.links_cbo.currentText())

                    # INP COORDINATES ###################################################
                    try:
                        swmm_inp_file.write("\n")
                        swmm_inp_file.write("\n[COORDINATES]")
                        swmm_inp_file.write("\n;;Node           X-Coord            Y-Coord ")
                        swmm_inp_file.write("\n;;-------------- ------------------ ------------------")

                        SD_nodes_coords_sql = """SELECT name, ST_AsText(ST_Centroid(GeomFromGPB(geom)))
                                          FROM user_swmm_nodes ORDER BY fid;"""

                        line = "\n{0:16} {1:<18} {2:<18}"
                        coordinates_rows = self.gutils.execute(SD_nodes_coords_sql).fetchall()
                        if not coordinates_rows:
                            pass
                        else:
                            for row in coordinates_rows:
                                x = row[:2][1].strip("POINT()").split()[0]
                                y = row[:2][1].strip("POINT()").split()[1]
                                swmm_inp_file.write(line.format(row[0], x, y))
                                
                        SD_storage_coords_sql = """SELECT name, ST_AsText(ST_Centroid(GeomFromGPB(geom)))
                                          FROM user_swmm_storage_units ORDER BY fid;"""

                        line = "\n{0:16} {1:<18} {2:<18}"
                        coordinates_rows = self.gutils.execute(SD_storage_coords_sql).fetchall()
                        if not coordinates_rows:
                            pass
                        else:
                            for row in coordinates_rows:
                                x = row[:2][1].strip("POINT()").split()[0]
                                y = row[:2][1].strip("POINT()").split()[1]
                                swmm_inp_file.write(line.format(row[0], x, y))                                
                    except Exception as e:
                        QApplication.restoreOverrideCursor()
                        self.uc.show_error("ERROR 070618.1623: error while exporting [COORDINATES] to .INP file!", e)
                        return

                    # FUTURE GROUPS ##################################################
                    future_groups = [
                        "FILES",
                        "RAINGAGES",
                        "HYDROGRAPHS",
                        "PROFILES",
                        "EVAPORATION",
                        "TEMPERATURE",
                        "SUBCATCHMENTS",
                        "SUBAREAS",
                        "INFILTRATION",
                        "AQUIFERS",
                        "GROUNDWATER",
                        "SNOWPACKS",
                        "DIVIDERS",
                        "OUTLETS",
                        "TRANSECTS",
                        "POLLUTANTS",
                        "LANDUSES",
                        "COVERAGES",
                        "BUILDUP",
                        "WASHOFF",
                        "TREATMENT",
                        "DWF",
                        "RDII",
                        "LOADINGS",
                        "TAGS",
                        "MAP",
                    ]

                    for group in future_groups:
                        items = self.select_this_INP_group(INP_groups, group.lower())
                        if items is not None:
                            swmm_inp_file.write("\n\n[" + group + "]")
                            for line in items[1:]:
                                if line != "":
                                    swmm_inp_file.write("\n" + line)

                    file = last_dir + "/SWMM.INI"
                    with open(file, "w") as ini_file:
                        ini_file.write("[SWMM5]")
                        ini_file.write("\nVersion=50022")
                        ini_file.write("\n[Results]")
                        ini_file.write("\nSaved=1")
                        ini_file.write("\nCurrent=1")

                QApplication.setOverrideCursor(Qt.ArrowCursor)
                self.uc.show_info(
                    swmm_file
                    + "\n\nfile saved with:\n\n"
                    + str(len(junctions_rows))
                    + "\t[JUNCTIONS]\n"
                    + str(len(outfalls_rows))
                    + "\t[OUTFALLS]\n"
                    + str(len(storages_rows))
                    + "\t[STORAGE]\n"                    
                    + str(len(conduits_rows))
                    + "\t[CONDUITS]\n"
                    + str(len(pumps_rows))
                    + "\t[PUMPS]\n"
                    + str(len(pump_curves_rows))
                    + "\t[CURVES]\n"                    
                    + str(len(orifices_rows))
                    + "\t[ORIFICES]\n"
                    + str(len(weirs_rows))
                    + "\t[WEIRS]\n"
                    + str(len(xsections_rows_1) + len(xsections_rows_2) + len(xsections_rows_3))
                    + "\t[XSECTIONS]\n"
                    + str(len(losses_rows))
                    + "\t[LOSSES]\n"
                    + str(len(coordinates_rows))
                    + "\t[COORDINATES]\n"
                    + str(len(inflows_rows))
                    + "\t[INFLOWS]\n"
                    + str(len(time_series_rows))
                    + "\t[TIMESERIES]\n"
                    + str(int(len(pattern_rows) / 24))
                    + "\t[PATTERNS]"
                )
                
                warn = ""
                if no_in_out_conduits != 0:
                    warn += (
                        "* "
                        + str(no_in_out_conduits)
                        + " conduits have no inlet and/or outlet!\nThe value '?' was written in [CONDUITS] group.\n\n"
                    )

                if no_in_out_pumps != 0:
                    warn += (
                        "* "
                        + str(no_in_out_pumps)
                        + " pumps have no inlet and/or outlet!\nThe value '?' was written in [PUMPS] group.\n\n"
                    )

                if no_in_out_orifices != 0:
                    warn += (
                        "* "
                        + str(no_in_out_orifices)
                        + " orifices have no inlet and/or outlet!\nThe value '?' was written in [ORIFICES] group.\n\n"
                    )

                if no_in_out_weirs != 0:
                    warn += (
                        "* "
                        + str(no_in_out_weirs)
                        + " weirs have no inlet and/or outlet!\nThe value '?' was written in [WEIRS] group.\n\n"
                    )

                if non_sync_dates > 0:
                    warn += (
                        "* "
                        + str(non_sync_dates)
                        + " time series dates are outside the start and end times of the simulation!\nSee [TIMESERIES] group.\n\n"
                    )

                if warn != "":
                    self.uc.show_warn(
                        "WARNING 090422.0554: SWMM.INP file:\n\n"
                        + warn
                        + "Please review these issues because they will cause errors during their processing."
                    )
                    
                QApplication.restoreOverrideCursor()
                    
        except Exception as e:
            self.uc.show_error("ERROR 160618.0634: couldn't export .INP file!", e)

    def show_outfalls(self):
        """
        Shows outfalls dialog.

        """
        # See if there are inlets:
        if self.gutils.is_table_empty("user_swmm_nodes"):
            self.uc.show_warn(
                'User Layer "Storm Drain Nodes" is empty!\n\n'
                + "Please import components from .INP file or shapefile, or convert from schematized Storm Drains."
            )
            return

        #  See if there are any Outlet nodes:
        qry = """SELECT * FROM user_swmm_nodes WHERE sd_type = 'O';"""
        rows = self.gutils.execute(qry).fetchall()
        if not rows:
            self.uc.bar_warn("No outfalls defined in 'Storm Drain Nodes' User Layer!")
            return

        dlg_outfalls = OutfallNodesDialog(self.iface, self.lyrs)
        dlg_outfalls.setWindowFlag(Qt.WindowMinimizeButtonHint, True)
        dlg_outfalls.setWindowFlag(Qt.WindowMaximizeButtonHint, True)
        save = dlg_outfalls.exec_()
        if save:
            try:
                dlg_outfalls.save_outfalls()
                self.uc.bar_info(
                    "Outfalls saved to 'Storm Drain-Outfalls' User Layer!\n\n"
                    + "Schematize it from the 'Storm Drain Editor' widget before saving into SWMMOUTF.DAT"
                )
            except Exception:
                self.uc.bar_warn("Could not save outfalls! Please check if they are correct.")
                return

        self.lyrs.clear_rubber()

    def show_inlets(self):
        """
        Shows inlets dialog.

        """
        # See if table is empty:
        if self.gutils.is_table_empty("user_swmm_nodes"):
            self.uc.show_warn(
                'User Layer "Storm Drain Nodes" is empty!\n\n'
                + "Please import components from .INP file or shapefile, or convert from schematized Storm Drains."
            )
            return

        #  See if there are any Inlet nodes:
        qry = """SELECT * FROM user_swmm_nodes WHERE sd_type = 'I' or sd_type = 'J';"""
        rows = self.gutils.execute(qry).fetchall()
        if not rows:
            self.uc.show_info(
                "WARNING 280920.0422: No inlets/junctions defined (of type 'I' or 'J') in 'Storm Drain Nodes' User Layer!"
            )
            return

        dlg_inlets = InletNodesDialog(self.iface, self.plot, self.SD_table, self.lyrs)
        dlg_inlets.setWindowFlag(Qt.WindowMinimizeButtonHint, True)
        dlg_inlets.setWindowFlag(Qt.WindowMaximizeButtonHint, True)

        save = dlg_inlets.exec_()
        if save:
            self.uc.show_info(
                "Inlets saved to 'Storm Drain-Inlets' User Layer!\n\n"
                + "Schematize it from the 'Storm Drain Editor' widget before saving into SWMMOUTF.DAT"
            )
            self.populate_type4_combo()

        elif not save:
            pass
        else:
            self.uc.bar_warn("Could not save Inlets! Please check if they are correct.")

        self.lyrs.clear_rubber()

    def show_storage_units(self):
        """
        Shows storage_units_dialog dialog.

        """
        # See if table is empty:
        if self.gutils.is_table_empty("user_swmm_storage_units"):
            self.uc.show_warn(
                'User Layer "Storm Drain Storage Units" is empty!\n\n'
                + "Please import components from .INP file or shapefile, or convert from schematized Storm Drains."
            )
            return

        dlg_storage = StorageUnitsDialog(self.iface, self.plot, self.SD_table, self.lyrs)
        dlg_storage.setWindowFlag(Qt.WindowMinimizeButtonHint, True)
        dlg_storage.setWindowFlag(Qt.WindowMaximizeButtonHint, True)
        dlg_storage.select_curve_type()
        
        save = dlg_storage.exec_()
        if save:
            self.uc.bar_info("Storage Units saved to 'Storm Drain Storage Units' User Layer.")
        elif not save:
            pass
        else:
            self.uc.bar_warn("Could not save Inlets! Please check if they are correct.")
        
        self.lyrs.clear_rubber()

    def show_conduits(self):
        """
        Shows conduits dialog.

        """
        # See if there are conduits:
        if self.gutils.is_table_empty("user_swmm_conduits"):
            self.uc.show_warn(
                'User Layer "Storm Drain Conduits" is empty!\n\n'
                + "Please import components from .INP file or shapefile, or convert from schematized Storm Drains."
            )
            return

        dlg_conduits = ConduitsDialog(self.iface, self.lyrs)
        dlg_conduits.setWindowFlag(Qt.WindowMinimizeButtonHint, True)
        dlg_conduits.setWindowFlag(Qt.WindowMaximizeButtonHint, True)
        save = dlg_conduits.exec_()
        if save:
            try:
                dlg_conduits.save_conduits()
                self.uc.bar_info(
                    "Conduits saved to 'Storm Drain-Conduits' User Layer!\n\n"
                    + "Schematize it from the 'Storm Drain Editor' widget before saving into SWMMOUTF.DAT"
                )
            except Exception:
                self.uc.bar_warn("Could not save conduits! Please check if they are correct.")
                return

        self.lyrs.clear_rubber()

    def show_pumps(self):
        """
        Shows pumps dialog.

        """
        # See if there are pumps:
        if self.gutils.is_table_empty("user_swmm_pumps"):
            self.uc.show_warn(
                'User Layer "Storm Drain Pumps" is empty!\n\n'
                + "Please import components from .INP file or shapefile, or convert from schematized Storm Drains."
            )
            return

        dlg_pumps = PumpsDialog(self.iface, self.plot, self.SD_table, self.lyrs)
        dlg_pumps.setWindowFlag(Qt.WindowMinimizeButtonHint, True)
        dlg_pumps.setWindowFlag(Qt.WindowMaximizeButtonHint, True)
        save = dlg_pumps.exec_()
        if save:
            try:
                dlg_pumps.save_pumps()
                self.uc.bar_info(
                    "Pumps saved to 'Storm Drain-Pumps' User Layer!\n\n"
                    + "Schematize it from the 'Storm Drain Editor' widget before saving into SWMMOUTF.DAT"
                )
            except Exception:
                self.uc.bar_warn("Could not save pumps! Please check if they are correct.")
                return

        self.lyrs.clear_rubber()

    def show_orifices(self):
        """
        Shows orifices dialog.

        """
        # See if there are orifices:
        if self.gutils.is_table_empty("user_swmm_orifices"):
            self.uc.show_warn(
                'User Layer "Storm Drain Orifices" is empty!\n\n'
                + "Please import components from .INP file or shapefile, or convert from schematized Storm Drains."
            )
            return

        dlg_orifices = OrificesDialog(self.iface, self.lyrs)
        dlg_orifices.setWindowFlag(Qt.WindowMinimizeButtonHint, True)
        dlg_orifices.setWindowFlag(Qt.WindowMaximizeButtonHint, True)
        save = dlg_orifices.exec_()
        if save:
            try:
                dlg_orifices.save_orifices()
                self.uc.bar_info(
                    "Orifices saved to 'Storm Drain Orifices' User Layer!\n\n"
                    + "Schematize it from the 'Storm Drain Editor' widget before saving into SWMMOUTF.DAT"
                )
            except Exception:
                self.uc.bar_warn("Could not save orifices! Please check if they are correct.")
                return

        self.lyrs.clear_rubber()

    def show_weirs(self):
        """
        Shows weirs dialog.

        """
        # See if there are weirs:
        if self.gutils.is_table_empty("user_swmm_weirs"):
            self.uc.show_warn(
                'User Layer "Storm Drain Weirs" is empty!\n\n'
                + "Please import components from .INP file or shapefile, or convert from schematized Storm Drains."
            )
            return

        dlg_weirs = WeirsDialog(self.iface, self.lyrs)
        dlg_weirs.setWindowFlag(Qt.WindowMinimizeButtonHint, True)
        dlg_weirs.setWindowFlag(Qt.WindowMaximizeButtonHint, True)
        save = dlg_weirs.exec_()
        if save:
            try:
                dlg_weirs.save_weirs()
                self.uc.bar_info(
                    "Weirs saved to 'Storm Drain Weirs' User Layer!\n\n"
                    + "Schematize it from the 'Storm Drain Editor' widget before saving into SWMMOUTF.DAT"
                )
            except Exception:
                self.uc.bar_warn("Could not save weirs! Please check if they are correct.")
                return

        self.lyrs.clear_rubber()

    def auto_assign_link_nodes(self, link_name, link_inlet, link_outlet, SD_all_nodes_layer):
        """Auto assign Conduits, Pumps, orifices, or Weirs  (user layer) Inlet and Outlet names 
           based on closest (5ft) nodes to their endpoints."""    
       
        no_inlet = ""
        no_outlet = ""
        tabs = "\t\t\t\t"
        layer = (
            self.user_swmm_conduits_lyr
            if link_name == "Conduits"
            else self.user_swmm_pumps_lyr
            if link_name == "Pumps"
            else self.user_swmm_orifices_lyr
            if link_name == "Orifices"
            else self.user_swmm_weirs_lyr
            if link_name == "Weirs"
            else self.user_swmm_conduits_lyr
        )        
        
        try:
            QApplication.setOverrideCursor(Qt.WaitCursor)
            link_fields = layer.fields()
            link_inlet_fld_idx = link_fields.lookupField(link_inlet)
            link_outlet_fld_idx = link_fields.lookupField(link_outlet)

            nodes_features, nodes_index = spatial_index(SD_all_nodes_layer)
            segments = 5
            link_nodes = {}
            inlet_assignments = 0
            outlet_assignments = 0
            no_in = 0
            no_out = 0
            for feat in layer.getFeatures():
                fid = feat.id()
                geom = feat.geometry()
                geom_poly = geom.asPolyline()
                start_pnt, end_pnt = geom_poly[0], geom_poly[-1]
                start_geom = QgsGeometry.fromPointXY(start_pnt)
                end_geom = QgsGeometry.fromPointXY(end_pnt)
                start_buffer = start_geom.buffer(self.buffer_distance, segments)
                end_buffer = end_geom.buffer(self.buffer_distance, segments)
                start_nodes, end_nodes = [], []

                start_nodes_ids = nodes_index.intersects(start_buffer.boundingBox())
                for node_id in start_nodes_ids:
                    node_feat = nodes_features[node_id]
                    if node_feat.geometry().within(start_buffer):
                        start_nodes.append(node_feat)

                end_nodes_ids = nodes_index.intersects(end_buffer.boundingBox())
                for node_id in end_nodes_ids:
                    node_feat = nodes_features[node_id]
                    if node_feat.geometry().within(end_buffer):
                        end_nodes.append(node_feat)

                start_nodes.sort(key=lambda f: f.geometry().distance(start_geom))
                end_nodes.sort(key=lambda f: f.geometry().distance(end_geom))
                closest_inlet_feat = start_nodes[0] if start_nodes else None
                closest_outlet_feat = end_nodes[0] if end_nodes else None
                
                if closest_inlet_feat is not None:
                    inlet_name = closest_inlet_feat["name"]
                    inlet_assignments += 1
                else:
                    no_inlet += "{:<10}{:<20}{:<20}{:<20}".format("Inlet: ", feat[2].strip(),feat[1].strip(),link_name.strip()) + "\n"
                    # no_inlet += f"{feat[2].strip():<40}{feat[1].strip():<40}{link_name.strip():<40}\n"
                    # no_inlet += f"{feat[2].ljust(25, '-')}{feat[1].ljust(25, '-')}{link_name.ljust(25, '-')}\n"
                    # no_inlet += feat[2] + tabs + feat[1] + tabs + link_name + "\n"
                    
                    # continue
                    inlet_name = "?"
                    no_in += 1
                    
                if closest_outlet_feat is not None:
                    outlet_name = closest_outlet_feat["name"]
                    outlet_assignments += 1
                else:
                    no_outlet += "{:<10}{:<20}{:<20}{:<20}".format("Outlet: ", feat[3].strip(),feat[1].strip(),link_name.strip()) + "\n"
                    # no_outlet += f"{feat[3].strip():<40}{feat[1].strip():<40}{link_name.strip():<40}\n"
                    # no_outlet += f"{feat[3].ljust(25, '-')}{feat[1].ljust(25, '-')}{link_name.ljust(25, '-')}\n"
                    # no_outlet += feat[3] + tabs + feat[1] + tabs + link_name + "\n"
                    
                    # continue
                    outlet_name = "?"
                    no_out += 1
                    
                link_nodes[fid] = inlet_name, outlet_name                  
                
            layer.startEditing()
            for fid, (in_name, out_name) in link_nodes.items():
                layer.changeAttributeValue(fid, link_inlet_fld_idx, in_name)
                layer.changeAttributeValue(fid, link_outlet_fld_idx, out_name)
            layer.commitChanges()
            layer.triggerRepaint()
            
            QApplication.restoreOverrideCursor()
            
            msg ="Inlet and Outlet nodes assigned to " + str(len(link_nodes)) + " " + link_name + "!"
            QgsMessageLog.logMessage(msg,level=Qgis.Info, )
            
            if inlet_assignments > 0:
                self.auto_assign_msg +="✓ " + str(inlet_assignments) + " inlet assignments to " + link_name + "" + "\n"
            if outlet_assignments > 0: 
                self.auto_assign_msg +="✓ " + str(outlet_assignments) + " outlet assignments to " + link_name + "" + "\n"
            if no_in > 0:
                self.auto_assign_msg += "x   " + str(no_in) + " inlets not found for " + link_name + "" + "\n"
            if no_out > 0:   
                self.auto_assign_msg += "x   " + str(no_out)  + " outlets not found for " + link_name + "" + "\n"
            self.auto_assign_msg += "\n"
            
            hyphens = '-' * 60 + "\n"
            header = "       Inlet/Outlet Name      Link Name           Link Type" + "\n" + \
                     "-----------------------------------------------------------"
            if no_inlet:
                if self.no_nodes == "":
                    self.no_nodes = header
                self.no_nodes += "\n" +  no_inlet 
                
                
                
                # header = "{:<20}{:<20}{:<20}".format("Inlet Name", "Link Name", "Link Type") + "\n" 
                # # header = "Inlet Name" + "\t\t" + "Link Name" + "\t\t" + "Link Type" + "\t\t" + "\n" 
                # if self.no_nodes == "":
                #     self.no_nodes = header + hyphens +  no_inlet
                # else:    
                #     self.no_nodes += "\n" +  no_inlet              
            if no_outlet:
                if self.no_nodes == "":
                    self.no_nodes = header                
                self.no_nodes += "\n" +  no_outlet
                
                
                # header = "{:<20}{:<20}{:<20}".format("Outlet Name", "Link Name", "Link Type") + "\n"       
                # # header = "Outlet Name" + "\t\t" + "Link Name" + "\t\t" + "Link Type" + "\t\t" + "\n"                  
                # if self.no_nodes == "":
                #     self.no_nodes = header + hyphens +  no_outlet
                # else: 
                #     self.no_nodes += "\n" +  no_outlet 
                    
            # if link_name == "Conduits":
            #
            # elif link_name == "Pumps":
            #
            # elif link_name == "Orifices":
            #
            # elif link_name == "Weirs":        
                   
        except Exception as e:
            QApplication.restoreOverrideCursor()
            self.uc.show_error("ERROR 210322.0429: Couldn't assign " + link_name + " nodes!", e)

    def SD_import_type4(self):
        """
        Reads one or more rating table files.
        Name of file is the same as a type 4 inlet. Uses file names to associate file with inlet names.
        """
        self.uc.clear_bar_messages()

        if self.gutils.is_table_empty("user_model_boundary"):
            self.uc.bar_warn("There is no computational domain! Please digitize it before running tool.")
            return
        if self.gutils.is_table_empty("grid"):
            self.uc.bar_warn("There is no grid! Please create it before running tool.")
            return

        if self.gutils.is_table_empty("user_swmm_nodes"):
            self.uc.show_warn(
                'User Layer "Storm Drain Nodes" is empty!\n\n'
                + "Please import components from .INP file or shapefile, or convert from schematized Storm Drains."
            )
            return

        s = QSettings()
        last_dir = s.value("FLO-2D/lastSWMMDir", "")
        rating_files, __ = QFileDialog.getOpenFileNames(
            None,
            "Select files with rating table or Culvert equations data",
            directory=last_dir,
            filter="(*.TXT *.DAT);;(*.TXT);;(*.DAT);;(*.*)",
        )

        if not rating_files:
            return
        s.setValue("FLO-2D/lastSWMMDir", os.path.dirname(rating_files[0]))
        # update lastSWMMDir
        last_dir = s.value("FLO-2D/lastSWMMDir", "")
        QApplication.setOverrideCursor(Qt.WaitCursor)
        try:
            errors0 = []
            errors1 = []
            noInlets = []
            lst_no_type4 = []
            str_no_type4 = ""
            warnings = []
            goodRT = 0
            goodCulverts = 0
            culvert_existed = 0
            badCulverts = 0
            already_a_rt = 0
            already_a_culvert = 0
            no_culvert_grids = []
            assignments = {}

            for file in rating_files:
                file_name, file_ext = os.path.splitext(os.path.basename(file))
                file_name = file_name.strip()

                if file_name.upper() == "TYPE4CULVERT":

                    with open(file, "r") as f1:
                        for line in f1:
                            culvert = line.split()
                            if culvert:
                                if len(culvert) == 7:
                                    grid_fid, name, cdiameter, typec, typeen, cubase, multbarrels = culvert
                                    if name:
                                        grid_sql = "SELECT grid FROM user_swmm_nodes WHERE name = ?;"
                                        grid = self.gutils.execute(grid_sql, (name,)).fetchone()
                                        if grid:
                                            exists = self.gutils.execute("SELECT * FROM swmmflo_culvert WHERE name = ?;", (name,)).fetchone()
                                            if exists:
                                                # Remove existing from swmmflo_culvert table:
                                                culvert_existed += 1
                                                self.gutils.execute("DELETE FROM swmmflo_culvert WHERE name = ?;", (name,))
                                            # Insert new Culvert eq:
                                            qry = """INSERT OR REPLACE INTO swmmflo_culvert 
                                                    (grid_fid, name, cdiameter, typec, typeen, cubase, multbarrels) 
                                                    VALUES (?, ?, ?, ?, ?, ?, ?);"""
                                            self.gutils.execute(
                                                qry, (grid[0], name, cdiameter, typec, typeen, cubase, multbarrels)
                                            )

                                            assignments[name] = "C"

                                            # Include Culvert eq. in dropdown list of type 4s:
                                            self.add_type4("CulvertEquation", file_name)
                                            # Assign Culvert name to user_swmm_nodes:
                                            assign_rt_name_sql = (
                                                "UPDATE user_swmm_nodes SET rt_name = ? WHERE name =?;"
                                            )
                                            self.gutils.execute(assign_rt_name_sql, (name, name))

                                            # See if there is a rating table with the same name:
                                            in_rt = self.gutils.execute(
                                                "SELECT * FROM swmmflort WHERE name = ?;", (name,)
                                            ).fetchone()
                                            if in_rt:
                                                # Remove existing rating table:

                                                swmm_fid = self.gutils.execute(
                                                    "SELECT fid FROM swmmflort WHERE name = ?", (name,)
                                                ).fetchone()
                                                self.gutils.execute("DELETE FROM swmmflort WHERE name = ?;", (name,))
                                                # Data in 'swmmflort_data' is deleted with already defined trigger.
                                                # self.gutils.execute("DELETE FROM swmmflort_data WHERE swmm_rt_fid = ?;", (swmm_fid[0],))
                                                # already_a_rt += 1
                                        else:
                                            no_culvert_grids.append((name, name))
                                else:
                                    # badCulverts += 1
                                    pass

                else:
                    err0, err1, err2, t4 = self.check_type4_file(file)
                    if err0 == "" and err1 == "" and err2 == "":

                        goodRT += 1
                        # Include rating table in dropdown list of type 4s:
                        self.add_type4(
                            "RatingTable", file_name
                        )  # Rating table 'file_name' is deleted from 'swmmflort' and its data from 'swmmflort_data' if they exist.
                        # New rating table 'file_name' added to 'swmmflort' (no data included in 'swmmflort_data'!
                        # that will be done further down):.

                        # Read depth and discharge from rating table file and add them to 'swmmflort_data':
                        swmm_fid = self.gutils.execute(
                            "SELECT fid FROM swmmflort WHERE name = ?", (file_name,)
                        ).fetchone()
                        if swmm_fid:
                            swmm_fid = swmm_fid[0]
                            self.gutils.execute("DELETE FROM swmmflort WHERE name = ?;", (file_name,))

                        data_sql = "INSERT INTO swmmflort_data (swmm_rt_fid, depth, q) VALUES (?, ?, ?)"
                        with open(file, "r") as f1:
                            for line in f1:
                                row = line.split()
                                if row:
                                    self.gutils.execute(data_sql, (swmm_fid, row[0], row[1]))

                        # Assign grid number to the just added rating table to 'swmmflort' table:
                        set_grid_sql = "INSERT OR REPLACE INTO swmmflort (grid_fid, name) VALUES (?, ?)"
                        grid_sql = "SELECT grid FROM user_swmm_nodes WHERE name = ?;"
                        grid = self.gutils.execute(grid_sql, (file_name,)).fetchone()[0]
                        if grid:
                            self.gutils.execute(set_grid_sql, (grid, file_name))

                        assignments[file_name] = "R"

                        # Assign rating table name to user_swmm_nodes:
                        assign_rt_name_sql = "UPDATE user_swmm_nodes SET rt_name = ? WHERE name =?;"
                        self.gutils.execute(assign_rt_name_sql, (file_name, file_name))

                        in_culvert = self.gutils.execute(
                            "SELECT * FROM swmmflo_culvert WHERE name = ?;", (file_name,)
                        ).fetchone()
                        if in_culvert:
                            # Remove culvert from swmmflo_culvert:
                            self.gutils.execute("DELETE FROM swmmflo_culvert WHERE name = ?;", (file_name,))
                    else:
                        if err0:
                            errors0.append(err0)
                        if err1:
                            errors1.append(err1)
                        if err2:
                            noInlets.append(err2)

                    if t4:
                        lst_no_type4.append(t4)
                        str_no_type4 += "\n" + t4

            self.SD_type4_cbo.setCurrentIndex(0)
            self.SD_show_type4_table_and_plot()

            txt2 = ""
            answer = True
            if lst_no_type4:
                QApplication.restoreOverrideCursor()
                answer = self.uc.question(
                    str(goodRT)
                    + " imported rating tables were assigned to inlets.\n\n"
                    + "Of those "
                    + str(goodRT)
                    + " inlets, "
                    + str(len(lst_no_type4))
                    + " are not of type 4 (inlet with stage-discharge rating table).\n\n"
                    + "Would you like to change their drain type to 4?"
                )
                if answer:
                    change_type_sql = "UPDATE user_swmm_nodes SET intype = ? WHERE name =?;"
                    for no4 in lst_no_type4:
                        self.gutils.execute(change_type_sql, (4, no4))
                    #                     lst_no_type4  = []
                    #                     str_no_type4 = ""
                    txt2 = (
                        "* " + str(len(lst_no_type4)) + " inlet's drain type changed to type 4 (stage-discharge).\n\n"
                    )
                else:
                    if len(lst_no_type4) > 1:
                        txt2 = (
                            "* "
                            + str(len(lst_no_type4))
                            + " inlet's drain type are not of type 4 (stage-discharge) but have rating table assigned.\n\n"
                        )
                    else:
                        txt2 = (
                            "* "
                            + str(len(lst_no_type4))
                            + " inlet's drain type is not of type 4 (stage-discharge) but has rating table assigned.\n\n"
                        )
                    self.uc.show_warn(
                        "WARNING 121220.1856:\n\n"
                        + "The following inlets were assigned rating tables but are not of type 4 (stage-discharge):\n"
                        + str_no_type4
                    )

            len_errors = len(errors0) + len(errors1)

            if errors0:
                errors0.append("\n")
            if errors1:
                errors1.insert(0,"The following files must have 2 columns in all lines!\n")
                errors1.append("\n")

            warnings = errors0 + errors1

            imported = ""
            # if len_errors + len(noInlets) + goodRT + goodCulverts == 0:
            if not assignments:
                imported = "No rating tables or Culvert equations imported.\n\n"
                # QApplication.restoreOverrideCursor()
                # self.uc.show_info("No rating tables or Culvert equations imported.")
                # return
            else:
                culverts, ratings = 0, 0
                for val in assignments.values():
                    if val == "C":
                        culverts += 1
                    elif val == "R":
                        ratings += 1
                imported = "* "  + str(culverts) + " Culvert Equations imported.\n\n"
                imported += "* " + str(ratings) + " Rating Tables imported.\n\n"


            # Write warnings file Rating Tables Warnings.CHK:
            CHK_file_length = len(assignments) + len(warnings) + len(str_no_type4) + len(noInlets)
            self.uc.log_info(str(last_dir + r"\Rating Tables Warnings.CHK"))
            if CHK_file_length > 0:
                with open(last_dir + r"\Rating Tables Warnings.CHK", "w") as report_file:
                    for key, value in assignments.items():
                        if value == "R":
                            report_file.write("Rating Table in file " + key + ".* assigned to inlet " + key + ".\n")
                        elif value == "C":
                            report_file.write("Culvert Equation from file TYPE4CULVERT.* assigned to inlet " + key + ".\n")

                    if warnings:
                        report_file.write("\n")
                        for w in warnings:
                            report_file.write(w + "\n")

                    if str_no_type4 != "":
                        if answer:
                            report_file.write(
                                "\nThe following inlets were assigned rating tables and its Drain type changed to 4 (stage-discharge):"
                                + str_no_type4
                                + "\n"
                            )
                        else:
                            report_file.write(
                                "\nThe following inlets were assigned rating tables but are not of type 4 (stage-discharge):"
                                + str_no_type4
                                + "\n"
                            )

                    if noInlets:
                        # report_file.write("\n")
                        for no in noInlets:
                            report_file.write(no + "\n")
            else:
                # Delete previous "Rating Tables Warnings.CHK" file if it exists:
                try:
                    if os.path.exists(last_dir + r"\Rating Tables Warnings.CHK"):
                        os.remove(last_dir + r"\Rating Tables Warnings.CHK")
                except OSError:
                    msg = "Couldn't remove existing outdated 'Rating Tables Warnings.CHK file'"
                    self.uc.bar_warn(msg)

            QApplication.restoreOverrideCursor()

            txt1 = " could not be read (maybe wrong format).\n\n"

            txt3 = (
                ""
                if not no_culvert_grids
                else "* "
                + str(len(no_culvert_grids))
                + " Culvert Equations were not read from file TYPE4CULVERT.* (inlet name not found in project).\n\n"
            )

            txt4 = (
                ""
                if already_a_rt == 0
                else "* "
                + str(already_a_rt)
                + " inlets in TYPE4CULVERT.* were already defined with rating tables.\n\n"
            )

            txt5 = (
                ""
                if already_a_culvert == 0
                else "* " + str(already_a_culvert) + " inlets replaced a rating table for a Culvert equation.\n\n"
            )

            txt6 = (
                ""
                if CHK_file_length == 0
                else "See details in file\n\n"
                    + os.path.dirname(rating_files[0])
                    + "/Rating Tables Warnings.CHK"
            )

            self.uc.show_info(
                "INFO 100823.0517:    (" + str(len(rating_files)) + " files selected)\n\n"
                + imported
                + (
                    "* " + str(len(noInlets)) + " rating tables were not read (no inlets with same name as the file name).\n\n"
                    if len(noInlets) > 0
                    else ""
                )
                # + "* "
                # + str(goodRT)
                # + " rating tables were assigned to inlets.\n\n"
                # + "* "
                # + str(goodCulverts)
                # + " Culvert equations were assigned to inlets.\n\n"
                + txt2
                + txt3
                + txt4
                + txt5
                + txt6
            )

        except Exception as e:
            QApplication.restoreOverrideCursor()
            self.uc.show_error("ERROR 131120.1846: reading rating tables failed!", e)
            return

    def import_hydraulics(self):
        """
        Shows import shapefile dialog.

        """
        if self.gutils.is_table_empty("user_model_boundary"):
            self.uc.bar_warn("There is no computational domain! Please digitize it before running tool.")
            return

        point_or_line_layers = False
        layers = self.lyrs.list_group_vlayers()
        for l in layers:
            if l.geometryType() in [QgsWkbTypes.PointGeometry, QgsWkbTypes.LineGeometry]:
                if l.featureCount() > 0:
                    point_or_line_layers = True
                    break
        if not point_or_line_layers:
            QApplication.restoreOverrideCursor()
            self.uc.bar_warn("There aren't any line or point layers (or they are not visible)!")
            return

        dlg_shapefile = StormDrainShapefile(self.con, self.iface, self.lyrs)
        dlg_shapefile.components_tabWidget.setCurrentPage = 0
        save = dlg_shapefile.exec_()
        if save:
            try:
                if dlg_shapefile.saveSelected:
                    self.uc.bar_info(
                        "Storm drain components (inlets, outfalls, and/or conduits) from hydraulic layers saved."
                    )

            except Exception as e:
                self.uc.bar_error("ERROR while saving storm drain components from hydraulic layers!.")
        # else:
        #     self.uc.bar_warn("Storm drain components not saved!")

    def create_conduit_discharge_table_and_plots(self, intersection=None):
        """
        Create Storm Drain conduit plots.
        """
        self.uc.clear_bar_messages()
        if self.gutils.is_table_empty("grid"):
            self.uc.bar_warn("There is no grid! Please create it before running tool.")
            return False

        s = QSettings()
        GDS_dir = s.value("FLO-2D/lastGdsDir", "")
        RPT_file = GDS_dir + r"\swmm.RPT"
        # Check if there is an RPT file on the export folder
        if not os.path.isfile(RPT_file):
            self.uc.bar_warn(
                "No swmm.RPT file found. Please ensure the simulation has completed and verify the project export folder.")
            return

        # Check if the swmm.RPT has data on it
        if os.path.getsize(RPT_file) == 0:
            QApplication.restoreOverrideCursor()
            self.uc.bar_warn("File  '" + os.path.basename(RPT_file) + "'  is empty!")
            self.uc.bar_warn("WARNING 111123.1744: File  '" + os.path.basename(RPT_file) + "'  is empty!\n" +
                             "Select a valid .RPT file.")
            return

        if intersection:
            with open(RPT_file) as f:
                if not intersection in f.read():
                    self.uc.bar_error("Link " + intersection + " not found in file " + RPT_file)
                    self.uc.bar_warn("WARNING 111123.1742: Link " + intersection + " not found in file\n\n" + RPT_file +
                                     "\n\nSelect a valid .RPT file.")
                    return

        data = OrderedDict()
        # Read RPT file.
        try:
            QApplication.setOverrideCursor(Qt.WaitCursor)

            pd = ParseDAT()
            par = pd.single_parser(RPT_file)

            previous = []
            units = "CMS"
            for row in par:
                if "Flow" in row and "Units" in row:
                    units = "CMS" if "CMS" in row else "CFS" if "CFS" in row else "CMS"
                if previous:
                    cell = previous[2]
                    for _ in range(3):
                        next(par)
                if "<<<" in row and "Link" in row:
                    cell = row[2]
                    for _ in range(4):
                        next(par)
                if previous or ("<<<" in row and "Link" in row):
                    previous = []
                    data[cell] = []
                    for row2 in par:
                        if "<<<" in row2 and "Link" in row2:
                            previous = row2
                            break
                        if row2:
                            if len(row2) == 6:
                                data[cell].append(list(row2))
                            else:
                                break

            if data:
                if intersection is False:
                    intersection = next(iter(data.items()))[0]
                if not intersection in data:
                    QApplication.restoreOverrideCursor()
                    self.plot.clear()
                    self.tview.model().setRowCount(0)
                    self.uc.bar_error("Link " + intersection + " not found in file  '" + RPT_file + "'")

                    QApplication.restoreOverrideCursor()
                    self.uc.bar_warn("WARNING 111123.1743: Link " + intersection + " not found in file\n\n" + RPT_file +
                                     "\n\nSelect a valid .RPT file.")
                    return

                node_series = data[intersection]
                I = 1
                day = 0
                previousHour = -1
                RPTtimeSeries = []

                for nextTime in node_series:
                    time = nextTime[1]
                    flow = float(nextTime[2])
                    velocity = float(nextTime[3])
                    depth = float(nextTime[4])
                    percent_full = float(nextTime[5])
                    currentHour, minutes, seconds = time.split(":")
                    currentHour = int(currentHour)
                    minutes = int(minutes) / 60
                    seconds = int(seconds) / 3600
                    if currentHour < previousHour:
                        day = day + 24
                    previousHour = currentHour
                    hour = day + currentHour + minutes + seconds
                    RPTtimeSeries.append([hour, flow, velocity, depth, percent_full])

                # Plot discharge graph:
                self.uc.bar_info("Results for link " + intersection + " from file  '" + RPT_file + "'")

                try:
                    self.plot.clear()
                    timeRPT, flowRPT, velocityRPT, depthRPT, percent_fullRPT = [], [], [], [], []

                    for row in RPTtimeSeries:
                        timeRPT.append(row[0] if not row[0] is None else float("NaN"))
                        flowRPT.append(row[1] if not row[1] is None else float("NaN"))
                        velocityRPT.append(row[2] if not row[2] is None else float("NaN"))
                        depthRPT.append(row[3] if not row[3] is None else float("NaN"))
                        percent_fullRPT.append(row[4] if not row[4] is None else float("NaN"))

                    if self.plot.plot.legend is not None:
                        plot_scene = self.plot.plot.legend.scene()
                        if plot_scene is not None:
                            plot_scene.removeItem(self.plot.plot.legend)

                    self.plot.plot.legend = None
                    self.plot.plot.addLegend()
                    self.plot.plot.setTitle(title="Results for " + intersection)
                    self.plot.plot.setLabel("bottom", text="Time (hours)")
                    self.plot.add_item(f"Flow ({self.system_units[units][2]})", [timeRPT, flowRPT], col=QColor(Qt.darkGreen), sty=Qt.SolidLine)
                    self.plot.add_item(f"Velocity ({self.system_units[units][1]})", [timeRPT, velocityRPT], col=QColor(Qt.red), sty=Qt.SolidLine, hide=True)
                    self.plot.add_item(f"Depth ({self.system_units[units][0]})", [timeRPT, depthRPT], col=QColor(Qt.darkMagenta), sty=Qt.SolidLine, hide=True)
                    self.plot.add_item(f"Percent Full (%)", [timeRPT, percent_fullRPT], col=QColor(Qt.darkGray), sty=Qt.SolidLine, hide=True)

                    # self.plot.plot.setLabel("left", text="Units of measurement: " + units)
                    QApplication.restoreOverrideCursor()

                except:
                    QApplication.restoreOverrideCursor()
                    self.uc.bar_warn("Error while building plot for SD discharge!")
                    return

                try:  # Build table.
                    discharge_data_model = StandardItemModel()
                    self.tview.undoStack.clear()
                    self.tview.setModel(discharge_data_model)
                    discharge_data_model.clear()
                    discharge_data_model.setHorizontalHeaderLabels(["Time (hours)",
                                                                    f"Flow ({self.system_units[units][2]})",
                                                                    f"Velocity ({self.system_units[units][1]})",
                                                                    f"Depth ({self.system_units[units][0]})",
                                                                    f"Percent Full (%)"])
                    for row in RPTtimeSeries:
                        items = [StandardItem("{:.2f}".format(x)) if x is not None else StandardItem("") for x in row]
                        discharge_data_model.appendRow(items)
                    self.tview.horizontalHeader().setStretchLastSection(True)
                    for col in range(3):
                        self.tview.setColumnWidth(col, 100)
                    for i in range(discharge_data_model.rowCount()):
                        self.tview.setRowHeight(i, 20)
                    QApplication.restoreOverrideCursor()
                    return
                except:
                    QApplication.restoreOverrideCursor()
                    self.uc.bar_warn("Error while building table for SD discharge!")
                    return

            else:
                QApplication.restoreOverrideCursor()
                self.uc.bar_error("No time series found in file " + RPT_file + " for node " + intersection)

            QApplication.restoreOverrideCursor()
            return True

        except Exception as e:
            QApplication.restoreOverrideCursor()
            self.uc.bar_error("Reading .RPT file failed!")
            return False

    def create_SD_discharge_table_and_plots(self, intersection=None):
        """
        Export Storm Drain Discharge plots.
        """
        self.uc.clear_bar_messages()
        if self.gutils.is_table_empty("grid"):
            self.uc.bar_warn("There is no grid! Please create it before running tool.")
            return False

        s = QSettings()
        GDS_dir = s.value("FLO-2D/lastGdsDir", "")
        # Check if there is an RPT file on the FLO-2D QSettings
        RPT_file = GDS_dir + r"\swmm.RPT"
        # Check if there is an RPT file on the export folder
        if not os.path.isfile(RPT_file):
            self.uc.bar_warn("No swmm.RPT file found. Please ensure the simulation has completed and verify the project export folder.")
            return

        # Check if the swmm.RPT has data on it
        if os.path.getsize(RPT_file) == 0:
            QApplication.restoreOverrideCursor()
            self.uc.bar_warn("File  '" + os.path.basename(RPT_file) + "'  is empty!")
            self.uc.bar_warn("WARNING 111123.1744: File  '" + os.path.basename(RPT_file) + "'  is empty!\n" +
                                "Select a valid .RPT file.")
            return

        if intersection:
            with open(RPT_file) as f:
                if not intersection in f.read():
                    self.uc.bar_error("Node " + intersection + " not found in file " + RPT_file)
                    # QApplication.restoreOverrideCursor()
                    self.uc.bar_warn("WARNING 111123.1742: Node " + intersection + " not found in file\n\n" + RPT_file +
                                        "\n\nSelect a valid .RPT file.")
                    return

        data = OrderedDict()
        # Read RPT file.
        try:
            QApplication.setOverrideCursor(Qt.WaitCursor)

            pd = ParseDAT()
            par = pd.single_parser(RPT_file)

            previous = []
            units = "CMS"
            for row in par:
                if "Flow" in row and "Units" in row:
                    units = "CMS" if "CMS" in row else "CFS" if "CFS" in row else "CMS"
                if previous:
                    cell = previous[2]
                    for _ in range(3):
                        next(par)
                if "<<<" in row and "Node" in row:
                    cell = row[2]
                    for _ in range(4):
                        next(par)
                if previous or ("<<<" in row and "Node" in row):
                    previous = []
                    data[cell] = []
                    for row2 in par:
                        if "<<<" in row2 and "Node" in row2:
                            previous = row2
                            break
                        if row2:
                            if len(row2) == 6:
                                data[cell].append(list(row2))
                            else:
                                break

            if data:
                if intersection is False:
                    intersection = next(iter(data.items()))[0]
                if not intersection in data:
                    QApplication.restoreOverrideCursor()
                    self.plot.clear()
                    self.tview.model().setRowCount(0)
                    self.uc.bar_error("Node " + intersection + " not found in file  '" + RPT_file + "'")

                    QApplication.restoreOverrideCursor()
                    self.uc.bar_warn("WARNING 111123.1743: Node " + intersection + " not found in file\n\n" + RPT_file +
                                        "\n\nSelect a valid .RPT file.")
                    return

                node_series = data[intersection]
                I = 1
                day = 0
                previousHour = -1
                RPTtimeSeries = []
                inflow_discharge_to_SD = []
                outfall_discharge_to_FLO_2D = []
                SWMMQINtimeSeries = []
                SWMMOUTFINtimeSeries = []

                for nextTime in node_series:
                    time = nextTime[1]
                    inflow = float(nextTime[2])
                    flooding = float(nextTime[3])
                    depth = float(nextTime[4])
                    head = float(nextTime[5])
                    currentHour, minutes, seconds = time.split(":")
                    currentHour = int(currentHour)
                    minutes = int(minutes) / 60
                    seconds = int(seconds) / 3600
                    if currentHour < previousHour:
                        day = day + 24
                    previousHour = currentHour
                    hour = day + currentHour + minutes + seconds
                    RPTtimeSeries.append([hour, inflow, flooding, depth, head])

                # See if there are aditional .DAT files with SD data:
                SWMMQIN_file = GDS_dir + r"\SWMMQIN.OUT"
                if not os.path.isfile(SWMMQIN_file):
                    self.uc.bar_info("There is no SWMMQIN.OUT file")
                else:
                    inflow_discharge_to_SD = self.get_SWMMQIN(SWMMQIN_file)
                    if intersection in inflow_discharge_to_SD:
                        node_series = inflow_discharge_to_SD[intersection]
                        I = 1
                        day = 0
                        previousHour = -1

                        for nextTime in node_series:
                            hour = float(nextTime[0])
                            discharge = float(nextTime[1])
                            return_flow = float(nextTime[2])
                            SWMMQINtimeSeries.append([hour, discharge, return_flow])
                    else:
                        self.uc.bar_info("Node " + intersection + " is not in file SWMMQIN.OUT")

                SWMMOUTFIN_file = GDS_dir + r"\SWMMOUTFIN.OUT"
                if not os.path.isfile(SWMMOUTFIN_file):
                    self.uc.bar_info("There is no SWMMOUTFIN.OUT file")
                else:
                    outfall_discharge_to_FLO_2D = self.get_SWMMOUTFIN(SWMMOUTFIN_file)
                    grid_sql = "SELECT grid FROM user_swmm_nodes WHERE name = ?;"
                    grid = self.gutils.execute(grid_sql,(intersection,)).fetchone()
                    if grid:
                        grid = str(grid[0])
                        if grid in outfall_discharge_to_FLO_2D:
                            node_series = outfall_discharge_to_FLO_2D[grid]
                            I = 1
                            day = 0
                            previousHour = -1

                            for nextTime in node_series:
                                hour = float(nextTime[0])
                                discharge = float(nextTime[1])
                                SWMMOUTFINtimeSeries.append([hour, discharge])
                        else:
                            self.uc.bar_info("Node " + intersection + " is not in file SWMMOUTFIN.OUT")
                    else:
                        self.uc.bar_info("Grid " + grid + " not found in Storm Drain Nodes!")

                # Plot discharge graph:
                self.uc.bar_info("Discharge for node " + intersection + " from file  '" + RPT_file + "'")
                self.show_discharge_table_and_plot(intersection, units, RPTtimeSeries,
                                                   SWMMQINtimeSeries,
                                                   SWMMOUTFINtimeSeries)
            else:
                QApplication.restoreOverrideCursor()
                self.uc.bar_error("No time series found in file " + RPT_file + " for node " + intersection)

            QApplication.restoreOverrideCursor()
            return True

        except Exception as e:
            QApplication.restoreOverrideCursor()
            self.uc.bar_error("Reading .RPT file failed!")
            return False

    def block_saving(self):
        model = self.tview.model()
        if model == self.inlet_data_model:
            try_disconnect(self.inlet_data_model.dataChanged, self.save_SD_table_data)
        elif model == self.pumps_data_model:
            try_disconnect(self.pumps_data_model.dataChanged, self.save_SD_table_data)

    def unblock_saving(self):
        model = self.tview.model()
        if model == self.inlet_data_model:
            self.inlet_data_model.dataChanged.connect(self.save_SD_table_data)
        elif model == self.pumps_data_model:
            self.pumps_data_model.dataChanged.connect(self.save_SD_table_data)

    def inlet_itemDataChangedSlot(self, item, old_value, new_value, role, save=True):
        """
        Slot used to push changes of existing items onto undoStack.
        """
        if role == Qt.EditRole:
            command = CommandItemEdit(
                self, item, old_value, new_value, "Text changed from '{0}' to '{1}'".format(old_value, new_value)
            )
            self.tview.undoStack.push(command)
            return True

    def pump_itemDataChangedSlot(self, item, old_value, new_value, role, save=True):
        """
        Slot used to push changes of existing items onto undoStack.
        """
        if role == Qt.EditRole:
            command = CommandItemEdit(
                self, item, old_value, new_value, "Text changed from '{0}' to '{1}'".format(old_value, new_value)
            )
            self.tview.undoStack.push(command)
            return True

    def itemDataChangedSlot(self, item, old_value, new_value, role, save=True):
        """
        Slot used to push changes of existing items onto undoStack.
        """
        if role == Qt.EditRole:
            command = CommandItemEdit(
                self, item, old_value, new_value, "Text changed from '{0}' to '{1}'".format(old_value, new_value)
            )
            self.tview.undoStack.push(command)
            return True

    def populate_type4_and_data(self):
        self.populate_type4_combo()
        self.SD_show_type4_table_and_plot()

    def populate_type4_combo(self):
        self.SD_type4_cbo.clear()
        duplicates = ""
        # Load rating tables:
        for row in self.inletRT.get_rating_tables():
            rt_fid, name = [x if x is not None else "" for x in row]
            if name != "":
                if self.SD_type4_cbo.findText(name) == -1:
                    self.SD_type4_cbo.addItem(name, rt_fid)
                else:
                    duplicates += name + "\n"

        # Load Culvert equations:
        culverts = self.gutils.execute(
            "SELECT fid, grid_fid, name, cdiameter, typec, typeen, cubase, multbarrels FROM swmmflo_culvert ORDER BY fid;"
        ).fetchall()
        if culverts:
            for culv in culverts:
                fid, grid_fid, name, cdiameter, typec, typeen, cubase, multbarrels = culv
                if name and name != "":
                    if self.SD_type4_cbo.findText(name) == -1:
                        self.SD_type4_cbo.addItem(name, 9999 + fid)
                    else:
                        duplicates += name + "\n"

    def populate_profile_plot(self):
        """
        Function to populate the nodes on the comboboxes and check for a .RPT file
        """
        self.start_node_cbo.clear()
        self.end_node_cbo.clear()

        nodes_names = self.gutils.execute("SELECT name FROM user_swmm_nodes").fetchall()
        if not nodes_names:
            return

        for name in nodes_names:
            self.start_node_cbo.addItem(name[0])
            self.end_node_cbo.addItem(name[0])

    def show_profile(self):
        """
        Function to show the profile
        """
        QApplication.setOverrideCursor(Qt.WaitCursor)
        try:
            import swmmio
        except ImportError:
            QApplication.restoreOverrideCursor()
            message = "The swmmio library is not found in your python environment. This external library is required to " \
                      "run some processes related to swmm files. More information on: https://swmmio.readthedocs.io/en/v0.6.11/.\n\n" \
                      "Would you like to install it automatically or " \
                      "manually?\n\nSelect automatic if you have admin rights. Otherwise, contact your admin and " \
                      "follow the manual steps."
            title = "External library not found!"
            button1 = "Automatic"
            button2 = "Manual"

            install_options = self.uc.dialog_with_2_customized_buttons(title, message, button1, button2)

            if install_options == QMessageBox.Yes:
                QApplication.setOverrideCursor(Qt.WaitCursor)
                try:
                    import pathlib as pl
                    import subprocess
                    import sys

                    qgis_Path = pl.Path(sys.executable)
                    qgis_python_path = (qgis_Path.parent / "python3.exe").as_posix()

                    subprocess.check_call(
                        [qgis_python_path, "-m", "pip", "install", "--user", "swmmio==0.6.11"]
                    )
                    import swmmio
                    self.uc.bar_info("swmmio successfully installed!")
                    self.uc.log_info("swmmio successfully installed!")
                    QApplication.restoreOverrideCursor()

                except ImportError as e:
                    QApplication.restoreOverrideCursor()
                    self.uc.show_critical("Error while installing swmmio. Install it manually.")

            # Manual Installation
            elif install_options == QMessageBox.No:
                QApplication.restoreOverrideCursor()
                message = "1. Run OSGeo4W Shell as admin\n" \
                          "2. Type this command: pip install swmmio==0.6.11\n\n" \
                          "Wait the process to finish and rerun this process.\n\n" \
                          "For more information, access https://flo-2d.com/contact/"
                self.uc.show_info(message)
                return
            else:
                return

        if self.gutils.is_table_empty("grid"):
            self.uc.bar_warn("There is no grid! Please create it before running tool.")
            return False

        QApplication.restoreOverrideCursor()
        s = QSettings()
        GDS_dir = s.value("FLO-2D/lastGdsDir", "")
        RPT_file = GDS_dir + r"\swmm.RPT"
        rpt_file = GDS_dir + r"\swmm.rpt"
        INP_file = GDS_dir + r"\SWMM.INP"
        inp_file = GDS_dir + r"\SWMM.inp"
        # Check if there is an RPT and an INP file on the export folder
        if not os.path.isfile(INP_file) or not os.path.isfile(inp_file):
            self.uc.bar_warn(
                "No SWMM.INP file found. Please ensure the simulation has completed and verify the project export "
                "folder.")
            return
        if not os.path.isfile(RPT_file) or not os.path.isfile(rpt_file):
            self.uc.bar_warn(
                "No swmm.RPT file found. Please ensure the simulation has completed and verify the project export "
                "folder.")
            return

        # SWMMIO only read small cap extensions
        if not os.path.isfile(inp_file):
            os.rename(INP_file, INP_file[:-4] + '.inp')

        if not os.path.isfile(rpt_file):
            os.rename(RPT_file, RPT_file[:-4] + '.rpt')

        mymodel = swmmio.Model(inp_file)
        rpt = swmmio.rpt(rpt_file)

        start_node = self.start_node_cbo.currentText()
        end_node = self.end_node_cbo.currentText()

        try:
            path_selection = swmmio.find_network_trace(mymodel, start_node, end_node)
            max_depth = rpt.node_depth_summary.MaxNodeDepth
            ave_depth = rpt.node_depth_summary.AvgDepth
        except:
            self.uc.bar_warn("No path found!")
            return
        QApplication.setOverrideCursor(Qt.WaitCursor)
        dlg_sd_profile_view = SDProfileView(self.gutils)
        dlg_sd_profile_view.plot_profile(swmmio, mymodel, path_selection, max_depth, ave_depth)
        QApplication.restoreOverrideCursor()
        dlg_sd_profile_view.show()
        while True:
            ok = dlg_sd_profile_view.exec_()
            if ok:
                break
            else:
                return

    def SD_show_type4_table_and_plot(self):
        self.SD_table.after_delete.disconnect()
        self.SD_table.after_delete.connect(self.save_SD_table_data)
    
        self.plot.clear()     
    
        idx = self.SD_type4_cbo.currentIndex()
        fid = self.SD_type4_cbo.itemData(idx)
        name = self.SD_type4_cbo.currentText()
        if fid is None:
            #             self.uc.bar_warn("No table defined!")
            return
    
        in_culvert = self.gutils.execute(
            "SELECT cdiameter, typec, typeen, cubase, multbarrels FROM swmmflo_culvert WHERE name = ?;", (name,)
            ).fetchone() 
    
        if in_culvert:
    
            self.tview.undoStack.clear()
            self.tview.setModel(self.inlet_data_model)
            self.inlet_data_model.clear()
            self.inlet_data_model.setHorizontalHeaderLabels(["CDDIAMETER", "TYPEC", "TYPEEN", "CUBASE", "MULTBARRELS"])
            self.d1, self.d2= [[], []]
    
            items = [StandardItem("{:.4f}".format(x)) if type(x) is float else 
                    StandardItem("{}".format(x)) if type(x) is int else                     
                     StandardItem("") for x in in_culvert]
    
            self.inlet_data_model.appendRow(items)
    
            rc = self.inlet_data_model.rowCount()
            if rc < 500:
                for row in range(rc, 500 + 1):
                    items = [StandardItem(x) for x in ("",) * 2]
                    self.inlet_data_model.appendRow(items)
    
            self.tview.horizontalHeader().setStretchLastSection(True)
            for col in range(2):
                self.tview.setColumnWidth(col, 100)
            for i in range(self.inlet_data_model.rowCount()):
                self.tview.setRowHeight(i, 20)
    
        else:
            self.inlet_series_data = self.inletRT.get_inlet_table_data(fid)
            if not self.inlet_series_data:
                self.tview.undoStack.clear()
                self.tview.setModel(self.inlet_data_model)
                self.inlet_data_model.clear()            
                return
    
            self.create_rt_plot(name)
    
            self.tview.undoStack.clear()
            self.tview.setModel(self.inlet_data_model)
            self.inlet_data_model.clear()
            self.inlet_data_model.setHorizontalHeaderLabels(["Depth", "Q"])
            self.d1, self.d2= [[], []]
    
            for row in self.inlet_series_data:
                items = [StandardItem("{:.4f}".format(x)) if x is not None else StandardItem("") for x in row]
                self.inlet_data_model.appendRow(items)
                self.d1.append(row[0] if not row[0] is None else float("NaN"))
                self.d2.append(row[1] if not row[1] is None else float("NaN"))
    
            rc = self.inlet_data_model.rowCount()
            if rc < 500:
                for row in range(rc, 500 + 1):
                    items = [StandardItem(x) for x in ("",) * 2]
                    self.inlet_data_model.appendRow(items)
    
            self.tview.horizontalHeader().setStretchLastSection(True)
            for col in range(2):
                self.tview.setColumnWidth(col, 100)
            for i in range(self.inlet_data_model.rowCount()):
                self.tview.setRowHeight(i, 20)
    
            self.update_rt_plot()

    def show_discharge_table_and_plot(self, node, units,
                                      RPTseries, 
                                      SWMMQINtimeSeries, 
                                      SWMMOUTFINtimeseries):
        try:
            self.SD_table.after_delete.disconnect()
            self.SD_table.after_delete.connect(self.save_SD_table_data)
            
            grid_sql = "SELECT grid FROM user_swmm_nodes WHERE name = ?;"
            grid = self.gutils.execute(grid_sql,(node,)).fetchone()
            if grid:
                grid = str(grid[0])
            else:
                grid = "?"          

            try: # Build plot.
                self.plot.clear()
                timeRPT, inflowRPT, floodingRPT, depthRPT, headRPT = [], [], [], [], []
                timeInToSD, dischargeInToSD, returnInToSD = [], [], []
                timeOutToFLO, dischargeOutToFLO = [], []
                
                for row in RPTseries:
                    timeRPT.append(row[0] if not row[0] is None else float("NaN"))
                    inflowRPT.append(row[1] if not row[1] is None else float("NaN"))
                    floodingRPT.append(row[2] if not row[2] is None else float("NaN"))
                    depthRPT.append(row[3] if not row[3] is None else float("NaN"))
                    headRPT.append(row[4] if not row[4] is None else float("NaN"))
                
                if SWMMQINtimeSeries:
                    for row in SWMMQINtimeSeries:
                        timeInToSD.append(row[0] if not row[0] is None else float("NaN"))
                        dischargeInToSD.append(row[1] if not row[1] is None else float("NaN"))
                        returnInToSD.append(row[2] if not row[2] is None else float("NaN")) 
                
                if SWMMOUTFINtimeseries:
                    for row in SWMMOUTFINtimeseries:
                        timeOutToFLO.append(row[0] if not row[0] is None else float("NaN"))
                        dischargeOutToFLO.append(row[1] if not row[1] is None else float("NaN"))
                
                if self.plot.plot.legend is not None:
                    plot_scene = self.plot.plot.legend.scene()
                    if plot_scene is not None:
                        plot_scene.removeItem(self.plot.plot.legend)
                
                self.plot.plot.legend = None
                self.plot.plot.addLegend()
                self.plot.plot.setTitle(title="Discharge " + node + " (grid " + grid + ")")
                self.plot.plot.setLabel("bottom", text="Time (hours)")
                self.plot.add_item(f"Total Inflow ({self.system_units[units][2]})", [timeRPT, inflowRPT], col=QColor(Qt.darkGreen), sty=Qt.SolidLine)
                self.plot.add_item(f"Flooding ({self.system_units[units][2]})", [timeRPT, floodingRPT], col=QColor(Qt.red), sty=Qt.SolidLine, hide=True)
                self.plot.add_item(f"Depth ({self.system_units[units][0]})", [timeRPT, depthRPT], col=QColor(Qt.darkMagenta), sty=Qt.SolidLine, hide=True)
                self.plot.add_item(f"Head ({self.system_units[units][0]})", [timeRPT, headRPT], col=QColor(Qt.darkGray), sty=Qt.SolidLine, hide=True)
                
                if SWMMQINtimeSeries:
                    self.plot.add_item(f"Inflow Discharge to Storm Drain ({self.system_units[units][2]})", [timeInToSD, dischargeInToSD], col=QColor(Qt.blue), sty=Qt.SolidLine, hide=True)
                    self.plot.add_item(f"Return Discharge to FLO-2D ({self.system_units[units][2]})", [timeInToSD, returnInToSD], col=QColor(Qt.darkYellow), sty=Qt.SolidLine, hide=True)
                
                if SWMMOUTFINtimeseries:
                    self.plot.add_item(f"Discharge to FLO-2D ({self.system_units[units][2]})", [timeOutToFLO, dischargeOutToFLO], col=QColor(Qt.black), sty=Qt.SolidLine, hide=True)
                
                # self.plot.plot.setLabel("left", text="Discharge (" + units + ")")
                
            except:
                QApplication.restoreOverrideCursor()
                self.uc.bar_warn("Error while building plot for SD discharge!")
                return

            try: # Build table.
                discharge_data_model = StandardItemModel()
                self.tview.undoStack.clear()
                self.tview.setModel(discharge_data_model)
                discharge_data_model.clear()
                discharge_data_model.setHorizontalHeaderLabels(["Time (hours)",
                                                                f"Inflow ({self.system_units[units][2]})",
                                                                f"Flooding ({self.system_units[units][2]})",
                                                                f"Depth ({self.system_units[units][0]})",
                                                                f"Head ({self.system_units[units][0]})"])
                for row in RPTseries:
                    items = [StandardItem("{:.2f}".format(x)) if x is not None else StandardItem("") for x in row]
                    discharge_data_model.appendRow(items)
                self.tview.horizontalHeader().setStretchLastSection(True)
                for col in range(3):
                    self.tview.setColumnWidth(col, 100)
                for i in range(discharge_data_model.rowCount()):
                    self.tview.setRowHeight(i, 20)
                return
            except:
                QApplication.restoreOverrideCursor()
                self.uc.bar_warn("Error while building table for SD discharge!")
                return
            
        except Exception as e:
            QApplication.restoreOverrideCursor()
            self.uc.show_error("Error while creating discharge plot for node "  + node, e)
            return            

    def get_SWMMQIN(self, SWMMQIN_file):
        data = OrderedDict()            
        try: # Read SWMMQIN_file.      
            pd = ParseDAT()
            par = pd.single_parser(SWMMQIN_file)
            for row in par:
                if "INLET" in row:
                    cell = row[7]
                    inlet =  row[11]
                    next(par)
                    data[inlet] = []   
                    for row2 in par:
                        if len(row2)==3:
                            time = row2[0]
                            discharge = row2[1]
                            return_flow = row2[2]
                            data[inlet].append(row2)
                        elif "INLET" in row2:
                            cell = row2[7]
                            inlet =  row2[11]
                            next(par)
                            data[inlet] = [] 
        except Exception as e:
            self.uc.show_error("Error while reading file\n\n "  + SWMMQIN_file, e)
        finally:
            return data
         
    def get_SWMMOUTFIN(self, SWMMOUTFIN_file):
        data = OrderedDict()            
        try: # Read SWMMOUTFIN_file.      
            pd = ParseDAT()
            par = pd.single_parser(SWMMOUTFIN_file)
            for row in par:
                if "GRID" in row:
                    cell = row[2]
                    # channel_element=  row[5]
                    next(par)
                    data[cell] = []   
                    for row2 in par:
                        if len(row2)==2:
                            time = row2[0]
                            discharge = row2[1]
                            data[cell].append(row2)
                        elif "GRID" in row2:
                            cell = row2[2]
                            # channel_element=  row2[5]
                            next(par)
                            data[cell] = []  
        except Exception as e:
            self.uc.show_error("Error while reading file\n\n "  + SWMMOUTFIN_file, e)
        finally:
            return data  
         
    def check_simulate_SD_1(self):
        qry = """SELECT value FROM cont WHERE name = 'SWMM';"""
        row = self.gutils.execute(qry).fetchone()
        if is_number(row[0]):
            if row[0] == "0":
                self.simulate_stormdrain_chbox.setChecked(False)
            else:
                self.simulate_stormdrain_chbox.setChecked(True)

    def check_type4_file(self, afile):
        file_name, file_ext = os.path.splitext(os.path.basename(afile))
        error0 = ""
        error1 = ""
        noInlet = ""
        no_4Type = ""

        # Is file empty?:
        if not os.path.isfile(afile):
            error0 = "File " + file_name + file_ext + " is being used by another process!"
            return error0, error1, noInlet, no_4Type
        elif os.path.getsize(afile) == 0:
            error0 = "File " + file_name + file_ext + " is empty!"
            return error0, error1, noInlet, no_4Type

        # Check 2 float values in columns:
        try:
            with open(afile, "r") as f:
                for line in f:
                    row = line.split()
                    if row:
                        if len(row) == 2:
                            pass
                        else:
                            error1 = file_name + file_ext 
                            return error0, error1, noInlet, no_4Type
        except UnicodeDecodeError:
            error0 = file_name + file_ext + " is not a text file!"
            return error0, error1, noInlet, no_4Type

        # Check there is an inlet with the same name:
        if file_name.upper() == "TYPE4CULVERT":
            return error0, error1, noInlet, no_4Type
        else:
            user_inlet_qry = """SELECT name, intype FROM user_swmm_nodes WHERE name = ?;"""
            row = self.gutils.execute(user_inlet_qry, (file_name,)).fetchone()
            if not row:
                noInlet = "There isn't an inlet with name " + file_name
            elif row[1] != 4:
                no_4Type = file_name

        return error0, error1, noInlet, no_4Type

    def nodes_component_changed(self):
        idx = self.SD_nodes_components_cbo.currentIndex()
        if idx == 1:
            self.show_inlets()
        elif idx == 2:
            self.show_outfalls()
        elif idx == 3:
            self.show_storage_units()                

        self.SD_nodes_components_cbo.setCurrentIndex(0)

    def links_component_changed(self):
        idx = self.SD_links_components_cbo.currentIndex()
        if idx == 1:
            self.show_conduits()
        elif idx == 2:
            self.show_pumps()
        elif idx == 3:
            self.show_orifices()
        elif idx == 4:
            self.show_weirs()

        self.SD_links_components_cbo.setCurrentIndex(0)

    def auto_assign(self):
              
        if self.gutils.is_table_empty("user_swmm_conduits") and self.gutils.is_table_empty("user_swmm_pumps") and \
            self.gutils.is_table_empty("user_swmm_orifices") and self.gutils.is_table_empty("user_swmm_weirs"):
            
            self.uc.show_info("There are no links defined!")
            return

        try:
            
            layer1 = QgsProject.instance().mapLayersByName('Storm Drain Nodes')[0]
            layer2 = QgsProject.instance().mapLayersByName('Storm Drain Storage Units')[0]  
            # Create a new memory layer for point geometries
            SD_all_nodes_layer = QgsVectorLayer("Point", 'SD All Points', 'memory')  
                      
            crs = layer1.crs()  # crs is a QgsCoordinateReferenceSystem
            unit = crs.mapUnits()  # unit is a QgsUnitTypes.DistanceUnit     
            
            if QgsProject.instance().crs().mapUnits() == QgsUnitTypes.DistanceMeters:
                distance_units = "mts"
            else:
                distance_units  = "feet"
                            
            dialog = TwoInputsDialog("Do you want to overwrite Inlet and Outlet nodes\n" + 
                                       "for all links (conduits, pumps, orifices, and weirs)?", 
                                       "Find a node located at a distance\nless than this from the link (in " + distance_units + " )", 
                                       self.buffer_distance, "", 5)
            if dialog.exec() == QMessageBox.Accepted:
                self.buffer_distance = dialog.first_input.value()
            else:
                return
            
            # if not self.uc.question("Do you want to overwrite Inlet and Outlet node names\n" + 
            #                            "for all conduits, pumps, orifices, and weirs?"):
            #     return
            
            fields = QgsFields()
            fields.append(QgsField('name', QVariant.String))
            
            pr = SD_all_nodes_layer.dataProvider()
            
            pr.addAttributes(fields)
            SD_all_nodes_layer.updateFields()
    
            # Iterate through features and add point geometries
            for layer in [layer1, layer2]:
                for feature in layer.getFeatures():
                
                    point_geometry = feature.geometry()
                    new_feature = QgsFeature(fields)
                    new_feature.setGeometry(point_geometry)
                    new_feature['name'] = feature['name']
                    pr.addFeatures([new_feature]) 
                    
            # Add the new layer to the map
            QgsProject.instance().addMapLayer(SD_all_nodes_layer)
            
            self.auto_assign_msg = ""
            self.no_nodes = ""
            self.inlet_not_found = []
            self.outlet_not_found = []        
            self.auto_assign_link_nodes("Conduits", "conduit_inlet", "conduit_outlet", SD_all_nodes_layer)
            self.auto_assign_link_nodes("Pumps", "pump_inlet", "pump_outlet", SD_all_nodes_layer)
            self.auto_assign_link_nodes("Orifices", "orifice_inlet", "orifice_outlet", SD_all_nodes_layer)
            self.auto_assign_link_nodes("Weirs", "weir_inlet", "weir_outlet", SD_all_nodes_layer)
            success = ""
            if self.no_nodes != "":
                    msg = "The following nodes (inlets or outlets) could not" + "\n" + "be found for the indicated links:\n\n" + self.no_nodes
                    result2 = ScrollMessageBox2(QMessageBox.Warning, "Missing inlets and outlets", msg)
                    result2.exec_()
            else:        
                    success = " Success! all inlets and outlets nodes where assigned.\n\n"
                    
            self.uc.show_info("Assignments to Inlet and Outlet nodes:\n\n" + success + self.auto_assign_msg)

        except Exception as e:
            QApplication.restoreOverrideCursor()
            self.uc.bar_error("ERROR 040524.0706: Auto-assign link nodes failed!")
            return False    
        finally:    
            # Remove temporary layer:
            QgsProject.instance().removeMapLayer(SD_all_nodes_layer)
            del SD_all_nodes_layer
        
    def SD_add_one_type4(self):
        self.add_single_rtable()

    def add_single_rtable(self, name=None):
        if not self.inletRT:
            return
        newRT = self.inletRT.add_rating_table(name)
        
        self.populate_type4_combo()
        newIdx = self.SD_type4_cbo.findText(newRT)
        if newIdx == -1:
            self.SD_type4_cbo.setCurrentIndex(self.SD_type4_cbo.count() - 1)
        else:
            self.SD_type4_cbo.setCurrentIndex(newIdx)
        self.SD_show_type4_table_and_plot()

    def add_type4(self, condition, name=None):
        newRT = name
        if condition == "RatingTable":
            if not self.inletRT:
                return
            newRT = self.inletRT.add_rating_table(name)
        self.populate_type4_combo()
        newIdx = self.SD_type4_cbo.findText(newRT)
        if newIdx == -1:
            self.SD_type4_cbo.setCurrentIndex(self.SD_type4_cbo.count() - 1)
        else:
            self.SD_type4_cbo.setCurrentIndex(newIdx)

    def add_type4_data(self, what):
        if what == "Add Rating Table":
            self.add_single_rtable()
            
        elif what == "Add Culvert Equation":
            name = None
            qry = "INSERT INTO swmmflo_culvert (name) VALUES (?);"
            rowid = self.gutils.execute(qry, (name,), get_rowid=True)
            name_qry = "UPDATE swmmflo_culvert SET name =  'CulvertEq' || cast(fid as text) WHERE fid = ?;"
            self.gutils.execute(name_qry, (rowid,))
            qry = "UPDATE swmmflo_culvert SET cdiameter = ?, typec = ?, typeen = ?, cubase = ?, multbarrels = ? WHERE fid = ?;"
            self.gutils.execute(qry, (0.0,0,0,0.0,1,rowid))
            
            newCulvert= "Culvert Eq. {}".format(rowid)
            self.populate_type4_combo()
            newIdx = self.SD_type4_cbo.findText(newCulvert)
            if newIdx == -1:
                self.SD_type4_cbo.setCurrentIndex(self.SD_type4_cbo.count() - 1)
            else:
                self.SD_type4_cbo.setCurrentIndex(newIdx) 
            self.SD_show_type4_table_and_plot()
      
        else:
            self.uc.show_warn("ERROR 041203.1542: wrong menu item!") 

    def SD_delete_type4(self):
        if not self.inletRT:
            return
        type4_name = self.SD_type4_cbo.currentText()

        # Delete Rating Table:
        qry = """SELECT grid_fid, name FROM swmmflort WHERE name = ?"""
        rts = self.gutils.execute(qry, (type4_name,))
        for rt in rts:
            grid_fid = rt[0]
            if grid_fid is None or grid_fid == "":
                q = (
                    'WARNING 100319.1024:\n\nRating table "'
                    + type4_name
                    + '" is not assigned to any grid element.\nDo you want to delete it?'
                )
                if not self.uc.question(q):
                    return
                idx = self.SD_type4_cbo.currentIndex()
                rt_fid = self.SD_type4_cbo.itemData(idx)
                self.inletRT.del_rating_table(rt_fid)
            else:
                if self.uc.question(
                    "WARNING 040319.0444:\n\nRating table '"
                    + type4_name
                    + "' is assigned to grid element "
                    + str(grid_fid)
                    + ".\nDo you want to delete it?.\n"
                ):
                    if self.uc.question(
                        "CONFIRM:  Delete rating table '"
                        + type4_name
                        + "' assigned to grid element "
                        + str(grid_fid)
                        + " ?"
                    ):
                        idx = self.SD_type4_cbo.currentIndex()
                        rt_fid = self.SD_type4_cbo.itemData(idx)
                        self.inletRT.del_rating_table(rt_fid)

        # Delete Culvert Equation:
        qry = """SELECT grid_fid, name FROM swmmflo_culvert WHERE name = ?"""
        culvs = self.gutils.execute(qry, (type4_name,))
        for cul in culvs:
            grid_fid = cul[0]
            if grid_fid is None or grid_fid == "":
                q = (
                    'WARNING 250622.0517:\nCulvert equation "'
                    + type4_name
                    + '" is not assigned to any grid element.\nDo you want to delete it?'
                )
                if not self.uc.question(q):
                    return
                idx = self.SD_type4_cbo.currentIndex()
                name = self.SD_type4_cbo.currentText()
                fid = self.SD_type4_cbo.itemData(idx)

                qry = "UPDATE user_swmm_nodes SET rt_fid = ?, rt_name = ? WHERE name = ?;"
                self.gutils.execute(qry, (None, None, name))
                qry = "DELETE FROM swmmflo_culvert WHERE name = ?;"
                self.gutils.execute(qry, (name,))            
                
            else:
                if self.uc.question(
                    "WARNING 250622.9519:\n\nCulvert Equation '"
                    + type4_name
                    + "' is assigned to grid element "
                    + str(grid_fid)
                    + ".\nDo you want to delete it?.\n"
                ):
                    if self.uc.question(
                        "CONFIRM:  Delete Culvert equation table '"
                        + type4_name
                        + "' assigned to grid element "
                        + str(grid_fid)
                        + " ?"
                    ):
                        idx = self.SD_type4_cbo.currentIndex()
                        name = self.SD_type4_cbo.currentText()
                        fid = self.SD_type4_cbo.itemData(idx)
                        qry = "UPDATE user_swmm_nodes SET rt_fid = ?, rt_name = ? WHERE name = ?;"
                        self.gutils.execute(qry, (None, None, name))
                        qry = "DELETE FROM swmmflo_culvert WHERE name = ?;"
                        self.gutils.execute(qry, (name,))

        self.populate_type4_and_data()

        if self.SD_type4_cbo.currentIndex() == -1:
            self.plot.clear()
            if self.plot.plot.legend is not None:
                plot_scene = self.plot.plot.legend.scene()
                if plot_scene is not None:
                    plot_scene.removeItem(self.plot.plot.legend)
            self.plot.plot.addLegend()

            self.tview.undoStack.clear()
            self.tview.setModel(self.inlet_data_model)
            self.inlet_data_model.clear()

    def SD_rename_type4(self):
        if not self.inletRT:
            return
        
        idx = self.SD_type4_cbo.currentIndex()
        rt_fid = self.SD_type4_cbo.itemData(idx)
        name = self.SD_type4_cbo.currentText()   
            
        # Check that the RT or Culvert eq. is not already assigned to an inlet:
        already_a_RT_or_Culvert = self.gutils.execute(
            "SELECT rt_name FROM user_swmm_nodes WHERE name = ?;", (name,)
            ).fetchone()  
        
        if already_a_RT_or_Culvert: 
            # Old name already assigned to inlet as Culvert eq.
            if already_a_RT_or_Culvert[0]:
                if not self.uc.question(
                    "WARNING 201223.0426:\n\nA rating table or Culvert eq. already assigned to inlet "
                    + name
                    + ".\n\nDo you want to rename it?.\n"
                ):
                    return            
    
        new_name, ok = QInputDialog.getText(None, "Change table name", "New name:")
        if not ok or not new_name:
            return
        if not self.SD_type4_cbo.findText(new_name) == -1:
            msg = "WARNING 060319.1735: Type 4 condition with name {} already exists. Please, choose another name or delete it.".format(
                new_name
            )
            self.uc.show_warn(msg)
            return
        
        inlet = self.gutils.execute(
            "SELECT name FROM user_swmm_nodes WHERE name = ?;", (new_name,)
            ).fetchone()        
        
        if not inlet:
            self.uc.show_warn("There is no inlet with name " + new_name)    
            return  
                    
            
        in_culvert = self.gutils.execute(
            "SELECT fid FROM swmmflo_culvert WHERE name = ?;", (name,)
            ).fetchone()  
        
        if in_culvert:         
            qry = "UPDATE swmmflo_culvert SET name=? WHERE name=?;"
            self.gutils.execute(qry,(new_name, name,),)
        else:
            self.inletRT.set_rating_table_data_name(rt_fid, new_name)

        self.gutils.execute("UPDATE user_swmm_nodes SET rt_name=? WHERE name=?;",(new_name, new_name,),)

        self.uc.show_warn("Type 4 condition assigned to inlet " + new_name)
          
        self.populate_type4_combo()
        idx = self.SD_type4_cbo.findText(new_name)
        self.SD_type4_cbo.setCurrentIndex(idx)
        self.SD_show_type4_table_and_plot()

    def save_SD_table_data(self):
        model = self.tview.model()
        if model == self.inlet_data_model:
            self.save_type4_tables_data()
        elif model == self.pumps_data_model:
            self.save_pump_curve_data()

    def save_type4_tables_data(self):
        idx = self.SD_type4_cbo.currentIndex()
        fid = self.SD_type4_cbo.itemData(idx)
        if fid is None:
            #             self.uc.bar_warn("No table defined!")
            return
        name = self.SD_type4_cbo.currentText()
        
        in_culvert = self.gutils.execute(
            "SELECT cdiameter, typec, typeen, cubase, multbarrels FROM swmmflo_culvert WHERE name = ?;", (name,)
            ).fetchone() 
        
        if in_culvert:         
            
            sql = "UPDATE swmmflo_culvert SET cdiameter=?, typec=?, typeen=?, cubase=?, multbarrels=? WHERE name = ?;"
            
            cdiameter = self.inlet_data_model.data(self.inlet_data_model.index(0.0, 0), Qt.DisplayRole)
            typec = self.inlet_data_model.data(self.inlet_data_model.index(0, 1), Qt.DisplayRole)
            typeen = self.inlet_data_model.data(self.inlet_data_model.index(0, 2), Qt.DisplayRole)
            cubase = self.inlet_data_model.data(self.inlet_data_model.index(0.0, 3), Qt.DisplayRole)
            multbarrels = self.inlet_data_model.data(self.inlet_data_model.index(0, 4), Qt.DisplayRole)
            
            self.gutils.execute(sql , (cdiameter ,typec ,typeen ,cubase ,multbarrels, name))
            
        else:
        
            self.update_rt_plot()
            rt_data = []
            for i in range(self.inlet_data_model.rowCount()):
                # save only rows with a number in the first column
                if is_number(m_fdata(self.inlet_data_model, i, 0)) and not isnan(m_fdata(self.inlet_data_model, i, 0)):
                    rt_data.append((fid, m_fdata(self.inlet_data_model, i, 0), m_fdata(self.inlet_data_model, i, 1)))
                else:
                    pass
            self.inletRT.set_rating_table_data(fid, name, rt_data)
            self.update_rt_plot()

    def create_rt_plot(self, name):
        self.plot.clear()
        if self.plot.plot.legend is not None:
            plot_scene = self.plot.plot.legend.scene()
            if plot_scene is not None:
                plot_scene.removeItem(self.plot.plot.legend)
        self.plot.plot.addLegend()
        
        self.plot.plot.setTitle("Rating Table:   " + name)
        self.plot_item_name = "Rating Table:   " + name
        self.plot.add_item(self.plot_item_name, [self.d1, self.d2], col=QColor("#0018d4"))

     
    def update_rt_plot(self):
        if not self.plot_item_name:
            return
        self.d1, self.d2 = [[], []]
        for i in range(self.inlet_data_model.rowCount()):
            self.d1.append(m_fdata(self.inlet_data_model, i, 0))
            self.d2.append(m_fdata(self.inlet_data_model, i, 1))
        self.plot.update_item(self.plot_item_name, [self.d1, self.d2])


    def update_discharge_plot(self):
        # if not self.plot_item_name:
        #     return
        self.d1, self.d2, self.d3  = [[], [], []]
        for i in range(self.inlet_data_model.rowCount()):
            self.d1.append(m_fdata(self.inlet_data_model, i, 0))
            self.d2.append(m_fdata(self.inlet_data_model, i, 1))
            self.d3.append(m_fdata(self.inlet_data_model, i, 2))
        self.plot.update_item("Inflow", [self.d1, self.d2])
        self.plot.update_item("Flooding", [self.d1, self.d3])

    # PUMPS:

    def populate_pump_curves_and_data(self):
        self.populate_pump_curves_combo(True)
        self.show_pump_curve_table_and_plot()

    def populate_pump_curves_combo(self, block=True):
        self.pump_curve_cbo.blockSignals(block)
        self.pump_curve_cbo.clear()
        duplicates = ""
        for row in self.PumpCurv.get_pump_curves():
            if row:
                pc_fid, name = [x if x is not None else "" for x in row]
                if name != "":
                    if self.pump_curve_cbo.findText(name) == -1:
                        self.pump_curve_cbo.addItem(name, pc_fid)
                    else:
                        duplicates += name + "\n"
        self.pump_curve_cbo.blockSignals(not block)

    def current_cbo_pump_curve_index_changed(self, idx=0):
        if not self.pump_curve_cbo.count():
            return
        fid = self.pump_curve_cbo.currentData()
        if fid is None:
            fid = -1

        self.show_pump_curve_table_and_plot()

    def show_pump_curve_table_and_plot(self):
        self.SD_table.after_delete.disconnect()
        self.SD_table.after_delete.connect(self.save_SD_table_data)

        idx = self.pump_curve_cbo.currentIndex()
        curve_fid = self.pump_curve_cbo.itemData(idx)
        curve_name = self.pump_curve_cbo.currentText()
        if curve_fid is None:
            #             self.uc.bar_warn("No curve table defined!")
            return

        self.curve_data = self.PumpCurv.get_pump_curve_data(curve_name)
        if not self.curve_data:
            return
        self.create_pump_plot(curve_name)
        self.tview.undoStack.clear()
        self.tview.setModel(self.pumps_data_model)
        self.pumps_data_model.clear()
        currentPump = self.pump_curve_type_cbo.currentText()
        if currentPump == "Pump1":
            x = "Volume"
            y = "Flow"
        elif currentPump == "Pump2" or currentPump == "Pump4":
            x = "Depth"
            y = "Flow"
        elif currentPump == "Pump3":
            x = "Head"
            y = "Flow"
        else:
            x = "X"
            y = "Y"
        self.pumps_data_model.setHorizontalHeaderLabels([x, y])
        self.d1, self.d2 = [[], []]
        for row in self.curve_data:
            items = [StandardItem("{:.4f}".format(xx)) if xx is not None else StandardItem("") for xx in row]
            self.pumps_data_model.appendRow(items)
            self.d1.append(row[0] if not row[0] is None else float("NaN"))
            self.d2.append(row[1] if not row[1] is None else float("NaN"))
        rc = self.pumps_data_model.rowCount()
        if rc < 500:
            for row in range(rc, 500 + 1):
                items = [StandardItem(x) for x in ("",) * 2]
                self.pumps_data_model.appendRow(items)
        self.tview.horizontalHeader().setStretchLastSection(True)
        for col in range(2):
            self.tview.setColumnWidth(col, 100)
        for i in range(self.pumps_data_model.rowCount()):
            self.tview.setRowHeight(i, 20)
        self.update_pump_plot()

    def create_pump_plot(self, name):
        self.plot.clear()
        if self.plot.plot.legend is not None:
            plot_scene = self.plot.plot.legend.scene()
            if plot_scene is not None:
                plot_scene.removeItem(self.plot.plot.legend)
        self.plot.plot.addLegend()

        self.plot_item_name = "Pump Curve:   " + name
        self.plot.plot.setTitle("Pump Curve:   " + name)
        self.plot.add_item(self.plot_item_name, [self.d1, self.d2], col=QColor("#0018d4"))

    def update_pump_plot(self):
        if not self.plot_item_name:
            return
        self.d1, self.d2 = [[], []]
        for i in range(self.pumps_data_model.rowCount()):
            self.d1.append(m_fdata(self.pumps_data_model, i, 0))
            self.d2.append(m_fdata(self.pumps_data_model, i, 1))
        self.plot.update_item(self.plot_item_name, [self.d1, self.d2])

    def add_one_pump_curve(self):
        self.add_single_pump_curve()

    def add_single_pump_curve(self, name=None):
        if not self.PumpCurv:
            return
        newPC = self.PumpCurv.add_pump_curve(name)
        self.populate_pump_curves_combo(True)
        newIdx = self.pump_curve_cbo.findText(newPC)
        if newIdx == -1:
            self.pump_curve_cbo.setCurrentIndex(self.pump_curve_cbo.count() - 1)
        else:
            self.pump_curve_cbo.setCurrentIndex(newIdx)
            self.show_pump_curve_table_and_plot()

    def delete_pump_curve(self):
        if not self.PumpCurv:
            return

        pc_name = self.pump_curve_cbo.currentText()
        if pc_name == "*":
            return
        self.PumpCurv.del_pump_curve(pc_name)
        self.populate_pump_curves_combo(False)

        if self.pump_curve_cbo.currentIndex() == -1:
            self.plot.clear()
            if self.plot.plot.legend is not None:
                plot_scene = self.plot.plot.legend.scene()
                if plot_scene is not None:
                    plot_scene.removeItem(self.plot.plot.legend)
            self.plot.plot.addLegend()

            self.tview.undoStack.clear()
            self.tview.setModel(self.pumps_data_model)
            self.pumps_data_model.clear()

        self.show_pump_curve_table_and_plot()

    def refresh_PC_PlotAndTable(self):
        # idx = self.pump_curve_cbo.currentIndex()
        self.show_pump_curve_type_and_description()

    def rename_pump_curve(self):
        if not self.PumpCurv:
            return
        new_name, ok = QInputDialog.getText(None, "Change curve name", "New name:")
        if not ok or not new_name:
            return
        if len(new_name.split()) > 1:
            self.uc.show_warn("Do not use spaces in the new name!")
            return
        if not self.pump_curve_cbo.findText(new_name) == -1:
            msg = "WARNING 200222.0512: Pump curve with name {} already exists in the database. Please, choose another name.".format(
                new_name
            )
            self.uc.show_warn(msg)
            return
        name = self.pump_curve_cbo.currentText()
        self.PumpCurv.set_pump_curve_name(name, new_name)

        self.populate_pump_curves_combo(True)
        idx = self.pump_curve_cbo.findText(new_name)
        self.pump_curve_cbo.setCurrentIndex(idx)
        self.show_pump_curve_table_and_plot()

    def save_pump_curve_data(self):
        idx = self.pump_curve_cbo.currentIndex()
        pc_fid = self.pump_curve_cbo.itemData(idx)
        data_name = self.pump_curve_cbo.currentText()
        self.update_pump_plot()
        pc_data = []
        for i in range(self.pumps_data_model.rowCount()):
            # save only rows with a number in the first column
            if is_number(m_fdata(self.pumps_data_model, i, 0)) and not isnan(m_fdata(self.pumps_data_model, i, 0)):
                pc_data.append((data_name, m_fdata(self.pumps_data_model, i, 0), m_fdata(self.pumps_data_model, i, 1)))
            else:
                pass

        self.PumpCurv.set_pump_curve_data(data_name, pc_data)

        curve = self.pump_curve_cbo.currentText()
        ptype = "Pump" + self.pump_curve_type_cbo.currentText()[4]
        desc = self.pump_curve_description_le.text()
        self.gutils.execute(
            "UPDATE swmm_pumps_curve_data SET pump_curve_type = ?, description = ? WHERE pump_curve_name = ?",
            (ptype, desc, curve),
        )

    def update_pump_curve_data(self):
        curve = self.pump_curve_cbo.currentText()
        ptype = "Pump" + self.pump_curve_type_cbo.currentText()[4]
        desc = self.pump_curve_description_le.text()
        self.gutils.execute(
            "UPDATE swmm_pumps_curve_data SET pump_curve_type = ?, description = ? WHERE pump_curve_name = ?",
            (ptype, desc, curve),
        )
        self.show_pump_curve_table_and_plot()

    def show_pump_curve_type_and_description(self):
        if self.pump_curve_cbo.count():
            curve = self.pump_curve_cbo.currentText()
            if curve:
                typ, desc = self.gutils.execute(
                    "SELECT pump_curve_type, description FROM swmm_pumps_curve_data WHERE pump_curve_name = ?", (curve,)
                ).fetchone()
                if not typ:
                    typ = "Pump1"
                ind = self.pump_curve_type_cbo.findText(typ)
                if ind != -1:
                    self.pump_curve_type_cbo.setCurrentIndex(ind)
                self.pump_curve_description_le.setText(desc)

    def SD_import_pump_curves(self):
        """
        Reads one or more pump curve table files.
        """
        self.uc.clear_bar_messages()

        if self.gutils.is_table_empty("user_model_boundary"):
            self.uc.bar_warn("There is no computational domain! Please digitize it before running tool.")
            return
        if self.gutils.is_table_empty("grid"):
            self.uc.bar_warn("There is no grid! Please create it before running tool.")
            return

        s = QSettings()
        last_dir = s.value("FLO-2D/lastSWMMDir", "")
        curve_files, __ = QFileDialog.getOpenFileNames(
            None,
            "Select pump curve files",
            directory=last_dir,
            filter="(*.TXT *.DAT);;(*.TXT);;(*.DAT);;(*.*)",
        )

        if not curve_files:
            return
        s.setValue("FLO-2D/lastSWMMDir", os.path.dirname(curve_files[0]))
        QApplication.setOverrideCursor(Qt.WaitCursor)
        try:
            del_sql = "DELETE FROM swmm_pumps_curve_data WHERE pump_curve_name = ?"
            data_sql = "INSERT INTO swmm_pumps_curve_data (pump_curve_name, pump_curve_type, description, x_value, y_value) VALUES (?, ?, ?, ?, ?)"

            read = 0
            no_files = ""
            for cf in curve_files:
                filename = os.path.splitext(os.path.basename(cf))[0]

                # Delete pump curve if it already exists:
                self.gutils.execute(del_sql, (filename,))

                with open(cf, "r") as f1:
                    read += 1
                    for line in f1:
                        row = line.split()
                        if row:
                            if not len(row) == 2:
                                no_files += os.path.basename(cf) + "\n"
                                read -= 1
                                break
                            try:
                                r0 = float(row[0])
                                r1 = float(row[1])
                            except ValueError:
                                no_files += os.path.basename(cf) + "\n"
                                read -= 1
                                break
                            self.gutils.execute(data_sql, (filename, "Pump1", "imported", r0, r1))

            self.populate_pump_curves_and_data()
            QApplication.restoreOverrideCursor()
            msg = str(read) + "  pump curve files imported. "
            if no_files:
                msg = (
                    msg
                    + "\n\n ..but the following files could not be imported.\n(Ensure that files have rows with pair of values):\n\n"
                    + no_files
                )
            self.uc.show_info(msg)

        except Exception as e:
            QApplication.restoreOverrideCursor()
            self.uc.show_error("ERROR 180322.0925: reading pump curve files failed!", e)
            return

    def center_node(self, node_type):
        """
        Function to center the node
        """
        if self.center_chbox.isChecked():
            if node_type == "Start":
                node_name = self.start_node_cbo.currentText()
            if node_type == "End":
                node_name = self.end_node_cbo.currentText()
            request = QgsFeatureRequest().setFilterExpression(f'"name" = \'{node_name}\'')
            feats = list(self.user_swmm_nodes_lyr.getFeatures(request))
            if feats:
                feat = feats[0]
                self.lyrs.show_feat_rubber(self.user_swmm_nodes_lyr.id(), request)
                x, y = feat.geometry().centroid().asPoint()
                center_canvas(self.iface, x, y)

    def clear_sd_rubber(self):
        """
        Function to clear the stormm drain rubber
        """
        self.lyrs.clear_rubber()

    def update_profile_cbos(self, node_type, name):
        """
        Function to update the start and end node for the profile plot
        """
        if node_type == "Start":
            index = self.start_node_cbo.findText(name)
            if index != -1:
                self.uc.log_info(str(index))
                self.start_node_cbo.setCurrentIndex(index)
        if node_type == "End":
            index = self.end_node_cbo.findText(name)
            if index != -1:
                self.end_node_cbo.setCurrentIndex(index)<|MERGE_RESOLUTION|>--- conflicted
+++ resolved
@@ -316,35 +316,18 @@
 
         self.pump_curve_type_cbo.currentIndexChanged.connect(self.update_pump_curve_data)
         self.pump_curve_description_le.textChanged.connect(self.update_pump_curve_data)
-<<<<<<< HEAD
-
-        # self.import_inp_btn.clicked.connect(lambda: self.import_storm_drain_INP_file("Choose", True))
-        # self.export_inp_btn.clicked.connect(self.export_storm_drain_INP_file)
-        
-        self.import_inp_btn.clicked.connect(lambda: self.import_storm_drain_INP_file("Choose", True))
-        self.export_inp_btn.clicked.connect(self.export_storm_drain_INP_file)
-
-        self.import_shapefile_btn.clicked.connect(self.import_hydraulics)
-        self.auto_assign_link_nodes_btn.clicked.connect(self.auto_assign)
-=======
->>>>>>> 213f3337
                
         self.pump_curve_cbo.activated.connect(self.current_cbo_pump_curve_index_changed)
         self.pump_curve_cbo.currentIndexChanged.connect(self.refresh_PC_PlotAndTable)
 
         self.simulate_stormdrain_chbox.clicked.connect(self.simulate_stormdrain)
-<<<<<<< HEAD
-        # self.import_shapefile_btn.clicked.connect(self.import_hydraulics)
-        # self.create_discharge_plots_btn.clicked.connect(self.create_SD_discharge_table_and_plots)
-=======
         self.import_shapefile_btn.clicked.connect(self.import_hydraulics)
->>>>>>> 213f3337
 
         self.SD_type4_cbo.activated.connect(self.SD_show_type4_table_and_plot)
 
         self.SD_nodes_components_cbo.currentIndexChanged.connect(self.nodes_component_changed)
         self.SD_links_components_cbo.currentIndexChanged.connect(self.links_component_changed)
-        # self.auto_assign_link_nodes_btn.clicked.connect(self.auto_assign)
+        self.auto_assign_link_nodes_btn.clicked.connect(self.auto_assign)
         
         self.populate_type4_combo()
         self.populate_pump_curves_and_data()
@@ -3842,13 +3825,19 @@
 
         self.lyrs.clear_rubber()
 
+    # def auto_assign_conduit_nodes(self):
+    #     self.auto_assign_link_nodes("Conduits", "conduit_inlet", "conduit_outlet")
+    #
+    # def auto_assign_pump_nodes(self):
+    #     self.auto_assign_link_nodes("Pumps", "pump_inlet", "pump_outlet")
+
     def auto_assign_link_nodes(self, link_name, link_inlet, link_outlet, SD_all_nodes_layer):
         """Auto assign Conduits, Pumps, orifices, or Weirs  (user layer) Inlet and Outlet names 
            based on closest (5ft) nodes to their endpoints."""    
        
         no_inlet = ""
         no_outlet = ""
-        tabs = "\t\t\t\t"
+        tab = 20
         layer = (
             self.user_swmm_conduits_lyr
             if link_name == "Conduits"
@@ -3868,12 +3857,8 @@
             link_outlet_fld_idx = link_fields.lookupField(link_outlet)
 
             nodes_features, nodes_index = spatial_index(SD_all_nodes_layer)
-            segments = 5
+            buffer_distance, segments = 5.0, 5
             link_nodes = {}
-            inlet_assignments = 0
-            outlet_assignments = 0
-            no_in = 0
-            no_out = 0
             for feat in layer.getFeatures():
                 fid = feat.id()
                 geom = feat.geometry()
@@ -3881,8 +3866,8 @@
                 start_pnt, end_pnt = geom_poly[0], geom_poly[-1]
                 start_geom = QgsGeometry.fromPointXY(start_pnt)
                 end_geom = QgsGeometry.fromPointXY(end_pnt)
-                start_buffer = start_geom.buffer(self.buffer_distance, segments)
-                end_buffer = end_geom.buffer(self.buffer_distance, segments)
+                start_buffer = start_geom.buffer(buffer_distance, segments)
+                end_buffer = end_geom.buffer(buffer_distance, segments)
                 start_nodes, end_nodes = [], []
 
                 start_nodes_ids = nodes_index.intersects(start_buffer.boundingBox())
@@ -3904,91 +3889,44 @@
                 
                 if closest_inlet_feat is not None:
                     inlet_name = closest_inlet_feat["name"]
-                    inlet_assignments += 1
                 else:
-                    no_inlet += "{:<10}{:<20}{:<20}{:<20}".format("Inlet: ", feat[2].strip(),feat[1].strip(),link_name.strip()) + "\n"
-                    # no_inlet += f"{feat[2].strip():<40}{feat[1].strip():<40}{link_name.strip():<40}\n"
-                    # no_inlet += f"{feat[2].ljust(25, '-')}{feat[1].ljust(25, '-')}{link_name.ljust(25, '-')}\n"
-                    # no_inlet += feat[2] + tabs + feat[1] + tabs + link_name + "\n"
-                    
-                    # continue
-                    inlet_name = "?"
-                    no_in += 1
+                    no_inlet += f"{feat[2].ljust(tab, ' ')}{feat[1].ljust(tab, ' ')}{link_name.ljust(tab, ' ')}" + "\n"
+                    continue
+                    # inlet_name = feat[2] # Assign current inlet. 
                     
                 if closest_outlet_feat is not None:
                     outlet_name = closest_outlet_feat["name"]
-                    outlet_assignments += 1
                 else:
-                    no_outlet += "{:<10}{:<20}{:<20}{:<20}".format("Outlet: ", feat[3].strip(),feat[1].strip(),link_name.strip()) + "\n"
-                    # no_outlet += f"{feat[3].strip():<40}{feat[1].strip():<40}{link_name.strip():<40}\n"
-                    # no_outlet += f"{feat[3].ljust(25, '-')}{feat[1].ljust(25, '-')}{link_name.ljust(25, '-')}\n"
-                    # no_outlet += feat[3] + tabs + feat[1] + tabs + link_name + "\n"
-                    
-                    # continue
-                    outlet_name = "?"
-                    no_out += 1
-                    
+                    no_outlet += f"{feat[3].ljust(tab, ' ')}{feat[1].ljust(tab, ' ')}{link_name.ljust(tab, ' ')}" + "\n"
+                    continue
+                    # outlet_name = feat[3] # Assign current outlet.
+    
                 link_nodes[fid] = inlet_name, outlet_name                  
                 
             layer.startEditing()
-            for fid, (in_name, out_name) in link_nodes.items():
-                layer.changeAttributeValue(fid, link_inlet_fld_idx, in_name)
-                layer.changeAttributeValue(fid, link_outlet_fld_idx, out_name)
+            for fid, (inlet_name, outlet_name) in link_nodes.items():
+                layer.changeAttributeValue(fid, link_inlet_fld_idx, inlet_name)
+                layer.changeAttributeValue(fid, link_outlet_fld_idx, outlet_name)
             layer.commitChanges()
             layer.triggerRepaint()
             
             QApplication.restoreOverrideCursor()
             
             msg ="Inlet and Outlet nodes assigned to " + str(len(link_nodes)) + " " + link_name + "!"
+            self.auto_assign_msg +="* " + str(len(link_nodes)) + " " + link_name + "" + "\n"
             QgsMessageLog.logMessage(msg,level=Qgis.Info, )
             
-            if inlet_assignments > 0:
-                self.auto_assign_msg +="✓ " + str(inlet_assignments) + " inlet assignments to " + link_name + "" + "\n"
-            if outlet_assignments > 0: 
-                self.auto_assign_msg +="✓ " + str(outlet_assignments) + " outlet assignments to " + link_name + "" + "\n"
-            if no_in > 0:
-                self.auto_assign_msg += "x   " + str(no_in) + " inlets not found for " + link_name + "" + "\n"
-            if no_out > 0:   
-                self.auto_assign_msg += "x   " + str(no_out)  + " outlets not found for " + link_name + "" + "\n"
-            self.auto_assign_msg += "\n"
-            
-            hyphens = '-' * 60 + "\n"
-            header = "       Inlet/Outlet Name      Link Name           Link Type" + "\n" + \
-                     "-----------------------------------------------------------"
+            hyphens = '-' * 50
             if no_inlet:
+                self.no_nodes = f"{'Inlet Name '.ljust(tab, ' ')}{'Link Name  '.ljust(tab, ' ')}{'Link Type  '.ljust(tab, ' ')}" + "\n" + \
+                           f"{hyphens.ljust(tab, ' ')}" + "\n" + no_inlet
+            if no_outlet:
+                header = f"{'Outlet Name'.ljust(tab, ' ')}{'Link Name  '.ljust(tab, ' ')}{'Link Type  '.ljust(tab, ' ')}" + "\n" 
                 if self.no_nodes == "":
-                    self.no_nodes = header
-                self.no_nodes += "\n" +  no_inlet 
-                
-                
-                
-                # header = "{:<20}{:<20}{:<20}".format("Inlet Name", "Link Name", "Link Type") + "\n" 
-                # # header = "Inlet Name" + "\t\t" + "Link Name" + "\t\t" + "Link Type" + "\t\t" + "\n" 
-                # if self.no_nodes == "":
-                #     self.no_nodes = header + hyphens +  no_inlet
-                # else:    
-                #     self.no_nodes += "\n" +  no_inlet              
-            if no_outlet:
-                if self.no_nodes == "":
-                    self.no_nodes = header                
-                self.no_nodes += "\n" +  no_outlet
-                
-                
-                # header = "{:<20}{:<20}{:<20}".format("Outlet Name", "Link Name", "Link Type") + "\n"       
-                # # header = "Outlet Name" + "\t\t" + "Link Name" + "\t\t" + "Link Type" + "\t\t" + "\n"                  
-                # if self.no_nodes == "":
-                #     self.no_nodes = header + hyphens +  no_outlet
-                # else: 
-                #     self.no_nodes += "\n" +  no_outlet 
-                    
-            # if link_name == "Conduits":
-            #
-            # elif link_name == "Pumps":
-            #
-            # elif link_name == "Orifices":
-            #
-            # elif link_name == "Weirs":        
-                   
+                    self.no_nodes = header + f"{hyphens.ljust(tab, ' ')}" + no_outlet
+                else: 
+                    self.no_nodes += "\n" + header + f"{hyphens.ljust(tab, ' ')}" + no_outlet      
+           
         except Exception as e:
             QApplication.restoreOverrideCursor()
             self.uc.show_error("ERROR 210322.0429: Couldn't assign " + link_name + " nodes!", e)
@@ -5232,34 +5170,18 @@
             
             self.uc.show_info("There are no links defined!")
             return
-
+        
+        if not self.uc.question("Do you want to overwrite Inlet and Outlet node names\n" + 
+                                   "for all conduits, pumps, orifices, and weirs?"):
+            return
+        
         try:
+            layer1 = QgsProject.instance().mapLayersByName('Storm Drain Nodes')[0]
+            layer2 = QgsProject.instance().mapLayersByName('Storm Drain Storage Units')[0]
             
-            layer1 = QgsProject.instance().mapLayersByName('Storm Drain Nodes')[0]
-            layer2 = QgsProject.instance().mapLayersByName('Storm Drain Storage Units')[0]  
             # Create a new memory layer for point geometries
-            SD_all_nodes_layer = QgsVectorLayer("Point", 'SD All Points', 'memory')  
-                      
-            crs = layer1.crs()  # crs is a QgsCoordinateReferenceSystem
-            unit = crs.mapUnits()  # unit is a QgsUnitTypes.DistanceUnit     
+            SD_all_nodes_layer = QgsVectorLayer("Point", 'SD All Points', 'memory')
             
-            if QgsProject.instance().crs().mapUnits() == QgsUnitTypes.DistanceMeters:
-                distance_units = "mts"
-            else:
-                distance_units  = "feet"
-                            
-            dialog = TwoInputsDialog("Do you want to overwrite Inlet and Outlet nodes\n" + 
-                                       "for all links (conduits, pumps, orifices, and weirs)?", 
-                                       "Find a node located at a distance\nless than this from the link (in " + distance_units + " )", 
-                                       self.buffer_distance, "", 5)
-            if dialog.exec() == QMessageBox.Accepted:
-                self.buffer_distance = dialog.first_input.value()
-            else:
-                return
-            
-            # if not self.uc.question("Do you want to overwrite Inlet and Outlet node names\n" + 
-            #                            "for all conduits, pumps, orifices, and weirs?"):
-            #     return
             
             fields = QgsFields()
             fields.append(QgsField('name', QVariant.String))
@@ -5272,13 +5194,12 @@
             # Iterate through features and add point geometries
             for layer in [layer1, layer2]:
                 for feature in layer.getFeatures():
-                
                     point_geometry = feature.geometry()
                     new_feature = QgsFeature(fields)
                     new_feature.setGeometry(point_geometry)
                     new_feature['name'] = feature['name']
-                    pr.addFeatures([new_feature]) 
-                    
+                    pr.addFeatures([new_feature])      
+            
             # Add the new layer to the map
             QgsProject.instance().addMapLayer(SD_all_nodes_layer)
             
@@ -5290,19 +5211,14 @@
             self.auto_assign_link_nodes("Pumps", "pump_inlet", "pump_outlet", SD_all_nodes_layer)
             self.auto_assign_link_nodes("Orifices", "orifice_inlet", "orifice_outlet", SD_all_nodes_layer)
             self.auto_assign_link_nodes("Weirs", "weir_inlet", "weir_outlet", SD_all_nodes_layer)
-            success = ""
             if self.no_nodes != "":
-                    msg = "The following nodes (inlets or outlets) could not" + "\n" + "be found for the indicated links:\n\n" + self.no_nodes
-                    result2 = ScrollMessageBox2(QMessageBox.Warning, "Missing inlets and outlets", msg)
-                    result2.exec_()
-            else:        
-                    success = " Success! all inlets and outlets nodes where assigned.\n\n"
-                    
-            self.uc.show_info("Assignments to Inlet and Outlet nodes:\n\n" + success + self.auto_assign_msg)
+                    self.uc.show_msg("The following nodes (inlets or outlets) could not be found for the indicated links:\n\n" + self.no_nodes, 600, "error") 
+            
+            self.uc.show_info("Inlet and Outlet nodes successfully assigned to:\n\n" + self.auto_assign_msg)
 
         except Exception as e:
             QApplication.restoreOverrideCursor()
-            self.uc.bar_error("ERROR 040524.0706: Auto-assign link nodes failed!")
+            self.uc.bar_error("Auto-assign link nodes failed!")
             return False    
         finally:    
             # Remove temporary layer:
