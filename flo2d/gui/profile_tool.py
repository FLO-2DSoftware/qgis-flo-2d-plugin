--- conflicted
+++ resolved
@@ -1,5 +1,5 @@
 # -*- coding: utf-8 -*-
-import os
+
 # FLO-2D Preprocessor tools for QGIS
 # Copyright © 2021 Lutra Consulting for FLO-2D
 
@@ -145,11 +145,8 @@
         energy_slope = []
         shear_stress = []
         surf_area = []
-<<<<<<< HEAD
-=======
 
         units = "CMS" if self.gutils.get_cont_par("METRIC") == "1" else "CFS"
->>>>>>> 571ea9f8
 
         for st, data in self.chan_seg.profiles.items():
             sta.append(data["station"])
@@ -183,22 +180,6 @@
             self.plot.plot.setTitle(title="Channel Profile - {}".format(self.chan_seg.name))
             self.plot.plot.setLabel("bottom", text="Channel length")
             self.plot.plot.setLabel("left", text="")
-<<<<<<< HEAD
-            self.plot.add_item("Bed elevation", [sta, bed], col=QColor(Qt.black), sty=Qt.SolidLine)
-            self.plot.add_item("Left bank", [sta, lb], col=QColor(Qt.darkGreen), sty=Qt.SolidLine)
-            self.plot.add_item("Right bank", [sta, rb], col=QColor(Qt.darkYellow), sty=Qt.SolidLine)
-            self.plot.add_item("Max. Water", [sta, water], col=QColor(Qt.blue), sty=Qt.SolidLine, hide=True)
-            self.plot.add_item("Velocity (fps)", [sta, velocity], col=QColor(Qt.green), sty=Qt.SolidLine, hide=True)
-            self.plot.add_item("Froude", [sta, froude], col=QColor(Qt.gray), sty=Qt.SolidLine, hide=True)
-            self.plot.add_item("Flow area (sq. ft)", [sta, flow_area], col=QColor(Qt.red), sty=Qt.SolidLine, hide=True)
-            self.plot.add_item("Wetted perimeter (ft)", [sta, w_perim], col=QColor(Qt.yellow), sty=Qt.SolidLine, hide=True)
-            self.plot.add_item("Hydraulic radius (ft)", [sta, hyd_radius], col=QColor(Qt.darkBlue), sty=Qt.SolidLine, hide=True)
-            self.plot.add_item("Top width (ft)", [sta, top_w], col=QColor(Qt.darkRed), sty=Qt.SolidLine, hide=True)
-            self.plot.add_item("Width/Depth", [sta, width_depth], col=QColor(Qt.darkCyan), sty=Qt.SolidLine, hide=True)
-            self.plot.add_item("Energy slope", [sta, energy_slope], col=QColor(Qt.magenta), sty=Qt.SolidLine, hide=True)
-            self.plot.add_item("Shear stress (lb/sq. ft)", [sta, shear_stress], col=QColor(Qt.darkYellow), hide=True)
-            self.plot.add_item("Surface Area (sq. ft)", [sta, surf_area], col=QColor(Qt.darkMagenta), hide=True)
-=======
             self.plot.add_item(f"Bed elevation ({self.system_units[units][0]})", [sta, bed], col=QColor(Qt.black), sty=Qt.SolidLine)
             self.plot.add_item(f"Left bank ({self.system_units[units][0]})", [sta, lb], col=QColor(Qt.darkGreen), sty=Qt.SolidLine)
             self.plot.add_item(f"Right bank ({self.system_units[units][0]})", [sta, rb], col=QColor(Qt.darkYellow), sty=Qt.SolidLine)
@@ -278,7 +259,6 @@
                 self.uc.bar_warn("Error while building table for channel!")
                 return
 
->>>>>>> 571ea9f8
         else:
             self.plot.plot.addLegend()
             self.plot.add_item(f"Bed elevation ({self.system_units[units][0]})", [sta, bed], col=QColor(Qt.black), sty=Qt.SolidLine)
@@ -288,8 +268,6 @@
             self.plot.plot.setLabel("bottom", text="Channel length")
             self.plot.plot.setLabel("left", text="Elevation")
 
-<<<<<<< HEAD
-=======
             try:  # Build table.
                 data_model = StandardItemModel()
                 self.tview.undoStack.clear()
@@ -318,7 +296,6 @@
                 self.uc.bar_warn("Error while building table for channel!")
                 return
 
->>>>>>> 571ea9f8
     def check_mode(self):
         """
         Checking plotting mode.
