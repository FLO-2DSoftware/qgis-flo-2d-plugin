--- conflicted
+++ resolved
@@ -62,13 +62,8 @@
         all_seg = self.gutils.execute('SELECT fid FROM chan ORDER BY fid;')
         for row in all_seg:
             self.segCbo.addItem(str(row[0]))
-<<<<<<< HEAD
-        if xsec_fid is not None and not xsec_fid == False:
-            cur_seg = self.gutils.execute('SELECT seg_fid FROM chan_elems WHERE fid = {0};'.format(xsec_fid)).fetchone()[0]
-=======
         if xsec_fid is not None:
             cur_seg = self.gutils.execute('SELECT seg_fid FROM chan_elems WHERE fid = ?;', (xsec_fid,)).fetchone()[0]
->>>>>>> 79ec3bfd
         else:
             cur_seg = str(self.segCbo.currentText())
         index = self.segCbo.findText(str(cur_seg), Qt.MatchFixedString)
@@ -108,40 +103,6 @@
         self.xsecTypeCbo.clear()
         for val in xs_types.values():
             self.xsecTypeCbo.addItem(val)
-<<<<<<< HEAD
-        with CrossSection(cur_xsec, self.gpkg, self.iface) as xs:
-            row = xs.get_row()
-            index = self.xsecTypeCbo.findText(xs_types[row['type']], Qt.MatchFixedString)
-            self.xsecTypeCbo.setCurrentIndex(index)
-            self.chanLenEdit.setText(str(row['xlen']))
-            self.mannEdit.setText(str(row['fcn']))
-            self.notesEdit.setText(str(row['notes']))
-            chan = xs.chan_table()
-            xy = xs.xsec_data()
-
-            model = QStandardItemModel()
-            if not xy:
-                model.setHorizontalHeaderLabels([''])
-                for val in chan.itervalues():
-                    item = QStandardItem(str(val))
-                    model.appendRow(item)
-                model.setVerticalHeaderLabels(chan.keys())
-                for i in range(len(chan)):
-                    self.xsecDataTView.setRowHeight(i, 18)
-            else:
-                self.xsecNameEdit.setText(str(chan['xsecname']))
-                model.setHorizontalHeaderLabels(['x', 'y'])
-                for i, pt in enumerate(xy):
-                    x, y = pt
-                    xi = QStandardItem(str(x))
-                    yi = QStandardItem(str(y))
-                    model.appendRow([xi, yi])
-                for i in range(len(xy)):
-                    self.xsecDataTView.setRowHeight(i, 18)
-            self.xsecDataTView.setModel(model)
-            self.xsecDataTView.resizeColumnsToContents()
-            self.xs_data_model = model
-=======
         xs = CrossSection(cur_xsec, self.con, self.iface)
         row = xs.get_row()
         index = self.xsecTypeCbo.findText(xs_types[row['type']], Qt.MatchFixedString)
@@ -173,7 +134,6 @@
         self.xsecDataTView.setModel(model)
         self.xsecDataTView.resizeColumnsToContents()
         self.xs_data_model = model
->>>>>>> 79ec3bfd
 
         if self.xsecTypeCbo.currentText() == 'Natural':
             self.update_plot()
