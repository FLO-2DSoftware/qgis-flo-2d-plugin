# -*- coding: utf-8 -*-

# FLO-2D Preprocessor tools for QGIS
# Copyright ? 2016 Lutra Consulting for FLO-2D

# This program is free software; you can redistribute it and/or
# modify it under the terms of the GNU General Public License
# as published by the Free Software Foundation; either version 2
# of the License, or (at your option) any later version

import os

from qgis.PyQt.QtCore import QSettings, Qt
from qgis.PyQt.QtWidgets import QApplication, QMessageBox, QPushButton

from ..geopackage_utils import GeoPackageUtils
from ..user_communication import UserCommunication
from .ui_utils import load_ui

uiDialog, qtBaseClass = load_ui("components")

class ComponentsDialog(qtBaseClass, uiDialog):
    def __init__(self, con, iface, lyrs, in_or_out):
        qtBaseClass.__init__(self)
        uiDialog.__init__(self)

        QApplication.setOverrideCursor(Qt.WaitCursor)

        self.iface = iface
        self.setupUi(self)
        self.con = con
        self.lyrs = lyrs
        self.uc = UserCommunication(iface, "FLO-2D")
        self.gutils = GeoPackageUtils(con, iface)
        # self.current_lyr = None
        self.components = []
        self.export_overrides = {}
        self.in_or_out = in_or_out

        self.components_buttonBox.accepted.connect(self.select_components)
        self.select_all_chbox.clicked.connect(self.unselect_all)

        self.setFixedSize(self.size())

        self.populate_components_dialog()

        QApplication.restoreOverrideCursor()

    def _pre_check_decision(self, chb, has_data, switch_on=None, *, default_when_no_switch=True):
        if not has_data:
            chb.setEnabled(False)
            chb.setChecked(False)
            return
        chb.setEnabled(True)
        if switch_on is None:
            chb.setChecked(bool(default_when_no_switch))
        else:
            chb.setChecked(bool(switch_on))

    def _ask_export_decision(self, title, body):
        m = QMessageBox(self)
        m.setIcon(QMessageBox.Question)
        m.setWindowTitle(title)
        m.setText(body)
        btn_on = QPushButton("Switch ON and Export")
        btn_keep_off = QPushButton("Export but Keep OFF")
        btn_cancel = QPushButton("Cancel")
        m.addButton(btn_on, QMessageBox.AcceptRole)
        m.addButton(btn_keep_off, QMessageBox.DestructiveRole)
        m.addButton(btn_cancel, QMessageBox.RejectRole)
        m.setDefaultButton(btn_keep_off)
        clicked = m.exec_()
        b = m.clickedButton()
        if b is btn_on:
            return "on_and_export"
        elif b is btn_keep_off:
            return "export_only"
        return "cancel"

    def _ask_mudsed_decision(self):
        m = QMessageBox(self)
        m.setIcon(QMessageBox.Question)
        m.setWindowTitle("Component switch is OFF")
        m.setText(
            f"The CONT.DAT switch for <b>Mud/Debris/Sediment</b> is currently <b>OFF</b>."
            "<br><br>Which physical process do you want to enable?"
        )
        btn_mud = QPushButton("Mud/Debris")
        btn_sed = QPushButton("Sediment Transport")
        btn_two = QPushButton("Two phase")
        btn_cancel = QPushButton("None (Cancel)")
        m.addButton(btn_mud, QMessageBox.AcceptRole)
        m.addButton(btn_sed, QMessageBox.AcceptRole)
        m.addButton(btn_two, QMessageBox.AcceptRole)
        m.addButton(btn_cancel, QMessageBox.RejectRole)
        m.setDefaultButton(btn_mud)

        m.exec_()
        b = m.clickedButton()
        if b is btn_mud:
            return "mud"
        if b is btn_sed:
            return "sed"
        if b is btn_two:
            return "two_phase"
        return "cancel"

    def populate_components_dialog(self):
        s = QSettings()
        last_dir = s.value("FLO-2D/lastGdsDir", "")
        self.file_lbl.setText(last_dir)

        self.data_rb.setVisible(False)
        self.hdf5_rb.setVisible(False)

        if self.in_or_out == "in":
            self.setWindowTitle("FLO-2D Components to Import")
            self.components_note_lbl.setVisible(False)
            self.mannings_n_and_Topo_chbox.setVisible(False)

            if os.path.isfile(last_dir + r"\CHAN.DAT"):
                if os.path.getsize(last_dir + r"\CHAN.DAT") > 0:
                    self.channels_chbox.setChecked(True)
                    self.channels_chbox.setEnabled(True)

            if os.path.isfile(last_dir + r"\ARF.DAT"):
                if os.path.getsize(last_dir + r"\ARF.DAT") > 0:
                    self.reduction_factors_chbox.setChecked(True)
                    self.reduction_factors_chbox.setEnabled(True)

            if os.path.isfile(last_dir + r"\STREET.DAT"):
                if os.path.getsize(last_dir + r"\STREET.DAT") > 0:
                    self.streets_chbox.setChecked(True)
                    self.streets_chbox.setEnabled(True)

            if os.path.isfile(last_dir + r"\OUTFLOW.DAT"):
                if os.path.getsize(last_dir + r"\OUTFLOW.DAT") > 0:
                    self.outflow_elements_chbox.setChecked(True)
                    self.outflow_elements_chbox.setEnabled(True)

            if os.path.isfile(last_dir + r"\INFLOW.DAT"):
                if os.path.getsize(last_dir + r"\INFLOW.DAT") > 0:
                    self.inflow_elements_chbox.setChecked(True)
                    self.inflow_elements_chbox.setEnabled(True)

            if os.path.isfile(last_dir + r"\LEVEE.DAT"):
                if os.path.getsize(last_dir + r"\LEVEE.DAT") > 0:
                    self.levees_chbox.setChecked(True)
                    self.levees_chbox.setEnabled(True)

            if os.path.isfile(last_dir + r"\MULT.DAT"):
                if os.path.getsize(last_dir + r"\MULT.DAT") > 0:
                    self.multiple_channels_chbox.setChecked(True)
                    self.multiple_channels_chbox.setEnabled(True)

            if os.path.isfile(last_dir + r"\SIMPLE_MULT.DAT"):
                if os.path.getsize(last_dir + r"\SIMPLE_MULT.DAT") > 0:
                    self.multiple_channels_chbox.setChecked(True)
                    self.multiple_channels_chbox.setEnabled(True)

            if os.path.isfile(last_dir + r"\BREACH.DAT"):
                if os.path.getsize(last_dir + r"\BREACH.DAT") > 0:
                    self.breach_chbox.setChecked(True)
                    self.breach_chbox.setEnabled(True)

            if os.path.isfile(last_dir + r"\GUTTER.DAT"):
                if os.path.getsize(last_dir + r"\GUTTER.DAT") > 0:
                    self.gutters_chbox.setChecked(True)
                    self.gutters_chbox.setEnabled(True)

            if os.path.isfile(last_dir + r"\INFIL.DAT"):
                if os.path.getsize(last_dir + r"\INFIL.DAT") > 0:
                    self.infiltration_chbox.setChecked(True)
                    self.infiltration_chbox.setEnabled(True)

            if os.path.isfile(last_dir + r"\FPXSEC.DAT"):
                if os.path.getsize(last_dir + r"\FPXSEC.DAT") > 0:
                    self.floodplain_xs_chbox.setChecked(True)
                    self.floodplain_xs_chbox.setEnabled(True)

            if os.path.isfile(last_dir + r"\SED.DAT"):
                if os.path.getsize(last_dir + r"\SED.DAT") > 0:
                    self.mud_and_sed_chbox.setChecked(True)
                    self.mud_and_sed_chbox.setEnabled(True)

            if os.path.isfile(last_dir + r"\EVAPOR.DAT"):
                if os.path.getsize(last_dir + r"\EVAPOR.DAT") > 0:
                    self.evaporation_chbox.setChecked(True)
                    self.evaporation_chbox.setEnabled(True)

            if os.path.isfile(last_dir + r"\HYSTRUC.DAT"):
                if os.path.getsize(last_dir + r"\HYSTRUC.DAT") > 0:
                    self.hydr_struct_chbox.setChecked(True)
                    self.hydr_struct_chbox.setEnabled(True)

            if os.path.isfile(last_dir + r"\RAIN.DAT"):
                if os.path.getsize(last_dir + r"\RAIN.DAT") > 0:
                    self.rain_chbox.setChecked(True)
                    self.rain_chbox.setEnabled(True)

            if os.path.isfile(last_dir + r"\SWMMFLO.DAT") or os.path.isfile(last_dir + r"\SWMMOUTF.DAT") or os.path.isfile(last_dir + r"\SWMM.INP"):
                if os.path.getsize(last_dir + r"\SWMMFLO.DAT") > 0 or os.path.getsize(
                        last_dir + r"\SWMMOUTF.DAT") > 0 or os.path.getsize(last_dir + r"\SWMM.INP") > 0:
                    self.storm_drain_chbox.setEnabled(True)
                    self.storm_drain_chbox.setChecked(True)

            if os.path.isfile(last_dir + r"\TOLSPATIAL.DAT"):
                if os.path.getsize(last_dir + r"\TOLSPATIAL.DAT") > 0:
                    self.spatial_tolerance_chbox.setChecked(True)
                    self.spatial_tolerance_chbox.setEnabled(True)

            if os.path.isfile(last_dir + r"\FPFROUDE.DAT"):
                if os.path.getsize(last_dir + r"\FPFROUDE.DAT") > 0:
                    self.spatial_froude_chbox.setChecked(True)
                    self.spatial_froude_chbox.setEnabled(True)

            if os.path.isfile(last_dir + r"\STEEP_SLOPEN.DAT"):
                if os.path.getsize(last_dir + r"\STEEP_SLOPEN.DAT") > 0:
                    self.spatial_steep_slopen_chbox.setChecked(True)
                    self.spatial_steep_slopen_chbox.setEnabled(True)

            if os.path.isfile(last_dir + r"\LID_VOLUME.DAT"):
                if os.path.getsize(last_dir + r"\LID_VOLUME.DAT") > 0:
                    self.spatial_lid_volume_chbox.setChecked(True)
                    self.spatial_lid_volume_chbox.setEnabled(True)

            if os.path.isfile(last_dir + r"\SHALLOWN_SPATIAL.DAT"):
                if os.path.getsize(last_dir + r"\SHALLOWN_SPATIAL.DAT") > 0:
                    self.spatial_shallow_n_chbox.setChecked(True)
                    self.spatial_shallow_n_chbox.setEnabled(True)

            if os.path.isfile(last_dir + r"\TAILINGS.DAT"):
                if os.path.getsize(last_dir + r"\TAILINGS.DAT") > 0:
                    self.tailings_chbox.setChecked(True)
                    self.tailings_chbox.setEnabled(True)

            if os.path.isfile(last_dir + r"\TAILINGS_CV.DAT"):
                if os.path.getsize(last_dir + r"\TAILINGS_CV.DAT") > 0:
                    self.tailings_chbox.setChecked(True)
                    self.tailings_chbox.setEnabled(True)

            if os.path.isfile(last_dir + r"\TAILINGS_STACK_DEPTH.DAT"):
                if os.path.getsize(last_dir + r"\TAILINGS_STACK_DEPTH.DAT") > 0:
                    self.tailings_chbox.setChecked(True)
                    self.tailings_chbox.setEnabled(True)

        elif self.in_or_out == "out":
            self.setWindowTitle("FLO-2D Components to Export")
            show_note = False

            sql = """SELECT name, value FROM cont;"""
            options = {o: v if v is not None else "" for o, v in self.gutils.execute(sql).fetchall()}

            asterisk_rules = [
                ("ICHANNEL", "chan", self.channels_chbox),
                ("IEVAP", "evapor", self.evaporation_chbox),
                ("IHYDRSTRUCT", "struct", self.hydr_struct_chbox),
                ("IMULTC", ("mult_cells", "simple_mult_cells"), self.multiple_channels_chbox),
                ("INFIL", "infil", self.infiltration_chbox),
                ("IRAIN", "rain", self.rain_chbox),
                ("IWRFS", "blocked_cells", self.reduction_factors_chbox),
                ("LEVEE", "levee_data", self.levees_chbox),
                ("MSTREET", "streets", self.streets_chbox),
                ("SWMM", "swmmflo", self.storm_drain_chbox),
            ]
            for cont_key, tables, chb in asterisk_rules:
                tables = (tables,) if isinstance(tables, str) else tables
                if options[cont_key] == "0" and any(not self.gutils.is_table_empty(t) for t in tables):
                    chb.setText("*" + chb.text() + "*")
                    show_note = True

            mud_off = options.get("MUD", "0") not in ("1", "2")
            sed_off = options.get("ISED", "0") != "1"
            mud_has = not self.gutils.is_table_empty("mud")
            sed_has = not self.gutils.is_table_empty("sed")

            if mud_off and sed_off and (mud_has or sed_has):
                self.mud_and_sed_chbox.setText("*" + self.mud_and_sed_chbox.text() + "*")
                show_note = True

            self.components_note_lbl.setVisible(show_note)

            has = lambda t: not self.gutils.is_table_empty(t)
            opt = lambda k: options.get(k, "")

            self._pre_check_decision(self.channels_chbox, has("chan"), opt("ICHANNEL") == "1")
            self._pre_check_decision(self.evaporation_chbox, has("evapor"), opt("IEVAP") == "1")
            self._pre_check_decision(self.infiltration_chbox, has("infil"), opt("INFIL") == "1")
            self._pre_check_decision(self.hydr_struct_chbox, has("struct"), opt("IHYDRSTRUCT") == "1")
            self._pre_check_decision(self.rain_chbox, has("rain"), opt("IRAIN") == "1")
            self._pre_check_decision(self.reduction_factors_chbox, has("blocked_cells"), opt("IWRFS") == "1")
            self._pre_check_decision(self.levees_chbox, has("levee_data"), opt("LEVEE") == "1")
            self._pre_check_decision(self.streets_chbox, has("streets"), opt("MSTREET") == "1")
            self._pre_check_decision(self.storm_drain_chbox, has("swmmflo"), opt("SWMM") == "1")

            mudsed_has = has("mud") or has("sed")
            mudsed_on = (opt("ISED") == "1") or (opt("MUD") in ("1", "2"))
            self._pre_check_decision(self.mud_and_sed_chbox, mudsed_has, mudsed_on)

            mult_has = has("mult_cells") or has("simple_mult_cells")
            if opt("IMULTC") == "1":
                if not mult_has:
                    self.gutils.set_cont_par("IMULTC", 0)
                    self._pre_check_decision(self.multiple_channels_chbox, False, False)
                else:
                    if self.gutils.is_table_empty("mult"):
                        self.gutils.fill_empty_mult_globals()
                    self._pre_check_decision(self.multiple_channels_chbox, True, True)
            else:
                self._pre_check_decision(self.multiple_channels_chbox, mult_has, False)

            if has("breach"):
                row = self.gutils.execute("SELECT ilevfail FROM levee_general").fetchone()
                if row and row[0] == 2:
                    self.breach_chbox.setEnabled(True)
                    self.breach_chbox.setChecked(True)
                else:
                    self.breach_chbox.setEnabled(False)
                    self.breach_chbox.setChecked(False)
            else:
                self.breach_chbox.setEnabled(False)
                self.breach_chbox.setChecked(False)

            self._pre_check_decision(self.outflow_elements_chbox, has("outflow_cells"), None, default_when_no_switch=True)
            self._pre_check_decision(self.inflow_elements_chbox,
                                   has("inflow") or has("reservoirs") or has("tailing_reservoirs"), None,
                                   default_when_no_switch=True)
            self._pre_check_decision(self.gutters_chbox, has("gutter_cells"), None, default_when_no_switch=True)
            self._pre_check_decision(self.floodplain_xs_chbox, has("fpxsec"), None, default_when_no_switch=True)

            self._pre_check_decision(self.spatial_shallow_n_chbox, has("spatialshallow_cells"),
                                   None, default_when_no_switch=True)
            self._pre_check_decision(self.spatial_tolerance_chbox, has("tolspatial_cells"), None, default_when_no_switch=True)
            self._pre_check_decision(self.spatial_froude_chbox, has("fpfroude_cells"), None, default_when_no_switch=True)
            self._pre_check_decision(self.spatial_steep_slopen_chbox, has("steep_slope_n_cells"), None,
                                   default_when_no_switch=True)

            self._pre_check_decision(self.spatial_lid_volume_chbox, has("lid_volume_cells"), None,
                                   default_when_no_switch=True)
            self._pre_check_decision(self.mannings_n_and_Topo_chbox, has("grid"), None, default_when_no_switch=True)
            self._pre_check_decision(self.tailings_chbox, has("tailing_cells"), None, default_when_no_switch=True)
            self._pre_check_decision(self.outrc_chbox, has("outrc"), None, default_when_no_switch=True)

        else:
            QApplication.restoreOverrideCursor()
            self.uc.show_info("ERROR 240619.0704: Wrong components in/out selection!")

    _SWITCH_KEYS = {
        "Channels": "ICHANNEL",
        "Evaporation": "IEVAP",
        "Infiltration": "INFIL",
        "Hydraulic Structures": "IHYDRSTRUCT",
        "Rain": "IRAIN",
        "Reduction Factors": "IWRFS",
        "Levees": "LEVEE",
        "Streets": "MSTREET",
        "Storm Drain": "SWMM",
        "Multiple Channels": "IMULTC",
        "Mudflow and Sediment Transport": ("MUD", "ISED"),
    }

    def _has(self, table_name):
        return not self.gutils.is_table_empty(table_name)

    def select_components(self):
        self.components = []
        self.export_overrides = {}

        sql = "SELECT name, value FROM cont;"
        options = {o: (v if v is not None else "0") for o, v in self.gutils.execute(sql).fetchall()}

        def switch_is_on(k):
            return options.get(k, "0") == "1"

        def guard_and_record(comp_label, *, data_has, switch_keys):
            if not data_has:
                for k in ((switch_keys,) if isinstance(switch_keys, str) else switch_keys):
                    self.export_overrides.pop(k, None)
                return True

<<<<<<< HEAD
            keys = (switch_keys,) if isinstance(switch_keys, str) else tuple(switch_keys)

            any_off = any(not switch_is_on(k) for k in keys)

            if any_off:
                title = "Component switch is OFF"
                body = (
                    f"The CONT.DAT switch for <b>{comp_label}</b> is currently <b>OFF</b>."
                    "<br><br>How would you like to proceed?"
                )
                decision = self._ask_export_decision(title, body)
=======
            if  not self.gutils.is_table_empty("spatialshallow_cells"):
                self.spatial_shallow_n_chbox.setChecked(True)
                self.spatial_shallow_n_chbox.setEnabled(True)

            if not self.gutils.is_table_empty("tolspatial_cells"):
                self.spatial_tolerance_chbox.setChecked(True)
                self.spatial_tolerance_chbox.setEnabled(True)

            if not self.gutils.is_table_empty("fpfroude_cells"):
                self.spatial_froude_chbox.setChecked(True)
                self.spatial_froude_chbox.setEnabled(True)
>>>>>>> 1abd92ed

                if decision == "cancel":
                    for k in keys:
                        self.export_overrides.pop(k, None)
                    return False

                for k in keys:
                    self.export_overrides[k] = decision
                return True
            for k in keys:
                self.export_overrides[k] = "on_and_export"
            return True

        if self.channels_chbox.isChecked():
            chan_has = self._has("chan") or self._has("xsec")
            if guard_and_record("Channels", data_has=chan_has, switch_keys=self._SWITCH_KEYS["Channels"]):
                self.components.append("Channels")

        if self.evaporation_chbox.isChecked():
            if guard_and_record("Evaporation", data_has=self._has("evapor"), switch_keys=self._SWITCH_KEYS["Evaporation"]):
                self.components.append("Evaporation")

        if self.hydr_struct_chbox.isChecked():
            if guard_and_record("Hydraulic Structures", data_has=self._has("struct"),
                                switch_keys=self._SWITCH_KEYS["Hydraulic Structures"]):
                self.components.append("Hydraulic Structures")

        if self.infiltration_chbox.isChecked():
            if guard_and_record("Infiltration", data_has=self._has("infil"), switch_keys=self._SWITCH_KEYS["Infiltration"]):
                self.components.append("Infiltration")

        if self.rain_chbox.isChecked():
            if guard_and_record("Rain", data_has=self._has("rain"), switch_keys=self._SWITCH_KEYS["Rain"]):
                self.components.append("Rain")

        if self.reduction_factors_chbox.isChecked():
            if guard_and_record("Reduction Factors", data_has=self._has("blocked_cells"),
                                switch_keys=self._SWITCH_KEYS["Reduction Factors"]):
                self.components.append("Reduction Factors")

        if self.levees_chbox.isChecked():
            levee_has = self._has("levee_data") or self._has("levee") or self._has("levee_lines")
            if guard_and_record("Levees", data_has=levee_has, switch_keys=self._SWITCH_KEYS["Levees"]):
                self.components.append("Levees")

        if self.streets_chbox.isChecked():
            if guard_and_record("Streets", data_has=self._has("streets"), switch_keys=self._SWITCH_KEYS["Streets"]):
                self.components.append("Streets")

        if self.storm_drain_chbox.isChecked():
            sd_has = self._has("swmmflo") or self._has("swmmoutf")
            if guard_and_record("Storm Drain", data_has=sd_has, switch_keys=self._SWITCH_KEYS["Storm Drain"]):
                self.components.append("Storm Drain")

        if self.multiple_channels_chbox.isChecked():
            mult_has = self._has("mult_cells") or self._has("simple_mult_cells")
            if guard_and_record("Multiple Channels", data_has=mult_has, switch_keys=self._SWITCH_KEYS["Multiple Channels"]):
                self.components.append("Multiple Channels")

        if self.mud_and_sed_chbox.isChecked():
            mud_has = self._has("mud")
            sed_has = self._has("sed")
            has_any = mud_has or sed_has

            sql = "SELECT name, value FROM cont;"
            options = {o: (v if v is not None else "0") for o, v in self.gutils.execute(sql).fetchall()}
            keys = self._SWITCH_KEYS["Mudflow and Sediment Transport"]

            if not has_any:
                for k in (keys if isinstance(keys, (list, tuple)) else (keys,)):
                    self.export_overrides.pop(k, None)
                self.components.append("Mudflow and Sediment Transport")
            else:
                mud_on = options.get("MUD", "0") in ("1", "2")
                sed_on = options.get("ISED", "0") == "1"
                both_off = (not mud_on) and (not sed_on)

                if both_off:
                    choice = self._ask_mudsed_decision()
                    if choice == "cancel":
                        for k in (keys if isinstance(keys, (list, tuple)) else (keys,)):
                            self.export_overrides.pop(k, None)
                    else:
                        for k in (keys if isinstance(keys, (list, tuple)) else (keys,)):
                            self.export_overrides.pop(k, None)

                        if choice == "mud":
                            self.export_overrides["MUD"] = "on_and_export"
                            self.export_overrides["ISED"] = "export_only"
                            self.export_overrides["_MUD_MODE"] = "mud"
                        elif choice == "sed":
                            self.export_overrides["ISED"] = "on_and_export"
                            self.export_overrides["MUD"] = "export_only"
                            self.export_overrides["_MUD_MODE"] = "sed"
                        elif choice == "two_phase":
                            self.export_overrides["MUD"] = "on_and_export"
                            self.export_overrides["ISED"] = "export_only"
                            self.export_overrides["_MUD_MODE"] = "two_phase"

                        self.components.append("Mudflow and Sediment Transport")
                else:
                    for k in (keys if isinstance(keys, (list, tuple)) else (keys,)):
                        self.export_overrides[k] = "on_and_export"

                    self.export_overrides["_MUD_MODE"] = (
                        "two_phase" if options.get("MUD") == "2"
                        else "mud" if options.get("MUD") == "1"
                        else "sed" if options.get("ISED") == "1"
                        else "none"
                    )
                    self.components.append("Mudflow and Sediment Transport")

        if self.outflow_elements_chbox.isChecked():
            self.components.append("Outflow Elements")
        if self.inflow_elements_chbox.isChecked():
            self.components.append("Inflow Elements")
        if self.gutters_chbox.isChecked():
            self.components.append("Gutters")
        if self.floodplain_xs_chbox.isChecked():
            self.components.append("Floodplain Cross Sections")
        if self.spatial_shallow_n_chbox.isChecked():
            self.components.append("Spatial Shallow-n")
        if self.spatial_tolerance_chbox.isChecked():
            self.components.append("Spatial Tolerance")
        if self.spatial_froude_chbox.isChecked():
            self.components.append("Spatial Froude")
        if self.spatial_steep_slopen_chbox.isChecked():
            self.components.append("Spatial Steep Slope-n")
        if self.spatial_lid_volume_chbox.isChecked():
            self.components.append("LID Volume")
        if self.mannings_n_and_Topo_chbox.isChecked():
            self.components.append("Manning's n and Topography")
        if self.tailings_chbox.isChecked():
            self.components.append("Tailings")
        if self.outrc_chbox.isChecked():
            self.components.append("OUTrc")

        self.accept()

    def unselect_all(self):
        self.check_components(self.select_all_chbox.isChecked())

    def check_components(self, select=True):
        for chb in [
            self.channels_chbox, self.reduction_factors_chbox, self.streets_chbox,
            self.outflow_elements_chbox, self.inflow_elements_chbox, self.levees_chbox,
            self.multiple_channels_chbox, self.breach_chbox, self.gutters_chbox,
            self.infiltration_chbox, self.floodplain_xs_chbox, self.mud_and_sed_chbox,
            self.evaporation_chbox, self.hydr_struct_chbox, self.mudflo_chbox,
            self.rain_chbox, self.storm_drain_chbox, self.spatial_shallow_n_chbox,
            self.spatial_tolerance_chbox, self.spatial_froude_chbox,
            self.spatial_steep_slopen_chbox, self.spatial_lid_volume_chbox,
            self.mannings_n_and_Topo_chbox,
        ]:
            if chb.isEnabled():
                chb.setChecked(select)<|MERGE_RESOLUTION|>--- conflicted
+++ resolved
@@ -18,6 +18,7 @@
 from .ui_utils import load_ui
 
 uiDialog, qtBaseClass = load_ui("components")
+
 
 class ComponentsDialog(qtBaseClass, uiDialog):
     def __init__(self, con, iface, lyrs, in_or_out):
@@ -32,7 +33,7 @@
         self.lyrs = lyrs
         self.uc = UserCommunication(iface, "FLO-2D")
         self.gutils = GeoPackageUtils(con, iface)
-        # self.current_lyr = None
+        self.current_lyr = None
         self.components = []
         self.export_overrides = {}
         self.in_or_out = in_or_out
@@ -251,31 +252,52 @@
             sql = """SELECT name, value FROM cont;"""
             options = {o: v if v is not None else "" for o, v in self.gutils.execute(sql).fetchall()}
 
-            asterisk_rules = [
-                ("ICHANNEL", "chan", self.channels_chbox),
-                ("IEVAP", "evapor", self.evaporation_chbox),
-                ("IHYDRSTRUCT", "struct", self.hydr_struct_chbox),
-                ("IMULTC", ("mult_cells", "simple_mult_cells"), self.multiple_channels_chbox),
-                ("INFIL", "infil", self.infiltration_chbox),
-                ("IRAIN", "rain", self.rain_chbox),
-                ("IWRFS", "blocked_cells", self.reduction_factors_chbox),
-                ("LEVEE", "levee_data", self.levees_chbox),
-                ("MSTREET", "streets", self.streets_chbox),
-                ("SWMM", "swmmflo", self.storm_drain_chbox),
-            ]
-            for cont_key, tables, chb in asterisk_rules:
-                tables = (tables,) if isinstance(tables, str) else tables
-                if options[cont_key] == "0" and any(not self.gutils.is_table_empty(t) for t in tables):
-                    chb.setText("*" + chb.text() + "*")
-                    show_note = True
-
-            mud_off = options.get("MUD", "0") not in ("1", "2")
-            sed_off = options.get("ISED", "0") != "1"
-            mud_has = not self.gutils.is_table_empty("mud")
-            sed_has = not self.gutils.is_table_empty("sed")
-
-            if mud_off and sed_off and (mud_has or sed_has):
+            if options["ICHANNEL"] == "0" and not self.gutils.is_table_empty("chan"):
+                self.channels_chbox.setText("*" + self.channels_chbox.text() + "*")
+                show_note = True
+
+            if options["IEVAP"] == "0" and not self.gutils.is_table_empty("evapor"):
+                self.evaporation_chbox.setText("*" + self.evaporation_chbox.text() + "*")
+                show_note = True
+
+            if options["IHYDRSTRUCT"] == "0" and not self.gutils.is_table_empty("struct"):
+                self.hydr_struct_chbox.setText("*" + self.hydr_struct_chbox.text() + "*")
+                show_note = True
+
+            if options["IMULTC"] == "0" and not (
+                self.gutils.is_table_empty("mult_cells") and self.gutils.is_table_empty("simple_mult_cells")
+            ):
+                self.multiple_channels_chbox.setText("*" + self.multiple_channels_chbox.text() + "*")
+                show_note = True
+
+            if options["INFIL"] == "0" and not self.gutils.is_table_empty("infil"):
+                self.infiltration_chbox.setText("*" + self.infiltration_chbox.text() + "*")
+                show_note = True
+
+            if options["IRAIN"] == "0" and not self.gutils.is_table_empty("rain"):
+                self.rain_chbox.setText("*" + self.rain_chbox.text() + "*")
+                show_note = True
+
+            if (options["ISED"] == "0" and not self.gutils.is_table_empty("sed")) and (
+                options["MUD"] == "0" and not self.gutils.is_table_empty("mud")
+            ):
                 self.mud_and_sed_chbox.setText("*" + self.mud_and_sed_chbox.text() + "*")
+                show_note = True
+
+            if options["IWRFS"] == "0" and not self.gutils.is_table_empty("blocked_cells"):
+                self.reduction_factors_chbox.setText("*" + self.reduction_factors_chbox.text() + "*")
+                show_note = True
+
+            if options["LEVEE"] == "0" and not self.gutils.is_table_empty("levee_data"):
+                self.levees_chbox.setText("*" + self.levees_chbox.text() + "*")
+                show_note = True
+
+            if options["MSTREET"] == "0" and not self.gutils.is_table_empty("streets"):
+                self.streets_chbox.setText("*" + self.streets_chbox.text() + "*")
+                show_note = True
+
+            if options["SWMM"] == "0" and not self.gutils.is_table_empty("swmmflo"):
+                self.storm_drain_chbox.setText("*" + self.storm_drain_chbox.text() + "*")
                 show_note = True
 
             self.components_note_lbl.setVisible(show_note)
@@ -378,7 +400,6 @@
                     self.export_overrides.pop(k, None)
                 return True
 
-<<<<<<< HEAD
             keys = (switch_keys,) if isinstance(switch_keys, str) else tuple(switch_keys)
 
             any_off = any(not switch_is_on(k) for k in keys)
@@ -390,19 +411,6 @@
                     "<br><br>How would you like to proceed?"
                 )
                 decision = self._ask_export_decision(title, body)
-=======
-            if  not self.gutils.is_table_empty("spatialshallow_cells"):
-                self.spatial_shallow_n_chbox.setChecked(True)
-                self.spatial_shallow_n_chbox.setEnabled(True)
-
-            if not self.gutils.is_table_empty("tolspatial_cells"):
-                self.spatial_tolerance_chbox.setChecked(True)
-                self.spatial_tolerance_chbox.setEnabled(True)
-
-            if not self.gutils.is_table_empty("fpfroude_cells"):
-                self.spatial_froude_chbox.setChecked(True)
-                self.spatial_froude_chbox.setEnabled(True)
->>>>>>> 1abd92ed
 
                 if decision == "cancel":
                     for k in keys:
