# -*- coding: utf-8 -*-
from qgis._core import QgsProject, QgsVectorLayer, QgsFields, QgsField
# FLO-2D Preprocessor tools for QGIS

# This program is free software; you can redistribute it and/or
# modify it under the terms of the GNU General Public License
# as published by the Free Software Foundation; either version 2
# of the License, or (at your option) any later version

from qgis.core import NULL, QgsFeature, QgsGeometry, QgsWkbTypes, QgsFieldProxyModel
from PyQt5.QtCore import QVariant
from qgis.gui import QgsFieldComboBox
from qgis.PyQt.QtCore import QSettings, Qt
from qgis.PyQt.QtWidgets import QApplication, QComboBox, QDialogButtonBox

from ..flo2d_tools.grid_tools import spatial_index
from ..flo2d_tools.schema2user_tools import remove_features
from ..geopackage_utils import GeoPackageUtils, extractPoints
from ..user_communication import UserCommunication
from ..utils import is_true
from .ui_utils import load_ui

uiDialog, qtBaseClass = load_ui("storm_drain_shapefile")


class StormDrainShapefile(qtBaseClass, uiDialog):
    def __init__(self, con, iface, layers):
        qtBaseClass.__init__(self)
        uiDialog.__init__(self)
        self.iface = iface
        self.lyrs = layers
        self.setupUi(self)
        self.uc = UserCommunication(iface, "FLO-2D")
        self.con = con
        self.gutils = GeoPackageUtils(con, iface)
        self.user_swmm_inlets_junctions_lyr = self.lyrs.data["user_swmm_inlets_junctions"]["qlyr"]
        self.user_swmm_outlets_lyr = self.lyrs.data["user_swmm_outlets"]["qlyr"]
        self.user_swmm_strge_units_lyr = self.lyrs.data["user_swmm_storage_units"]["qlyr"]
        self.user_swmm_conduits_lyr = self.lyrs.data["user_swmm_conduits"]["qlyr"]
        self.user_swmm_pumps_lyr = self.lyrs.data["user_swmm_pumps"]["qlyr"]
        self.user_swmm_orifices_lyr = self.lyrs.data["user_swmm_orifices"]["qlyr"]
        self.user_swmm_weirs_lyr = self.lyrs.data["user_swmm_weirs"]["qlyr"]
        self.current_lyr = None
        self.saveSelected = None
        self.TRUE = ("1", "YES", "Yes", "yes", "TRUE", "True", "true", "ON", "on")
        self.FALSE = ("0", "NO", "No", "FALSE", "False", "false", "OFF", "off", "Off")

        self.shape = (
            "CIRCULAR",
            "FORCE_MAIN",
            "FILLED_CIRCULAR",
            "RECT_CLOSED",
            "RECT_OPEN",
            "TRAPEZOIDAL",
            "TRIANGULAR",
            "HORIZ_ELLIPSE",
            "VERT_ELLIPSE",
            "ARCH",
            "PARABOLIC",
            "POWER",
            "RECT_TRIANGULAR",
            "RECT_ROUND",
            "MODBASKETHANDLE",
            "EGG",
            "HORSESHOE",
            "GOTHIC",
            "CATENARY",
            "SEMIELLIPTICAL",
            "BASKETHANDLE",
            "SEMICIRCULAR",
        )

        self.SDSF_buttonBox.button(QDialogButtonBox.Save).setText("Assign Selected Fields")
        self.inlets_shapefile_cbo.currentIndexChanged.connect(self.populate_inlet_attributes)
        self.outfalls_shapefile_cbo.currentIndexChanged.connect(self.populate_outfall_attributes)
        self.strge_units_shapefile_cbo.currentIndexChanged.connect(self.populate_strge_units_attributes)
        self.conduits_shapefile_cbo.currentIndexChanged.connect(self.populate_conduit_attributes)
        self.pumps_shapefile_cbo.currentIndexChanged.connect(self.populate_pump_attributes)
        self.orifices_shapefile_cbo.currentIndexChanged.connect(self.populate_orifices_attributes)
        self.weirs_shapefile_cbo.currentIndexChanged.connect(self.populate_weirs_attributes)

        # Connections to clear inlets fields.
        self.clear_inlets_name_btn.clicked.connect(self.clear_inlets_name)
        self.clear_inlets_type_btn.clicked.connect(self.clear_inlets_type)
        self.clear_inlets_invert_elev_btn.clicked.connect(self.clear_inlets_invert_elevation)
        self.clear_inlets_max_depth_btn.clicked.connect(self.clear_inlets_max_depth)
        self.clear_inlets_init_depth_btn.clicked.connect(self.clear_inlets_init_depth)
        self.clear_inlets_surcharge_depth_btn.clicked.connect(self.clear_inlets_surcharge_dept)
        self.clear_inlets_length_perimeter_btn.clicked.connect(self.clear_inlets_length_perimeter)
        self.clear_inlets_width_area_btn.clicked.connect(self.clear_inlets_width_area)
        self.clear_inlets_height_sag_surch_btn.clicked.connect(self.clear_inlets_height_sag_surch)
        self.clear_inlets_weir_coeff_btn.clicked.connect(self.clear_inlets_weir_coeff)
        self.clear_inlets_feature_btn.clicked.connect(self.clear_inlets_feature)
        self.clear_inlets_curb_height_btn.clicked.connect(self.clear_inlets_curb_height)
        self.clear_inlets_clogging_factor_btn.clicked.connect(self.clear_inlets_clogging_factor)
        self.clear_inlets_time_for_clogging_btn.clicked.connect(self.clear_inlets_time_for_clogging)
        self.clear_inlets_dropbox_area_btn.clicked.connect(self.clear_inlets_dropbox_area)

        # Connections to clear outfalls fields.
        self.clear_outfall_name_btn.clicked.connect(self.clear_outfall_name)
        self.clear_outfall_invert_elevation_btn.clicked.connect(self.clear_outfall_invert_elevation)
        self.clear_outfall_flap_gate_btn.clicked.connect(self.clear_outfall_flap_gate)
        self.clear_outfall_allow_discharge_btn.clicked.connect(self.clear_outfall_allow_discharge)
        self.clear_outfall_type_btn.clicked.connect(self.clear_outfall_type)
        self.clear_outfall_water_depth_btn.clicked.connect(self.clear_outfall_water_depth)
        self.clear_outfall_tidal_curve_btn.clicked.connect(self.clear_outfall_tidal_curve)
        self.clear_outfall_time_series_btn.clicked.connect(self.clear_outfall_time_series)

        # Connections to clear storage units fields.
        self.clear_strge_unit_name_btn.clicked.connect(lambda: self.clear_fieldCombo(self.strge_unit_name_FieldCbo))
        self.clear_strge_unit_invert_elevation_btn.clicked.connect(
            lambda: self.clear_fieldCombo(self.strge_unit_invert_elevation_FieldCbo))
        self.clear_strge_unit_max_depth_btn.clicked.connect(
            lambda: self.clear_fieldCombo(self.strge_unit_max_depth_FieldCbo))
        self.clear_strge_unit_initial_depth_btn.clicked.connect(
            lambda: self.clear_fieldCombo(self.strge_unit_initial_depth_FieldCbo))
        self.clear_strge_unit_external_inflow_btn.clicked.connect(
            lambda: self.clear_fieldCombo(self.strge_unit_external_inflow_FieldCbo))
        # self.clear_strge_unit_ponded_area_btn.clicked.connect(
        #     lambda: self.clear_fieldCombo(self.strge_unit_ponded_area_FieldCbo))
        self.clear_strge_unit_evap_factor_btn.clicked.connect(
            lambda: self.clear_fieldCombo(self.strge_unit_evap_factor_FieldCbo))
        self.clear_strge_unit_treatment_btn.clicked.connect(
            lambda: self.clear_fieldCombo(self.strge_unit_treatment_FieldCbo))
        self.clear_strge_unit_infiltration_btn.clicked.connect(
            lambda: self.clear_fieldCombo(self.strge_unit_infiltration_FieldCbo))
        self.clear_strge_infil_method_btn.clicked.connect(
            lambda: self.clear_fieldCombo(self.strge_unit_infil_method_FieldCbo))
        self.clear_strge_unit_suction_head_btn.clicked.connect(
            lambda: self.clear_fieldCombo(self.strge_unit_suction_head_FieldCbo))
        self.clear_strge_unit_conductivity_btn.clicked.connect(
            lambda: self.clear_fieldCombo(self.strge_unit_conductivity_FieldCbo))
        self.clear_strge_unit_initial_deficit_btn.clicked.connect(
            lambda: self.clear_fieldCombo(self.strge_unit_initial_deficit_FieldCbo))
        self.clear_strge_storage_curve_btn.clicked.connect(
            lambda: self.clear_fieldCombo(self.strge_unit_storage_curve_FieldCbo))
        self.clear_strge_unit_coefficient_btn.clicked.connect(
            lambda: self.clear_fieldCombo(self.strge_unit_coefficient_FieldCbo))
        self.clear_strge_unit_exponent_btn.clicked.connect(
            lambda: self.clear_fieldCombo(self.strge_unit_exponent_FieldCbo))
        self.clear_strge_unit_constant_btn.clicked.connect(
            lambda: self.clear_fieldCombo(self.strge_unit_constant_FieldCbo))
        self.clear_strge_unit_curve_name_btn.clicked.connect(
            lambda: self.clear_fieldCombo(self.strge_unit_curve_name_FieldCbo))

        # Connections to clear conduits fields.
        self.clear_conduit_name_btn.clicked.connect(self.clear_conduit_name)
        self.clear_conduit_from_inlet_btn.clicked.connect(self.clear_conduit_from_inlet)
        self.clear_conduit_to_outlet_btn.clicked.connect(self.clear_conduit_to_outlet)
        self.clear_conduit_inlet_offset_btn.clicked.connect(self.clear_conduit_inlet_offset)
        self.clear_conduit_outlet_offset_btn.clicked.connect(self.clear_conduit_outlet_offset)
        self.clear_conduit_shape_btn.clicked.connect(self.clear_conduit_shape)
        self.clear_conduit_barrels_btn.clicked.connect(self.clear_conduit_barrels)
        self.clear_conduit_max_depth_btn.clicked.connect(self.clear_conduit_max_depth)
        self.clear_conduit_geom2_btn.clicked.connect(self.clear_conduit_geom2)
        self.clear_conduit_geom3_btn.clicked.connect(self.clear_conduit_geom3)
        self.clear_conduit_geom4_btn.clicked.connect(self.clear_conduit_geom4)
        self.clear_conduit_length_btn.clicked.connect(self.clear_conduit_length)
        self.clear_conduit_manning_btn.clicked.connect(self.clear_conduit_manning)
        self.clear_conduit_initial_flow_btn.clicked.connect(self.clear_conduit_initial_flow)
        self.clear_conduit_max_flow_btn.clicked.connect(self.clear_conduit_max_flow)
        self.clear_conduit_entry_loss_btn.clicked.connect(self.clear_conduit_entry_loss)
        self.clear_conduit_exit_loss_btn.clicked.connect(self.clear_conduit_exit_loss)
        self.clear_conduit_average_loss_btn.clicked.connect(self.clear_conduit_average_loss)
        self.clear_conduit_flap_gate_btn.clicked.connect(self.clear_conduit_flap_gate)

        # Connections to clear pump fields.
        self.clear_pump_name_btn.clicked.connect(self.clear_pump_name)
        self.clear_pump_from_inlet_btn.clicked.connect(self.clear_pump_from_inlet)
        self.clear_pump_to_outlet_btn.clicked.connect(self.clear_pump_to_outlet)
        self.clear_pump_initial_status_btn.clicked.connect(self.clear_pump_initial_status)
        self.clear_pump_startup_depth_btn.clicked.connect(self.clear_pump_startup_depth)
        self.clear_pump_shutoff_depth_btn.clicked.connect(self.clear_pump_shutoff_depth)
        self.clear_pump_curve_name_btn.clicked.connect(self.clear_pump_curve_name)
        self.clear_pump_curve_type_btn.clicked.connect(self.clear_pump_curve_type)
        self.clear_pump_curve_description_btn.clicked.connect(self.clear_pump_curve_description)

        # Connections to clear orifices fields.
        self.clear_orifice_name_btn.clicked.connect(self.clear_orifice_name)
        self.clear_orifice_from_inlet_btn.clicked.connect(self.clear_orifice_from_inlet)
        self.clear_orifice_to_outlet_btn.clicked.connect(self.clear_orifice_to_outlet)
        self.clear_orifice_type_btn.clicked.connect(self.clear_orifice_type)
        self.clear_orifice_crest_height_btn.clicked.connect(self.clear_orifice_crest_height)
        self.clear_orifice_discharge_coeff_btn.clicked.connect(self.clear_orifice_discharge_coeff)
        self.clear_orifice_flap_gate_btn.clicked.connect(self.clear_orifice_flap_gate)
        self.clear_orifice_time_open_close_btn.clicked.connect(self.clear_orifice_time_open_close)
        self.clear_orifice_shape_btn.clicked.connect(self.clear_orifice_shape)
        self.clear_orifice_height_btn.clicked.connect(self.clear_orifice_height)
        self.clear_orifice_width_btn.clicked.connect(self.clear_orifice_width)

        # Connections to clear weirs fields.
        self.clear_weir_name_btn.clicked.connect(self.clear_weir_name)
        self.clear_weir_from_inlet_btn.clicked.connect(self.clear_weir_from_inlet)
        self.clear_weir_to_outlet_btn.clicked.connect(self.clear_weir_to_outlet)
        self.clear_weir_type_btn.clicked.connect(self.clear_weir_type)
        self.clear_weir_crest_height_btn.clicked.connect(self.clear_weir_crest_height)
        self.clear_weir_discharge_coeff_btn.clicked.connect(self.clear_weir_discharge_coeff)
        self.clear_weir_flap_gate_btn.clicked.connect(self.clear_weir_flap_gate)
        self.clear_weir_end_contrac_btn.clicked.connect(self.clear_weir_end_contrac)
        self.clear_weir_end_coeff_btn.clicked.connect(self.clear_weir_end_coeff)
        self.clear_weir_side_slope_btn.clicked.connect(self.clear_weir_side_slope)
        self.clear_weir_shape_btn.clicked.connect(self.clear_weir_shape)
        self.clear_weir_height_btn.clicked.connect(self.clear_weir_height)
        self.clear_weir_length_btn.clicked.connect(self.clear_weir_length)

        self.clear_all_inlets_btn.clicked.connect(self.clear_all_inlet_attributes)
        self.clear_all_outfalls_btn.clicked.connect(self.clear_all_outfall_attributes)
        self.clear_all_strge_units_btn.clicked.connect(self.clear_all_strge_units_attributes)
        self.clear_all_conduits_btn.clicked.connect(self.clear_all_conduit_attributes)
        self.clear_all_pumps_btn.clicked.connect(self.clear_all_pump_attributes)
        self.clear_all_orifices_btn.clicked.connect(self.clear_all_orifice_attributes)
        self.clear_all_weirs_btn.clicked.connect(self.clear_all_weir_attributes)

        self.SDSF_buttonBox.accepted.connect(self.assign_components_from_shapefile)
        self.SDSF_buttonBox.rejected.connect(self.cancel_message)

        self.load_inlets = False
        self.load_outfalls = False
        self.load_strge_units = False
        self.load_conduits = False
        self.load_pumps = False
        self.load_orifices = False
        self.load_weirs = False
        self.no_in_out = ""

        self.unit = int(self.gutils.get_cont_par("METRIC"))

        self.setup_layers_comboxes()

        self.restore_storm_drain_shapefile_fields()

    def setup_layers_comboxes(self):
        try:
            
            self.inlets_shapefile_cbo.blockSignals(True)
            self.outfalls_shapefile_cbo.blockSignals(True)
            self.strge_units_shapefile_cbo.blockSignals(True)
            self.conduits_shapefile_cbo.blockSignals(True)
            self.pumps_shapefile_cbo.blockSignals(True)
            self.orifices_shapefile_cbo.blockSignals(True)
            self.weirs_shapefile_cbo.blockSignals(True)
            
            lyrs = self.lyrs.list_group_vlayers()
            for l in lyrs:
                if l.geometryType() == QgsWkbTypes.PointGeometry:
                    if l.featureCount() > 0:
                        self.inlets_shapefile_cbo.addItem(l.name(), l.dataProvider().dataSourceUri())
                        self.outfalls_shapefile_cbo.addItem(l.name(), l.dataProvider().dataSourceUri())
                        self.strge_units_shapefile_cbo.addItem(l.name(), l.dataProvider().dataSourceUri())

                if l.geometryType() == QgsWkbTypes.LineGeometry:
                    if l.featureCount() > 0:
                        self.conduits_shapefile_cbo.addItem(l.name(), l.dataProvider().dataSourceUri())
                        self.pumps_shapefile_cbo.addItem(l.name(), l.dataProvider().dataSourceUri())
                        self.orifices_shapefile_cbo.addItem(l.name(), l.dataProvider().dataSourceUri())
                        self.weirs_shapefile_cbo.addItem(l.name(), l.dataProvider().dataSourceUri())
                else:
                    pass



            sf_inlets_layer_name = self.gutils.execute(f"SELECT field FROM sd_fields WHERE name = 'sf_inlets_layer_name'").fetchone()
            previous_inlet = "" if sf_inlets_layer_name is None else sf_inlets_layer_name[0]
            idx = self.inlets_shapefile_cbo.findText(previous_inlet)
            if idx != -1:
                self.inlets_shapefile_cbo.setCurrentIndex(idx)
                self.populate_inlet_attributes(self.inlets_shapefile_cbo.currentIndex())
            else:
                self.inlets_shapefile_cbo.setCurrentIndex(idx)

            sf_outfalls_layer_name = self.gutils.execute(f"SELECT field FROM sd_fields WHERE name = 'sf_outfalls_layer_name'").fetchone()
            previous_outfall = "" if sf_outfalls_layer_name is None else sf_outfalls_layer_name[0]
            idx = self.outfalls_shapefile_cbo.findText(previous_outfall)
            if idx != -1:
                self.outfalls_shapefile_cbo.setCurrentIndex(idx)
                self.populate_outfall_attributes(self.outfalls_shapefile_cbo.currentIndex())
            else:
                self.outfalls_shapefile_cbo.setCurrentIndex(idx)

            sf_strge_units_layer_name = self.gutils.execute(f"SELECT field FROM sd_fields WHERE name = 'sf_strge_units_layer_name'").fetchone()
            previous_strge_unit = "" if sf_strge_units_layer_name is None else sf_strge_units_layer_name[0]
            idx = self.strge_units_shapefile_cbo.findText(previous_strge_unit)
            if idx != -1:
                self.strge_units_shapefile_cbo.setCurrentIndex(idx)
                self.populate_strge_units_attributes(self.strge_units_shapefile_cbo.currentIndex())
            else:
                self.strge_units_shapefile_cbo.setCurrentIndex(idx)

            sf_conduits_layer_name = self.gutils.execute(f"SELECT field FROM sd_fields WHERE name = 'sf_conduits_layer_name'").fetchone()
            previous_conduit = "" if sf_conduits_layer_name is None else sf_conduits_layer_name[0]
            idx = self.conduits_shapefile_cbo.findText(previous_conduit)
            if idx != -1:
                self.conduits_shapefile_cbo.setCurrentIndex(idx)
                self.populate_conduit_attributes(self.conduits_shapefile_cbo.currentIndex())
            else:
                self.conduits_shapefile_cbo.setCurrentIndex(idx)

            sf_pumps_layer_name = self.gutils.execute(f"SELECT field FROM sd_fields WHERE name = 'sf_pumps_layer_name'").fetchone()
            previous_pump = "" if sf_pumps_layer_name is None else sf_pumps_layer_name[0]
            idx = self.pumps_shapefile_cbo.findText(previous_pump)
            if idx != -1:
                self.pumps_shapefile_cbo.setCurrentIndex(idx)
                self.populate_pump_attributes(self.pumps_shapefile_cbo.currentIndex())
            else:
                self.pumps_shapefile_cbo.setCurrentIndex(idx)

            sf_orifices_layer_name = self.gutils.execute(f"SELECT field FROM sd_fields WHERE name = 'sf_orifices_layer_name'").fetchone()
            previous_orifice = "" if sf_orifices_layer_name is None else sf_orifices_layer_name[0]
            idx = self.orifices_shapefile_cbo.findText(previous_orifice)
            if idx != -1:
                self.orifices_shapefile_cbo.setCurrentIndex(idx)
                self.populate_orifices_attributes(self.orifices_shapefile_cbo.currentIndex())
            else:
                self.orifices_shapefile_cbo.setCurrentIndex(idx)

            sf_weirs_layer_name = self.gutils.execute(f"SELECT field FROM sd_fields WHERE name = 'sf_weirs_layer_name'").fetchone()
            previous_weir = "" if sf_weirs_layer_name is None else sf_weirs_layer_name[0]
            idx = self.weirs_shapefile_cbo.findText(previous_weir)
            if idx != -1:
                self.weirs_shapefile_cbo.setCurrentIndex(idx)
                self.populate_weirs_attributes(self.weirs_shapefile_cbo.currentIndex())
            else:
                self.weirs_shapefile_cbo.setCurrentIndex(idx)

        except Exception as e:
            QApplication.restoreOverrideCursor()
            self.uc.show_error(
                "ERROR 051218.1146: couldn't load point or/and line layers!"
                + "\n__________________________________________________",
                e,
            )
            
        finally:
            self.inlets_shapefile_cbo.blockSignals(False)
            self.outfalls_shapefile_cbo.blockSignals(False)
            self.strge_units_shapefile_cbo.blockSignals(False)
            self.conduits_shapefile_cbo.blockSignals(False)
            self.pumps_shapefile_cbo.blockSignals(False)
            self.orifices_shapefile_cbo.blockSignals(False)
            self.weirs_shapefile_cbo.blockSignals(False)               

    def populate_inlet_attributes(self, idx):
        try:
            if idx == -1:
                return
            uri = self.inlets_shapefile_cbo.itemData(idx)
            lyr_id = self.lyrs.layer_exists_in_group(uri)
            self.current_lyr = self.lyrs.get_layer_tree_item(lyr_id).layer()

            # List of combo boxes that should be filtered to string fields:
            string_combos = [self.inlets_fields_groupBox.findChild(QgsFieldComboBox, 'inlets_name_FieldCbo')                            
                             ]
            
            # List of combo boxes that should be filtered to numeric fields:
            numeric_combos = [self.inlets_fields_groupBox.findChild(QgsFieldComboBox, 'inlets_invert_elevation_FieldCbo'), 
                              self.inlets_fields_groupBox.findChild(QgsFieldComboBox, 'inlets_max_depth_FieldCbo'),
                              self.inlets_fields_groupBox.findChild(QgsFieldComboBox, 'inlets_init_depth_FieldCbo'),
                              self.inlets_fields_groupBox.findChild(QgsFieldComboBox, 'inlets_surcharge_depth_FieldCbo'),
                              self.inlets_fields_groupBox.findChild(QgsFieldComboBox, 'inlets_weir_coeff_FieldCbo'), 
                              self.inlets_fields_groupBox.findChild(QgsFieldComboBox, 'inlets_feature_FieldCbo'),
                              self.inlets_fields_groupBox.findChild(QgsFieldComboBox, 'inlets_curb_height_FieldCbo'),
                              self.inlets_fields_groupBox.findChild(QgsFieldComboBox, 'inlets_clogging_factor_FieldCbo'),
                              self.inlets_fields_groupBox.findChild(QgsFieldComboBox, 'inlets_time_for_clogging_FieldCbo'),                              
                              self.inlets_fields_groupBox.findChild(QgsFieldComboBox, 'inlets_dropbox_area_FieldCbo'),
                              self.inlets_fields_groupBox.findChild(QgsFieldComboBox, 'inlets_length_perimeter_FieldCbo'),                              
                              self.inlets_fields_groupBox.findChild(QgsFieldComboBox, 'inlets_width_area_FieldCbo'),                              
                              self.inlets_fields_groupBox.findChild(QgsFieldComboBox, 'inlets_height_sag_surch_FieldCbo'),                              
                              self.inlets_fields_groupBox.findChild(QgsFieldComboBox, 'inlets_dropbox_area_FieldCbo'),                              
                              ]

            all_combos = [self.inlets_fields_groupBox.findChild(QgsFieldComboBox, 'inlets_type_FieldCbo')]            
            for combo in string_combos:
                combo.clear()
                combo.setLayer(self.current_lyr)
                combo.setFilters(QgsFieldProxyModel.String)  # Only show string fields
            
            for combo in numeric_combos:
                combo.clear()
                combo.setLayer(self.current_lyr)
                combo.setFilters(QgsFieldProxyModel.Numeric)  # Only show numeric fields
                
            for combo in all_combos:
                combo.clear()
                combo.setLayer(self.current_lyr)
                combo.setFilters(QgsFieldProxyModel.AllTypes)  # Show all types              
           
            nFeatures = self.current_lyr.featureCount()
            self.inlets_fields_groupBox.setTitle(
                "Inlets Fields Selection (from '"
                + self.inlets_shapefile_cbo.currentText()
                + "' layer with "
                + str(nFeatures)
                + " features (points))"
            )

            self.restore_SD_shapefile_inlet_field_names()

        except Exception as e:
            QApplication.restoreOverrideCursor()
            self.uc.show_error(
                "ERROR 051218.0559:  there are not defined or visible point layers to select inlets/junctions components!"
                + "\n__________________________________________________",
                e,
            )

    def populate_outfall_attributes(self, idx):
        try:
            if idx == -1:
                return
            
            uri = self.outfalls_shapefile_cbo.itemData(idx)
            lyr_id = self.lyrs.layer_exists_in_group(uri)
            self.current_lyr = self.lyrs.get_layer_tree_item(lyr_id).layer()

            # List of combo boxes that should be filtered to string fields:
            string_combos = [self.outfalls_fields_groupBox.findChild(QgsFieldComboBox, 'outfall_name_FieldCbo'),
                             self.outfalls_fields_groupBox.findChild(QgsFieldComboBox, 'outfall_flap_gate_FieldCbo'),
                             self.outfalls_fields_groupBox.findChild(QgsFieldComboBox, 'outfall_type_FieldCbo'),
                             self.outfalls_fields_groupBox.findChild(QgsFieldComboBox, 'outfall_allow_discharge_FieldCbo'),
                             self.outfalls_fields_groupBox.findChild(QgsFieldComboBox, 'outfall_tidal_curve_FieldCbo'),
                             self.outfalls_fields_groupBox.findChild(QgsFieldComboBox, 'outfall_time_series_FieldCbo')                             
                             ]
            
            # List of combo boxes that should be filtered to numeric fields:
            numeric_combos = [self.outfalls_fields_groupBox.findChild(QgsFieldComboBox, 'outfall_invert_elevation_FieldCbo'),    
                              self.outfalls_fields_groupBox.findChild(QgsFieldComboBox, 'outfall_water_depth_FieldCbo'),
                              ]
            
            for combo in string_combos:
                combo.clear()
                combo.setLayer(self.current_lyr)
                combo.setFilters(QgsFieldProxyModel.String)  # Only show string fields
            
            for combo in numeric_combos:
                combo.clear()
                combo.setLayer(self.current_lyr)
                combo.setFilters(QgsFieldProxyModel.Numeric)  # Only show numeric fields
    
            nFeatures = self.current_lyr.featureCount()
            self.outfalls_fields_groupBox.setTitle(
                "Outfalls Fields Selection (from '"
                + self.outfalls_shapefile_cbo.currentText()
                + "' layer with "
                + str(nFeatures)
                + " features (points))"
            )

            self.restore_SD_shapefile_outfall_field_names()

        except Exception as e:
            QApplication.restoreOverrideCursor()
            self.uc.show_error(
                "ERROR 051218.0600: there are not defined or visible point layers to select outfall components!"
                + "\n__________________________________________________",
                e,
            )

    def populate_strge_units_attributes(self, idx):
        try:
            if idx == -1:
                return
            uri = self.strge_units_shapefile_cbo.itemData(idx)
            lyr_id = self.lyrs.layer_exists_in_group(uri)
            self.current_lyr = self.lyrs.get_layer_tree_item(lyr_id).layer()

            # List of combo boxes that should be filtered to string fields:
            string_combos = [self.strge_unit_fields_groupBox.findChild(QgsFieldComboBox, 'strge_unit_name_FieldCbo'),
                             self.strge_unit_fields_groupBox.findChild(QgsFieldComboBox, 'strge_unit_external_inflow_FieldCbo'), 
                             self.strge_unit_fields_groupBox.findChild(QgsFieldComboBox, 'strge_unit_treatment_FieldCbo'),                         
                             self.strge_unit_fields_groupBox.findChild(QgsFieldComboBox, 'strge_unit_infiltration_FieldCbo'),                         
                             self.strge_unit_fields_groupBox.findChild(QgsFieldComboBox, 'strge_unit_infil_method_FieldCbo'),                         
                             self.strge_unit_fields_groupBox.findChild(QgsFieldComboBox, 'strge_unit_storage_curve_FieldCbo'),                         
                             self.strge_unit_fields_groupBox.findChild(QgsFieldComboBox, 'strge_unit_curve_name_FieldCbo'),                         

                             ]
            
            # List of combo boxes that should be filtered to numeric fields:
            numeric_combos = [self.strge_unit_fields_groupBox.findChild(QgsFieldComboBox, 'strge_unit_invert_elevation_FieldCbo'),    
                              self.strge_unit_fields_groupBox.findChild(QgsFieldComboBox, 'strge_unit_max_depth_FieldCbo'),
                              self.strge_unit_fields_groupBox.findChild(QgsFieldComboBox, 'strge_unit_initial_depth_FieldCbo'),
                              self.strge_unit_fields_groupBox.findChild(QgsFieldComboBox, 'strge_unit_evap_factor_FieldCbo'), 
                              self.strge_unit_fields_groupBox.findChild(QgsFieldComboBox, 'strge_unit_suction_head_FieldCbo'),
                              self.strge_unit_fields_groupBox.findChild(QgsFieldComboBox, 'strge_unit_conductivity_FieldCbo'),
                              self.strge_unit_fields_groupBox.findChild(QgsFieldComboBox, 'strge_unit_initial_deficit_FieldCbo'),
                              self.strge_unit_fields_groupBox.findChild(QgsFieldComboBox, 'strge_unit_coefficient_FieldCbo'),                              
                              self.strge_unit_fields_groupBox.findChild(QgsFieldComboBox, 'strge_unit_exponent_FieldCbo'),
                              self.strge_unit_fields_groupBox.findChild(QgsFieldComboBox, 'strge_unit_constant_FieldCbo'),                                                        
                              ]
            
            for combo in string_combos:
                combo.clear()
                combo.setLayer(self.current_lyr)
                combo.setFilters(QgsFieldProxyModel.String)  # Only show string fields
            
            for combo in numeric_combos:
                combo.clear()
                combo.setLayer(self.current_lyr)
                combo.setFilters(QgsFieldProxyModel.Numeric)  # Only show numeric fields

            nFeatures = self.current_lyr.featureCount()
            self.strge_unit_fields_groupBox.setTitle(
                "Storage Units Fields Selection (from '"
                + self.strge_units_shapefile_cbo.currentText()
                + "' layer with "
                + str(nFeatures)
                + " features (points))"
            )

            self.restore_SD_shapefile_strge_units_field_names()

        except Exception as e:
            QApplication.restoreOverrideCursor()
            self.uc.show_error(
                "ERROR 250424.1025: there are not defined or visible point layers to select storage units components!"
                + "\n__________________________________________________",
                e,
            )

    def populate_conduit_attributes(self, idx):
        try:
            if idx == -1:
                return
            uri = self.conduits_shapefile_cbo.itemData(idx)
            lyr_id = self.lyrs.layer_exists_in_group(uri)
            self.current_lyr = self.lyrs.get_layer_tree_item(lyr_id).layer()

            # List of combo boxes that should be filtered to string fields:
            string_combos = [self.conduits_fields_groupBox.findChild(QgsFieldComboBox, 'conduit_name_FieldCbo'),
                             self.conduits_fields_groupBox.findChild(QgsFieldComboBox, 'conduit_from_inlet_FieldCbo'), 
                             self.conduits_fields_groupBox.findChild(QgsFieldComboBox, 'conduit_to_outlet_FieldCbo'),                         
                             self.conduits_fields_groupBox.findChild(QgsFieldComboBox, 'conduit_shape_FieldCbo'),                         
                             self.conduits_fields_groupBox.findChild(QgsFieldComboBox, 'conduit_flap_gate_FieldCbo'),                                                
                             ]
            
            # List of combo boxes that should be filtered to numeric fields:
            numeric_combos = [self.conduits_fields_groupBox.findChild(QgsFieldComboBox, 'conduit_inlet_offset_FieldCbo'),    
                              self.conduits_fields_groupBox.findChild(QgsFieldComboBox, 'conduit_outlet_offset_FieldCbo'),
                              self.conduits_fields_groupBox.findChild(QgsFieldComboBox, 'conduit_barrels_FieldCbo'),
                              self.conduits_fields_groupBox.findChild(QgsFieldComboBox, 'conduit_max_depth_FieldCbo'), 
                              self.conduits_fields_groupBox.findChild(QgsFieldComboBox, 'conduit_geom2_FieldCbo'),
                              self.conduits_fields_groupBox.findChild(QgsFieldComboBox, 'conduit_geom3_FieldCbo'),
                              self.conduits_fields_groupBox.findChild(QgsFieldComboBox, 'conduit_geom4_FieldCbo'),
                              self.conduits_fields_groupBox.findChild(QgsFieldComboBox, 'conduit_length_FieldCbo'),                              
                              self.conduits_fields_groupBox.findChild(QgsFieldComboBox, 'conduit_manning_FieldCbo'),
                              self.conduits_fields_groupBox.findChild(QgsFieldComboBox, 'conduit_initial_flow_FieldCbo'),
                              self.conduits_fields_groupBox.findChild(QgsFieldComboBox, 'conduit_max_flow_FieldCbo'),                              
                              self.conduits_fields_groupBox.findChild(QgsFieldComboBox, 'conduit_entry_loss_FieldCbo'),
                              self.conduits_fields_groupBox.findChild(QgsFieldComboBox, 'conduit_exit_loss_FieldCbo'),  
                              self.conduits_fields_groupBox.findChild(QgsFieldComboBox, 'conduit_average_loss_FieldCbo'),                              
                              ]
            
            for combo in string_combos:
                combo.clear()
                combo.setLayer(self.current_lyr)
                combo.setFilters(QgsFieldProxyModel.String)  # Only show string fields
            
            for combo in numeric_combos:
                combo.clear()
                combo.setLayer(self.current_lyr)
                combo.setFilters(QgsFieldProxyModel.Numeric)  # Only show numeric fields

            nFeatures = self.current_lyr.featureCount()
            self.conduits_fields_groupBox.setTitle(
                "Conduits Fields Selection (from '"
                + self.conduits_shapefile_cbo.currentText()
                + "' layer with "
                + str(nFeatures)
                + " features (lines))"
            )

            self.restore_SD_shapefile_conduit_field_names()

        except Exception as e:
            QApplication.restoreOverrideCursor()
            self.uc.show_error(
                "ERROR 051218.0601: there are not defined or visible line layers to select conduits components!"
                + "\n__________________________________________________",
                e,
            )

    def populate_pump_attributes(self, idx):
        try:
            if idx == -1:
                return
            uri = self.pumps_shapefile_cbo.itemData(idx)
            lyr_id = self.lyrs.layer_exists_in_group(uri)
            self.current_lyr = self.lyrs.get_layer_tree_item(lyr_id).layer()

            # List of combo boxes that should be filtered to string fields:
            string_combos = [self.pumps_fields_groupBox.findChild(QgsFieldComboBox, 'pump_name_FieldCbo'),
                             self.pumps_fields_groupBox.findChild(QgsFieldComboBox, 'pump_from_inlet_FieldCbo'), 
                             self.pumps_fields_groupBox.findChild(QgsFieldComboBox, 'pump_to_outlet_FieldCbo'),                         
                             self.pumps_fields_groupBox.findChild(QgsFieldComboBox, 'pump_curve_name_FieldCbo'),                         
                             self.pumps_fields_groupBox.findChild(QgsFieldComboBox, 'pump_initial_status_FieldCbo')                                                
                             ]
            
            # List of combo boxes that should be filtered to numeric fields:
            numeric_combos = [self.pumps_fields_groupBox.findChild(QgsFieldComboBox, 'pump_startup_depth_FieldCbo'),    
                              self.pumps_fields_groupBox.findChild(QgsFieldComboBox, 'pump_shutoff_depth_FieldCbo')                           
                              ]
            
            for combo in string_combos:
                combo.clear()
                combo.setLayer(self.current_lyr)
                combo.setFilters(QgsFieldProxyModel.String)  # Only show string fields
            
            for combo in numeric_combos:
                combo.clear()
                combo.setLayer(self.current_lyr)
                combo.setFilters(QgsFieldProxyModel.Numeric)  # Only show numeric fields

            nFeatures = self.current_lyr.featureCount()
            self.pumps_fields_groupBox.setTitle(
                "Pumps Fields Selection (from '"
                + self.pumps_shapefile_cbo.currentText()
                + "' layer with "
                + str(nFeatures)
                + " features (lines))"
            )

            self.restore_SD_shapefile_pump_field_names()

        except Exception as e:
            QApplication.restoreOverrideCursor()
            self.uc.show_error(
                "ERROR 230222.0953: there are not defined or visible line layers to select pumps components!"
                + "\n__________________________________________________",
                e,
            )

    def populate_orifices_attributes(self, idx):
        try:
            if idx == -1:
                return
            uri = self.orifices_shapefile_cbo.itemData(idx)
            lyr_id = self.lyrs.layer_exists_in_group(uri)
            self.current_lyr = self.lyrs.get_layer_tree_item(lyr_id).layer()

            # List of combo boxes that should be filtered to string fields:
            string_combos = [self.orifices_fields_groupBox.findChild(QgsFieldComboBox, 'orifice_name_FieldCbo'),
                             self.orifices_fields_groupBox.findChild(QgsFieldComboBox, 'orifice_from_inlet_FieldCbo'), 
                             self.orifices_fields_groupBox.findChild(QgsFieldComboBox, 'orifice_to_outlet_FieldCbo'),                         
                             self.orifices_fields_groupBox.findChild(QgsFieldComboBox, 'orifice_type_FieldCbo'),                         
                             self.orifices_fields_groupBox.findChild(QgsFieldComboBox, 'orifice_flap_gate_FieldCbo'),
                             self.orifices_fields_groupBox.findChild(QgsFieldComboBox, 'orifice_shape_FieldCbo')                                              


                             ]
            
            # List of combo boxes that should be filtered to numeric fields:
            numeric_combos = [self.orifices_fields_groupBox.findChild(QgsFieldComboBox, 'orifice_crest_height_FieldCbo'),    
                              self.orifices_fields_groupBox.findChild(QgsFieldComboBox, 'orifice_discharge_coeff_FieldCbo'),
                              self.orifices_fields_groupBox.findChild(QgsFieldComboBox, 'orifice_time_open_close_FieldCbo'),
                              self.orifices_fields_groupBox.findChild(QgsFieldComboBox, 'orifice_height_FieldCbo'), 
                              self.orifices_fields_groupBox.findChild(QgsFieldComboBox, 'orifice_width_FieldCbo')                           
                              ]
            
            for combo in string_combos:
                combo.clear()
                combo.setLayer(self.current_lyr)
                combo.setFilters(QgsFieldProxyModel.String)  # Only show string fields
            
            for combo in numeric_combos:
                combo.clear()
                combo.setLayer(self.current_lyr)
                combo.setFilters(QgsFieldProxyModel.Numeric)  # Only show numeric fields

            nFeatures = self.current_lyr.featureCount()
            self.orifices_fields_groupBox.setTitle(
                "Orifices Fields Selection (from '"
                + self.orifices_shapefile_cbo.currentText()
                + "' layer with "
                + str(nFeatures)
                + " features (lines))"
            )

            self.restore_SD_shapefile_orifice_field_names()

        except Exception as e:
            QApplication.restoreOverrideCursor()
            self.uc.show_error(
                "ERROR 230222.0954: there are not defined or visible line layers to select orifice components!"
                + "\n__________________________________________________",
                e,
            )

    def populate_weirs_attributes(self, idx):
        try:
            if idx == -1:
                return
            uri = self.weirs_shapefile_cbo.itemData(idx)
            lyr_id = self.lyrs.layer_exists_in_group(uri)
            self.current_lyr = self.lyrs.get_layer_tree_item(lyr_id).layer()

            # List of combo boxes that should be filtered to string fields:
            string_combos = [self.weirs_fields_groupBox.findChild(QgsFieldComboBox, 'weir_name_FieldCbo'),
                             self.weirs_fields_groupBox.findChild(QgsFieldComboBox, 'weir_from_inlet_FieldCbo'), 
                             self.weirs_fields_groupBox.findChild(QgsFieldComboBox, 'weir_to_outlet_FieldCbo'),                         
                             self.weirs_fields_groupBox.findChild(QgsFieldComboBox, 'weir_type_FieldCbo'),                         
                             self.weirs_fields_groupBox.findChild(QgsFieldComboBox, 'weir_flap_gate_FieldCbo'),                                    
                             self.weirs_fields_groupBox.findChild(QgsFieldComboBox, 'weir_shape_FieldCbo')
                             ]
            
            # List of combo boxes that should be filtered to numeric fields:
            numeric_combos = [self.weirs_fields_groupBox.findChild(QgsFieldComboBox, 'weir_crest_height_FieldCbo'),    
                              self.weirs_fields_groupBox.findChild(QgsFieldComboBox, 'weir_discharge_coeff_FieldCbo'),
                              self.weirs_fields_groupBox.findChild(QgsFieldComboBox, 'weir_end_contrac_FieldCbo'),     
                              self.weirs_fields_groupBox.findChild(QgsFieldComboBox, 'weir_end_coeff_FieldCbo'),
                              self.weirs_fields_groupBox.findChild(QgsFieldComboBox, 'weir_height_FieldCbo'), 
                              self.weirs_fields_groupBox.findChild(QgsFieldComboBox, 'weir_length_FieldCbo'),
                              self.weirs_fields_groupBox.findChild(QgsFieldComboBox, 'weir_side_slope_FieldCbo')
                              ]
            
            for combo in string_combos:
                combo.clear()
                combo.setLayer(self.current_lyr)
                combo.setFilters(QgsFieldProxyModel.String)  # Only show string fields
            
            for combo in numeric_combos:
                combo.clear()
                combo.setLayer(self.current_lyr)
                combo.setFilters(QgsFieldProxyModel.Numeric)  # Only show numeric fields

            nFeatures = self.current_lyr.featureCount()
            self.weirs_fields_groupBox.setTitle(
                "Weirs Fields Selection (from '"
                + self.weirs_shapefile_cbo.currentText()
                + "' layer with "
                + str(nFeatures)
                + " features (lines))"
            )

            self.restore_SD_shapefile_weir_field_names()

        except Exception as e:
            QApplication.restoreOverrideCursor()
            self.uc.show_error(
                "ERROR 120422.0508: there are not defined or visible line layers to select weir components!"
                + "\n__________________________________________________",
                e,
            )

    # CLEAR INLETS FIELDS:
    def clear_inlets_name(self):
        self.inlets_name_FieldCbo.setCurrentIndex(-1)

    def clear_inlets_type(self):
        self.inlets_type_FieldCbo.setCurrentIndex(-1)

    def clear_inlets_invert_elevation(self):
        self.inlets_invert_elevation_FieldCbo.setCurrentIndex(-1)

    def clear_inlets_max_depth(self):
        self.inlets_max_depth_FieldCbo.setCurrentIndex(-1)

    def clear_inlets_init_depth(self):
        self.inlets_init_depth_FieldCbo.setCurrentIndex(-1)

    def clear_inlets_surcharge_dept(self):
        self.inlets_surcharge_depth_FieldCbo.setCurrentIndex(-1)

    def clear_inlets_weir_coeff(self):
        self.inlets_weir_coeff_FieldCbo.setCurrentIndex(-1)

    def clear_inlets_feature(self):
        self.inlets_feature_FieldCbo.setCurrentIndex(-1)

    def clear_inlets_curb_height(self):
        self.inlets_curb_height_FieldCbo.setCurrentIndex(-1)

    def clear_inlets_clogging_factor(self):
        self.inlets_clogging_factor_FieldCbo.setCurrentIndex(-1)

    def clear_inlets_time_for_clogging(self):
        self.inlets_time_for_clogging_FieldCbo.setCurrentIndex(-1)

    def clear_inlets_dropbox_area(self):
        self.inlets_dropbox_area_FieldCbo.setCurrentIndex(-1)

    def clear_inlets_length_perimeter(self):
        self.inlets_length_perimeter_FieldCbo.setCurrentIndex(-1)

    def clear_inlets_width_area(self):
        self.inlets_width_area_FieldCbo.setCurrentIndex(-1)

    def clear_inlets_height_sag_surch(self):
        self.inlets_height_sag_surch_FieldCbo.setCurrentIndex(-1)

    # CLEAR OUTFALLS FIELDS:
    def clear_outfall_name(self):
        self.outfall_name_FieldCbo.setCurrentIndex(-1)

    def clear_outfall_invert_elevation(self):
        self.outfall_invert_elevation_FieldCbo.setCurrentIndex(-1)

    def clear_outfall_flap_gate(self):
        self.outfall_flap_gate_FieldCbo.setCurrentIndex(-1)

    def clear_outfall_allow_discharge(self):
        self.outfall_allow_discharge_FieldCbo.setCurrentIndex(-1)

    def clear_outfall_type(self):
        self.outfall_type_FieldCbo.setCurrentIndex(-1)

    def clear_outfall_water_depth(self):
        self.outfall_water_depth_FieldCbo.setCurrentIndex(-1)

    def clear_outfall_tidal_curve(self):
        self.outfall_tidal_curve_FieldCbo.setCurrentIndex(-1)

    def clear_outfall_time_series(self):
        self.outfall_time_series_FieldCbo.setCurrentIndex(-1)

    # CLEAR FIELDS:

    def clear_fieldCombo(self, fieldCombo):
        fieldCombo.setCurrentIndex(-1)

    # CLEAR CONDUITS FIELDS:

    def clear_conduit_name(self):
        self.conduit_name_FieldCbo.setCurrentIndex(-1)

    def clear_conduit_from_inlet(self):
        self.conduit_from_inlet_FieldCbo.setCurrentIndex(-1)

    def clear_conduit_to_outlet(self):
        self.conduit_to_outlet_FieldCbo.setCurrentIndex(-1)

    def clear_conduit_inlet_offset(self):
        self.conduit_inlet_offset_FieldCbo.setCurrentIndex(-1)

    def clear_conduit_outlet_offset(self):
        self.conduit_outlet_offset_FieldCbo.setCurrentIndex(-1)

    def clear_conduit_shape(self):
        self.conduit_shape_FieldCbo.setCurrentIndex(-1)

    def clear_conduit_barrels(self):
        self.conduit_barrels_FieldCbo.setCurrentIndex(-1)

    def clear_conduit_max_depth(self):
        self.conduit_max_depth_FieldCbo.setCurrentIndex(-1)

    def clear_conduit_geom2(self):
        self.conduit_geom2_FieldCbo.setCurrentIndex(-1)

    def clear_conduit_geom3(self):
        self.conduit_geom3_FieldCbo.setCurrentIndex(-1)

    def clear_conduit_geom4(self):
        self.conduit_geom4_FieldCbo.setCurrentIndex(-1)

    def clear_conduit_length(self):
        self.conduit_length_FieldCbo.setCurrentIndex(-1)

    def clear_conduit_manning(self):
        self.conduit_manning_FieldCbo.setCurrentIndex(-1)

    def clear_conduit_initial_flow(self):
        self.conduit_initial_flow_FieldCbo.setCurrentIndex(-1)

    def clear_conduit_max_flow(self):
        self.conduit_max_flow_FieldCbo.setCurrentIndex(-1)

    def clear_conduit_entry_loss(self):
        self.conduit_entry_loss_FieldCbo.setCurrentIndex(-1)

    def clear_conduit_exit_loss(self):
        self.conduit_exit_loss_FieldCbo.setCurrentIndex(-1)

    def clear_conduit_average_loss(self):
        self.conduit_average_loss_FieldCbo.setCurrentIndex(-1)

    def clear_conduit_flap_gate(self):
        self.conduit_flap_gate_FieldCbo.setCurrentIndex(-1)

    # CLEAR PUMPS FIELDS:

    def clear_pump_name(self):
        self.pump_name_FieldCbo.setCurrentIndex(-1)

    def clear_pump_from_inlet(self):
        self.pump_from_inlet_FieldCbo.setCurrentIndex(-1)

    def clear_pump_to_outlet(self):
        self.pump_to_outlet_FieldCbo.setCurrentIndex(-1)

    def clear_pump_initial_status(self):
        self.pump_initial_status_FieldCbo.setCurrentIndex(-1)

    def clear_pump_startup_depth(self):
        self.pump_startup_depth_FieldCbo.setCurrentIndex(-1)

    def clear_pump_shutoff_depth(self):
        self.pump_shutoff_depth_FieldCbo.setCurrentIndex(-1)

    def clear_pump_curve_name(self):
        self.pump_curve_name_FieldCbo.setCurrentIndex(-1)

    def clear_pump_curve_type(self):
        self.pump_curve_type_FieldCbo.setCurrentIndex(-1)

    def clear_pump_curve_description(self):
        self.pump_curve_description_FieldCbo.setCurrentIndex(-1)

    # CLEAR ORIFICE FIELDS:

    def clear_orifice_name(self):
        self.orifice_name_FieldCbo.setCurrentIndex(-1)

    def clear_orifice_from_inlet(self):
        self.orifice_from_inlet_FieldCbo.setCurrentIndex(-1)

    def clear_orifice_to_outlet(self):
        self.orifice_to_outlet_FieldCbo.setCurrentIndex(-1)

    def clear_orifice_type(self):
        self.orifice_type_FieldCbo.setCurrentIndex(-1)

    def clear_orifice_crest_height(self):
        self.orifice_crest_height_FieldCbo.setCurrentIndex(-1)

    def clear_orifice_discharge_coeff(self):
        self.orifice_discharge_coeff_FieldCbo.setCurrentIndex(-1)

    def clear_orifice_flap_gate(self):
        self.orifice_flap_gate_FieldCbo.setCurrentIndex(-1)

    def clear_orifice_time_open_close(self):
        self.orifice_time_open_close_FieldCbo.setCurrentIndex(-1)

    def clear_orifice_shape(self):
        self.orifice_shape_FieldCbo.setCurrentIndex(-1)

    def clear_orifice_height(self):
        self.orifice_height_FieldCbo.setCurrentIndex(-1)

    def clear_orifice_width(self):
        self.orifice_width_FieldCbo.setCurrentIndex(-1)

    # CLEAR WEIR FIELDS:

    def clear_weir_name(self):
        self.weir_name_FieldCbo.setCurrentIndex(-1)

    def clear_weir_from_inlet(self):
        self.weir_from_inlet_FieldCbo.setCurrentIndex(-1)

    def clear_weir_to_outlet(self):
        self.weir_to_outlet_FieldCbo.setCurrentIndex(-1)

    def clear_weir_type(self):
        self.weir_type_FieldCbo.setCurrentIndex(-1)

    def clear_weir_crest_height(self):
        self.weir_crest_height_FieldCbo.setCurrentIndex(-1)

    def clear_weir_discharge_coeff(self):
        self.weir_discharge_coeff_FieldCbo.setCurrentIndex(-1)

    def clear_weir_flap_gate(self):
        self.weir_flap_gate_FieldCbo.setCurrentIndex(-1)

    def clear_weir_end_contrac(self):
        self.weir_end_contrac_FieldCbo.setCurrentIndex(-1)

    def clear_weir_end_coeff(self):
        self.weir_end_coeff_FieldCbo.setCurrentIndex(-1)

    def clear_weir_side_slope(self):
        self.weir_side_slope_FieldCbo.setCurrentIndex(-1)

    def clear_weir_shape(self):
        self.weir_shape_FieldCbo.setCurrentIndex(-1)

    def clear_weir_height(self):
        self.weir_height_FieldCbo.setCurrentIndex(-1)

    def clear_weir_length(self):
        self.weir_length_FieldCbo.setCurrentIndex(-1)

    def clear_all_inlet_attributes(self):
        self.inlets_name_FieldCbo.setCurrentIndex(-1)
        self.inlets_type_FieldCbo.setCurrentIndex(-1)
        self.inlets_invert_elevation_FieldCbo.setCurrentIndex(-1)
        self.inlets_max_depth_FieldCbo.setCurrentIndex(-1)
        self.inlets_init_depth_FieldCbo.setCurrentIndex(-1)
        self.inlets_surcharge_depth_FieldCbo.setCurrentIndex(-1)
        self.inlets_weir_coeff_FieldCbo.setCurrentIndex(-1)
        self.inlets_feature_FieldCbo.setCurrentIndex(-1)
        self.inlets_curb_height_FieldCbo.setCurrentIndex(-1)
        self.inlets_clogging_factor_FieldCbo.setCurrentIndex(-1)
        self.inlets_time_for_clogging_FieldCbo.setCurrentIndex(-1)
        self.inlets_dropbox_area_FieldCbo.setCurrentIndex(-1)
        self.inlets_length_perimeter_FieldCbo.setCurrentIndex(-1)
        self.inlets_width_area_FieldCbo.setCurrentIndex(-1)
        self.inlets_height_sag_surch_FieldCbo.setCurrentIndex(-1)

    def clear_all_outfall_attributes(self):
        self.outfall_name_FieldCbo.setCurrentIndex(-1)
        self.outfall_invert_elevation_FieldCbo.setCurrentIndex(-1)
        self.outfall_flap_gate_FieldCbo.setCurrentIndex(-1)
        self.outfall_allow_discharge_FieldCbo.setCurrentIndex(-1)
        self.outfall_type_FieldCbo.setCurrentIndex(-1)
        self.outfall_water_depth_FieldCbo.setCurrentIndex(-1)
        self.outfall_tidal_curve_FieldCbo.setCurrentIndex(-1)
        self.outfall_time_series_FieldCbo.setCurrentIndex(-1)

    def clear_all_strge_units_attributes(self):
        self.strge_unit_name_FieldCbo.setCurrentIndex(-1)
        self.strge_unit_invert_elevation_FieldCbo.setCurrentIndex(-1)
        self.strge_unit_max_depth_FieldCbo.setCurrentIndex(-1)
        self.strge_unit_initial_depth_FieldCbo.setCurrentIndex(-1)
        self.strge_unit_external_inflow_FieldCbo.setCurrentIndex(-1)
        # self.strge_unit_ponded_area_FieldCbo.setCurrentIndex(-1)
        self.strge_unit_evap_factor_FieldCbo.setCurrentIndex(-1)
        self.strge_unit_treatment_FieldCbo.setCurrentIndex(-1)
        self.strge_unit_infiltration_FieldCbo.setCurrentIndex(-1)
        self.strge_unit_infil_method_FieldCbo.setCurrentIndex(-1)
        self.strge_unit_suction_head_FieldCbo.setCurrentIndex(-1)
        self.strge_unit_conductivity_FieldCbo.setCurrentIndex(-1)
        self.strge_unit_initial_deficit_FieldCbo.setCurrentIndex(-1)
        self.strge_unit_storage_curve_FieldCbo.setCurrentIndex(-1)
        self.strge_unit_coefficient_FieldCbo.setCurrentIndex(-1)
        self.strge_unit_exponent_FieldCbo.setCurrentIndex(-1)
        self.strge_unit_constant_FieldCbo.setCurrentIndex(-1)
        self.strge_unit_curve_name_FieldCbo.setCurrentIndex(-1)

    def clear_all_conduit_attributes(self):
        self.conduit_name_FieldCbo.setCurrentIndex(-1)
        self.conduit_from_inlet_FieldCbo.setCurrentIndex(-1)
        self.conduit_to_outlet_FieldCbo.setCurrentIndex(-1)
        self.conduit_inlet_offset_FieldCbo.setCurrentIndex(-1)
        self.conduit_outlet_offset_FieldCbo.setCurrentIndex(-1)
        self.conduit_shape_FieldCbo.setCurrentIndex(-1)
        self.conduit_barrels_FieldCbo.setCurrentIndex(-1)
        self.conduit_max_depth_FieldCbo.setCurrentIndex(-1)
        self.conduit_geom2_FieldCbo.setCurrentIndex(-1)
        self.conduit_geom3_FieldCbo.setCurrentIndex(-1)
        self.conduit_geom4_FieldCbo.setCurrentIndex(-1)
        self.conduit_length_FieldCbo.setCurrentIndex(-1)
        self.conduit_manning_FieldCbo.setCurrentIndex(-1)
        self.conduit_initial_flow_FieldCbo.setCurrentIndex(-1)
        self.conduit_max_flow_FieldCbo.setCurrentIndex(-1)
        self.conduit_entry_loss_FieldCbo.setCurrentIndex(-1)
        self.conduit_exit_loss_FieldCbo.setCurrentIndex(-1)
        self.conduit_average_loss_FieldCbo.setCurrentIndex(-1)
        self.conduit_flap_gate_FieldCbo.setCurrentIndex(-1)

    def clear_all_pump_attributes(self):
        self.pump_name_FieldCbo.setCurrentIndex(-1)
        self.pump_from_inlet_FieldCbo.setCurrentIndex(-1)
        self.pump_to_outlet_FieldCbo.setCurrentIndex(-1)
        self.pump_initial_status_FieldCbo.setCurrentIndex(-1)
        self.pump_startup_depth_FieldCbo.setCurrentIndex(-1)
        self.pump_shutoff_depth_FieldCbo.setCurrentIndex(-1)
        self.pump_curve_name_FieldCbo.setCurrentIndex(-1)
        self.pump_curve_type_FieldCbo.setCurrentIndex(-1)
        self.pump_curve_description_FieldCbo.setCurrentIndex(-1)

    def clear_all_orifice_attributes(self):
        self.orifice_name_FieldCbo.setCurrentIndex(-1)
        self.orifice_from_inlet_FieldCbo.setCurrentIndex(-1)
        self.orifice_to_outlet_FieldCbo.setCurrentIndex(-1)
        self.orifice_type_FieldCbo.setCurrentIndex(-1)
        self.orifice_crest_height_FieldCbo.setCurrentIndex(-1)
        self.orifice_discharge_coeff_FieldCbo.setCurrentIndex(-1)
        self.orifice_flap_gate_FieldCbo.setCurrentIndex(-1)
        self.orifice_time_open_close_FieldCbo.setCurrentIndex(-1)
        self.orifice_shape_FieldCbo.setCurrentIndex(-1)
        self.orifice_height_FieldCbo.setCurrentIndex(-1)
        self.orifice_width_FieldCbo.setCurrentIndex(-1)

    def clear_all_weir_attributes(self):
        self.weir_name_FieldCbo.setCurrentIndex(-1)
        self.weir_from_inlet_FieldCbo.setCurrentIndex(-1)
        self.weir_to_outlet_FieldCbo.setCurrentIndex(-1)
        self.weir_type_FieldCbo.setCurrentIndex(-1)
        self.weir_crest_height_FieldCbo.setCurrentIndex(-1)
        self.weir_discharge_coeff_FieldCbo.setCurrentIndex(-1)
        self.weir_flap_gate_FieldCbo.setCurrentIndex(-1)
        self.weir_end_contrac_FieldCbo.setCurrentIndex(-1)
        self.weir_end_coeff_FieldCbo.setCurrentIndex(-1)
        self.weir_side_slope_FieldCbo.setCurrentIndex(-1)
        self.weir_shape_FieldCbo.setCurrentIndex(-1)
        self.weir_height_FieldCbo.setCurrentIndex(-1)
        self.weir_length_FieldCbo.setCurrentIndex(-1)

    def assign_components_from_shapefile(self):
        self.uc.clear_bar_messages()

        if self.gutils.is_table_empty("user_model_boundary"):
            self.uc.bar_warn("There is no computational domain! Please digitize it before running tool.")
            return
        if self.gutils.is_table_empty("grid"):
            self.uc.bar_warn("There is no grid! Please create it before running tool.")
            return

        for combo_inlet in self.inlets_fields_groupBox.findChildren(QComboBox):
            if combo_inlet.currentIndex() != -1:
                self.load_inlets = True
                break
        for combo_outfall in self.outfalls_fields_groupBox.findChildren(QComboBox):
            if combo_outfall.currentIndex() != -1:
                self.load_outfalls = True
                break
        for combo_strge_unit in self.strge_unit_fields_groupBox.findChildren(QComboBox):
            if combo_strge_unit.currentIndex() != -1:
                self.load_strge_units = True
                break
        for combo_conduit in self.conduits_fields_groupBox.findChildren(QComboBox):
            if combo_conduit.currentIndex() != -1:
                self.load_conduits = True
                break
        for combo_pump in self.pumps_fields_groupBox.findChildren(QComboBox):
            if combo_pump.currentIndex() != -1:
                self.load_pumps = True
                break
        for combo_orifice in self.orifices_fields_groupBox.findChildren(QComboBox):
            if combo_orifice.currentIndex() != -1:
                self.load_orifices = True
                break
        for combo_weir in self.weirs_fields_groupBox.findChildren(QComboBox):
            if combo_weir.currentIndex() != -1:
                self.load_weirs = True
                break

        if self.load_inlets:
            if self.inlets_name_FieldCbo.currentText() == "":
                QApplication.restoreOverrideCursor()
                self.uc.show_info(
                    "The 'Inlet Name' field must be selected if the Inlets/Junctions component is picked!"
                )
                return
        if self.load_outfalls:
            if self.outfall_name_FieldCbo.currentText() == "":
                QApplication.restoreOverrideCursor()
                self.uc.show_info("The 'Outfall Name' field must be selected if the Outfalls component is picked!")
                return
        if self.load_strge_units:
            if self.strge_unit_name_FieldCbo.currentText() == "":
                QApplication.restoreOverrideCursor()
                self.uc.show_info(
                    "The 'Storage Unit Name' field must be selected if the Storage Units component is picked!")
                return
        if self.load_conduits:
            if self.conduit_name_FieldCbo.currentText() == "":
                QApplication.restoreOverrideCursor()
                self.uc.show_info("The 'Conduit Name' field must be selected if the Conduits component is picked!")
                return
        if self.load_pumps:
            if self.pump_name_FieldCbo.currentText() == "":
                QApplication.restoreOverrideCursor()
                self.uc.show_info("The 'Pump Name' field must be selected if the Pumps component is picked!")
                return
        if self.load_orifices:
            if self.orifice_name_FieldCbo.currentText() == "":
                QApplication.restoreOverrideCursor()
                self.uc.show_info("The 'Orifice Name' field must be selected if the Orifices component is picked!")
                return
        if self.load_weirs:
            if self.weir_name_FieldCbo.currentText() == "":
                QApplication.restoreOverrideCursor()
                self.uc.show_info("The 'Weir Name' field must be selected if the Weirs component is picked!")
                return

        if (
                not self.load_inlets
                and not self.load_outfalls
                and not self.load_strge_units
                and not self.load_conduits
                and not self.load_pumps
                and not self.load_orifices
                and not self.load_weirs
        ):
            self.uc.bar_warn("No data was selected!")
            self.save_storm_drain_shapefile_field_names()

        else:
            self.load_inlets_from_shapefile()
            self.load_outfalls_from_shapefile()
            self.load_strge_units_from_shapefile()
            self.load_conduits_from_shapefile()
            self.load_pumps_from_shapefile()
            self.load_orifices_from_shapefile()
            self.load_weirs_from_shapefile()

            self.check_sd_system()

            self.save_storm_drain_shapefile_field_names()

            QApplication.restoreOverrideCursor()

            if (
                    self.load_inlets
                    or self.load_outfalls
                    or self.load_strge_units
                    or self.load_conduits
                    or self.load_pumps
                    or self.load_orifices
                    or self.load_weirs
            ):

<<<<<<< HEAD
                self.uc.bar_info("Importing Nodes and Links finished!")
=======
                if len(self.no_in_out) > 0:
                    self.uc.show_warn(
                        "WARNING 040524.0806:\nLinks with no inlet and/or outlet:\n"
                        + str(self.no_in_out)
                        + "\n\nThe value '?' will be assigned to the missing inlets and/or outlets.\nThey will cause errors during their processing.\n\n"
                        + "Did you select the 'From Inlet' and 'To Oulet' fields in the shapefile?\n\n"
                        + "You can also use the 'Auto-assign link nodes' button to automatically fill the node names required for the link connections."
                    )

                self.uc.bar_info(
                    "Importing Nodes and Links finished!"
                )
>>>>>>> d8d3bcac
                self.uc.log_info(
                    "Importing Nodes and Links finished!\n\n"
                    + "Use the Components (Nodes and Links) buttons in the Storm Drain Editor to view/edit data.\n"
                    + "Complete the storm drain by clicking the Schematize Storm Drain Components button."
                )

            else:
                self.uc.show_info("No Storm Drain Inlets/Junctions or links selected!")

    def load_inlets_from_shapefile(self):
        if self.load_inlets:
            try:
                QApplication.setOverrideCursor(Qt.WaitCursor)
                fields = self.user_swmm_inlets_junctions_lyr.fields()
                new_feats = []
                outside_inlets = ""
                inlets_shapefile = self.inlets_shapefile_cbo.currentText()
                lyr = self.lyrs.get_layer_by_name(inlets_shapefile).layer()

                inlets_shapefile_fts = lyr.getFeatures()
                modified = 0
                for f in inlets_shapefile_fts:
                    name = (
                        f[self.inlets_name_FieldCbo.currentText()]
                        if self.inlets_name_FieldCbo.currentText() != ""
                        else ""
                    )
                    intype = (
                        f[self.inlets_type_FieldCbo.currentText()]
                        if self.inlets_type_FieldCbo.currentText() != ""
                        else 1
                    )
                    junction_invert_elev = (
                        f[self.inlets_invert_elevation_FieldCbo.currentText()]
                        if self.inlets_invert_elevation_FieldCbo.currentText() != ""
                        else 0
                    )
                    max_depth = (
                        f[self.inlets_max_depth_FieldCbo.currentText()]
                        if self.inlets_max_depth_FieldCbo.currentText() != ""
                        else 0
                    )
                    init_depth = (
                        f[self.inlets_init_depth_FieldCbo.currentText()]
                        if self.inlets_init_depth_FieldCbo.currentText() != ""
                        else 0
                    )
                    surcharge_depth = (
                        f[self.inlets_surcharge_depth_FieldCbo.currentText()]
                        if self.inlets_surcharge_depth_FieldCbo.currentText() != ""
                        else 0
                    )
                    swmm_length = (
                        f[self.inlets_length_perimeter_FieldCbo.currentText()]
                        if self.inlets_length_perimeter_FieldCbo.currentText() != ""
                        else 0
                    )
                    swmm_width = (
                        f[self.inlets_width_area_FieldCbo.currentText()]
                        if self.inlets_width_area_FieldCbo.currentText() != ""
                        else 0
                    )
                    swmm_height = (
                        f[self.inlets_height_sag_surch_FieldCbo.currentText()]
                        if self.inlets_height_sag_surch_FieldCbo.currentText() != ""
                        else 0
                    )
                    swmm_coeff = (
                        f[self.inlets_weir_coeff_FieldCbo.currentText()]
                        if self.inlets_weir_coeff_FieldCbo.currentText() != ""
                        else 0
                    )
                    swmm_feature = (
                        f[self.inlets_feature_FieldCbo.currentText()]
                        if self.inlets_feature_FieldCbo.currentText() != ""
                        else 0
                    )
                    curbheight = (
                        f[self.inlets_curb_height_FieldCbo.currentText()]
                        if self.inlets_curb_height_FieldCbo.currentText() != ""
                        else 0
                    )
                    swmm_clogging_factor = (
                        f[self.inlets_clogging_factor_FieldCbo.currentText()]
                        if self.inlets_clogging_factor_FieldCbo.currentText() != ""
                        else 0
                    )
                    swmm_time_for_clogging = (
                        f[self.inlets_time_for_clogging_FieldCbo.currentText()]
                        if self.inlets_time_for_clogging_FieldCbo.currentText() != ""
                        else 0
                    )
                    drboxarea = (
                        f[self.inlets_dropbox_area_FieldCbo.currentText()]
                        if self.inlets_dropbox_area_FieldCbo.currentText() != "" and name[0] != "J"
                        else 0
                    )

                    feat = QgsFeature()
                    feat.setFields(fields)

                    if f.geometry() is None:
                        self.uc.show_warn("WARNING 280920.1816: Error processing geometry of inlet/junction  " + name)
                        continue

                    geom = f.geometry()
                    if geom is None or geom.type() != 0:
                        self.uc.show_warn("WARNING 060319.1822: Error processing geometry of inlet/junction  " + name)
                        continue

                    point = geom.asPoint()
                    if point is None:
                        self.uc.show_warn("WARNING 060319.1656: Inlet/junction  " + name + "  is faulty!")
                        continue

                    try:
                        cell = self.gutils.grid_on_point(point.x(), point.y())
                    except:
                        cell = None

                    # Inlet outside the grid
                    if cell is None and name.startswith("I"):
                        outside_inlets += "\n" + name
                        continue

                    new_geom = QgsGeometry.fromPointXY(point)
                    feat.setGeometry(new_geom)

                    feat.setAttribute("grid", cell)
                    feat.setAttribute("sd_type", "I")
                    feat.setAttribute("name", name)
                    feat.setAttribute("intype", intype)
                    feat.setAttribute("junction_invert_elev", junction_invert_elev)
                    feat.setAttribute("max_depth", max_depth)
                    feat.setAttribute("init_depth", init_depth)
                    feat.setAttribute("surcharge_depth", surcharge_depth)
                    feat.setAttribute("swmm_length", swmm_length)
                    feat.setAttribute("swmm_width", swmm_width)
                    feat.setAttribute("swmm_height", swmm_height)

                    # Check valid ranges and maybe assign defaults inlet type:

                    if intype in {1, 3, 5}:
                        if self.unit == 1:  # Metric
                            if 1.3 <= swmm_coeff <= 1.9:
                                # OK
                                pass
                            else:
                                swmm_coeff = 1.60
                                modified += 1
                        else:  # English
                            if 2.85 <= swmm_coeff <= 3.30:
                                # OK
                                pass
                            else:
                                swmm_coeff = 3.00
                                modified += 1
                    elif intype == 2:
                        if self.unit == 1:  # Metric
                            if 1.0 <= swmm_coeff <= 1.6:
                                # OK
                                pass
                            else:
                                swmm_coeff = 1.25
                                modified += 1
                        else:  # English
                            if 2.0 <= swmm_coeff <= 2.6:
                                # OK
                                pass
                            else:
                                swmm_coeff = 2.30
                                modified += 1

                    feat.setAttribute("swmm_coeff", swmm_coeff)
                    feat.setAttribute("swmm_feature", swmm_feature)
                    feat.setAttribute("curbheight", curbheight)
                    feat.setAttribute("swmm_clogging_factor", swmm_clogging_factor)
                    feat.setAttribute("swmm_time_for_clogging", swmm_time_for_clogging)
                    feat.setAttribute("drboxarea", drboxarea)

                    new_feats.append(feat)

                if new_feats:
                    if not self.inlets_append_chbox.isChecked():
                        remove_features(self.user_swmm_inlets_junctions_lyr)

                    self.user_swmm_inlets_junctions_lyr.startEditing()
                    self.user_swmm_inlets_junctions_lyr.addFeatures(new_feats)
                    self.user_swmm_inlets_junctions_lyr.commitChanges()
                    self.user_swmm_inlets_junctions_lyr.updateExtents()
                    self.user_swmm_inlets_junctions_lyr.triggerRepaint()
                    self.user_swmm_inlets_junctions_lyr.removeSelection()
                else:
                    self.load_inlets = False

                QApplication.restoreOverrideCursor()

                if outside_inlets != "":
                    self.uc.bar_warn(
                        "WARNING 060319.1657: Inlets/junctions are outside the computational domain!"
                    )
                    self.uc.log_info(
                        "WARNING 060319.1657: The following inlets/junctions are outside the computational domain!\n"
                        + outside_inlets
                    )

                if modified > 0:
                    self.uc.bar_warn(
                        "WARNING 050820.1901: Weir Coefficients in shapefile are outside valid ranges! "
                        + "Default values were assigned."
                    )
                    self.uc.log_info(
                        "WARNING 050820.1901: "
                        + str(modified)
                        + " Weir Coefficients in shapefile are outside valid ranges. "
                        + "Default values were assigned to "
                        + str(modified)
                        + " inlets!"
                    )

            except Exception as e:
                QApplication.restoreOverrideCursor()
                self.uc.show_error(
                    "ERROR 070618.0451: creation of Storm Drain Inlets/Junctions layer failed after reading "
                    + str(len(new_feats))
                    + " inlets!"
                    + "\n__________________________________________________",
                    e,
                )
                self.load_inlets = False

    def load_outfalls_from_shapefile(self):
        if self.load_outfalls:
            try:
                QApplication.setOverrideCursor(Qt.WaitCursor)
                fields = self.user_swmm_outlets_lyr.fields()
                new_feats = []
                outside_outfalls = ""

                outfalls_shapefile = self.outfalls_shapefile_cbo.currentText()
                lyr = self.lyrs.get_layer_by_name(outfalls_shapefile).layer()
                outfalls_shapefile_fts = lyr.getFeatures()

                for f in outfalls_shapefile_fts:
                    name = (
                        f[self.outfall_name_FieldCbo.currentText()]
                        if self.outfall_name_FieldCbo.currentText() != ""
                        else ""
                    )
                    outfall_invert_elev = (
                        f[self.outfall_invert_elevation_FieldCbo.currentText()]
                        if self.outfall_invert_elevation_FieldCbo.currentText() != ""
                        else ""
                    )
                    flapgate = (
                        f[self.outfall_flap_gate_FieldCbo.currentText()]
                        if self.outfall_flap_gate_FieldCbo.currentText() != ""
                        else ""
                    )
                    flapgate = "True" if is_true(flapgate) else "False"
                    
                    swmm_allow_discharge = (
                        f[self.outfall_allow_discharge_FieldCbo.currentText()]
                        if self.outfall_allow_discharge_FieldCbo.currentText() != ""
                        else ""
                    )
                    swmm_allow_discharge = str(swmm_allow_discharge) if swmm_allow_discharge in ["0", "1", "2", 0, 1, 2] else "0"
                    
                    outfall_type = (
                        f[self.outfall_type_FieldCbo.currentText()]
                        if self.outfall_type_FieldCbo.currentText() != ""
                        else ""
                    )
                    water_depth = self.outfall_water_depth_FieldCbo.currentText()
                    water_depth = f[water_depth] if water_depth != "" and water_depth is not None else ""

                    feat = QgsFeature()
                    feat.setFields(fields)

                    if f.geometry() is None:
                        self.uc.show_warn("WARNING 261220.1013: Error processing geometry of outfall  " + name)
                        continue

                    geom = f.geometry()
                    if geom is None or geom.type() != 0:
                        self.uc.show_warn("WARNING 060319.1658: Error processing geometry of outfall  " + name)
                        continue

                    point = geom.asPoint()
                    if point is None:
                        self.uc.show_warn("WARNING 060319.1659: Outfall  " + name + "  is faulty!")
                        continue

                    try:
                        cell = self.gutils.grid_on_point(point.x(), point.y())
                    except:
                        cell = None

                    if cell is None and swmm_allow_discharge == '1':
                        outside_outfalls += "\n" + name
                        continue

                    new_geom = QgsGeometry.fromPointXY(point)
                    feat.setGeometry(new_geom)

                    feat.setAttribute("grid", cell)
                    feat.setAttribute("name", name)
                    feat.setAttribute("outfall_invert_elev", outfall_invert_elev)
                    feat.setAttribute("outfall_type", outfall_type)
                    feat.setAttribute("tidal_curve", "...")
                    feat.setAttribute("time_series", "...")
                    feat.setAttribute("fixed_stage", water_depth)
                    feat.setAttribute("flapgate", flapgate)
                    feat.setAttribute("swmm_allow_discharge", swmm_allow_discharge)

                    new_feats.append(feat)

                if new_feats:
                    if not self.outfall_append_chbox.isChecked() and not self.load_inlets:
                        remove_features(self.user_swmm_outlets_lyr)

                    self.user_swmm_outlets_lyr.startEditing()
                    self.user_swmm_outlets_lyr.addFeatures(new_feats)
                    self.user_swmm_outlets_lyr.commitChanges()
                    self.user_swmm_outlets_lyr.updateExtents()
                    self.user_swmm_outlets_lyr.triggerRepaint()
                    self.user_swmm_outlets_lyr.removeSelection()
                else:
                    self.load_outfalls = False

                QApplication.restoreOverrideCursor()

                if outside_outfalls != "":
                    self.uc.bar_warn(
                        "WARNING 060319.1700: Outfalls are outside the computational domain!"
                    )
                    self.uc.log_info(
                        "WARNING 060319.1700: The following outfalls are outside the computational domain!\n"
                        + outside_outfalls
                    )

            except Exception as e:
                QApplication.restoreOverrideCursor()
                self.uc.show_error(
                    "ERROR 070618.0454: Creation of Storm Drain Outlets layer failed after reading "
                    + str(len(new_feats))
                    + " outfalls!"
                    + "\n__________________________________________________",
                    e,
                )
                self.load_outfalls = False

    def load_strge_units_from_shapefile(self):
        if self.load_strge_units:
            try:
                QApplication.setOverrideCursor(Qt.WaitCursor)
                fields = self.user_swmm_strge_units_lyr.fields()
                new_feats = []
                outside_strge_units = ""

                strge_units_shapefile = self.strge_units_shapefile_cbo.currentText()
                lyr = self.lyrs.get_layer_by_name(strge_units_shapefile).layer()
                strge_units_shapefile_fts = lyr.getFeatures()

                for f in strge_units_shapefile_fts:
                    name = (
                        f[self.strge_unit_name_FieldCbo.currentText()]
                        if self.strge_unit_name_FieldCbo.currentText() != ""
                        else ""
                    )
                    invert_elev = (
                        f[self.strge_unit_invert_elevation_FieldCbo.currentText()]
                        if self.strge_unit_invert_elevation_FieldCbo.currentText() != ""
                        else 0.0
                    )
                    max_depth = (
                        f[self.strge_unit_max_depth_FieldCbo.currentText()]
                        if self.strge_unit_max_depth_FieldCbo.currentText() != ""
                        else 0.0
                    )
                    initial_depth = (
                        f[self.strge_unit_initial_depth_FieldCbo.currentText()]
                        if self.strge_unit_initial_depth_FieldCbo.currentText() != ""
                        else 0.0
                    )
                    external_inflow = (
                        f[self.strge_unit_external_inflow_FieldCbo.currentText()]
                        if self.strge_unit_external_inflow_FieldCbo.currentText() != ""
                        else "False")

                    ponded_area = 0.0
                    # ponded_area = (
                    #     f[self.strge_unit_ponded_area_FieldCbo.currentText()]
                    #     if self.strge_unit_ponded_area_FieldCbo.currentText() != ""
                    #     else 0.0
                    # )
                    evap_factor = (
                        f[self.strge_unit_evap_factor_FieldCbo.currentText()]
                        if self.strge_unit_evap_factor_FieldCbo.currentText() != ""
                        else 0.0
                    )
                    treatment = (
                        f[self.strge_unit_treatment_FieldCbo.currentText()]
                        if self.strge_unit_treatment_FieldCbo.currentText() != ""
                        else "NO"
                    )
                    infiltration = (
                        f[self.strge_unit_infiltration_FieldCbo.currentText()]
                        if self.strge_unit_infiltration_FieldCbo.currentText() != ""
                        else "False"
                    )
                    infil_method = (
                        f[self.strge_unit_infil_method_FieldCbo.currentText()]
                        if self.strge_unit_infil_method_FieldCbo.currentText() != ""
                        else "GREEN_AMPT"
                    )
                    suction_head = (
                        f[self.strge_unit_suction_head_FieldCbo.currentText()]
                        if self.strge_unit_suction_head_FieldCbo.currentText() != ""
                        else 0.0
                    )
                    conductivity = (
                        f[self.strge_unit_conductivity_FieldCbo.currentText()]
                        if self.strge_unit_conductivity_FieldCbo.currentText() != ""
                        else 0.0
                    )
                    initial_deficit = (
                        f[self.strge_unit_initial_deficit_FieldCbo.currentText()]
                        if self.strge_unit_initial_deficit_FieldCbo.currentText() != ""
                        else 0.0
                    )
                    storage_curve = (
                        f[self.strge_unit_storage_curve_FieldCbo.currentText()]
                        if self.strge_unit_storage_curve_FieldCbo.currentText() != ""
                        else "FUNCTIONAL"
                    )
                    coefficient = (
                        f[self.strge_unit_coefficient_FieldCbo.currentText()]
                        if self.strge_unit_coefficient_FieldCbo.currentText() != ""
                        else 0.0
                    )
                    exponent = (
                        f[self.strge_unit_exponent_FieldCbo.currentText()]
                        if self.strge_unit_exponent_FieldCbo.currentText() != ""
                        else 0.0
                    )
                    constant = (
                        f[self.strge_unit_constant_FieldCbo.currentText()]
                        if self.strge_unit_constant_FieldCbo.currentText() != ""
                        else 0.0
                    )
                    curve_name = (
                        f[self.strge_unit_curve_name_FieldCbo.currentText()]
                        if self.strge_unit_curve_name_FieldCbo.currentText() != ""
                        else "*"
                    )

                    feat = QgsFeature()
                    feat.setFields(fields)

                    if f.geometry() is None:
                        self.uc.show_warn("WARNING 250424.1943: Error processing geometry of storage unit  " + name)
                        continue

                    geom = f.geometry()
                    if geom is None or geom.type() != 0:
                        self.uc.show_warn("WARNING 250424.1944: Error processing geometry of storage unit  " + name)
                        continue

                    point = geom.asPoint()
                    if point is None:
                        self.uc.show_warn("WARNING 250424.1945: Storage unit  " + name + "  is faulty!")
                        continue

                    cell = self.gutils.grid_on_point(point.x(), point.y())
                    if cell is None and name.lower().startswith("i"):
                        outside_strge_units += "\n" + name
                        continue

                    new_geom = QgsGeometry.fromPointXY(point)
                    feat.setGeometry(new_geom)

                    feat.setAttribute("grid", cell)
                    feat.setAttribute("name", name)
                    feat.setAttribute("invert_elev", invert_elev)
                    feat.setAttribute("max_depth", max_depth)
                    feat.setAttribute("init_depth", initial_depth)
                    feat.setAttribute("external_inflow", external_inflow)
                    feat.setAttribute("treatment", treatment)
                    feat.setAttribute("ponded_area", ponded_area)
                    feat.setAttribute("evap_factor", evap_factor)
                    feat.setAttribute("infiltration", infiltration)
                    feat.setAttribute("infil_method", infil_method)
                    feat.setAttribute("suction_head", suction_head)
                    feat.setAttribute("conductivity", conductivity)
                    feat.setAttribute("initial_deficit", initial_deficit)
                    feat.setAttribute("storage_curve", storage_curve)
                    feat.setAttribute("coefficient", coefficient)
                    feat.setAttribute("exponent", exponent)
                    feat.setAttribute("constant", constant)
                    feat.setAttribute("curve_name", curve_name)

                    new_feats.append(feat)

                if new_feats:
                    if not self.strge_unit_append_chbox.isChecked():
                        remove_features(self.user_swmm_strge_units_lyr)

                    self.user_swmm_strge_units_lyr.startEditing()
                    self.user_swmm_strge_units_lyr.addFeatures(new_feats)
                    self.user_swmm_strge_units_lyr.commitChanges()
                    self.user_swmm_strge_units_lyr.updateExtents()
                    self.user_swmm_strge_units_lyr.triggerRepaint()
                    self.user_swmm_strge_units_lyr.removeSelection()
                else:
                    self.load_strge_units = False

                QApplication.restoreOverrideCursor()

                if outside_strge_units != "":
                    self.uc.bar_warn(
                        "WARNING 250424.2002: Storage units are outside the computational domain!"
                    )
                    self.uc.log_info(
                        "WARNING 250424.2002: The following storage units are outside the computational domain!\n"
                        + outside_strge_units
                    )

            except Exception as e:
                QApplication.restoreOverrideCursor()
                self.uc.show_error(
                    "ERROR 250424.2003: creation of Storm Drain Storage Units layer failed after reading "
                    + str(len(new_feats))
                    + " storage units!"
                    + "\n__________________________________________________",
                    e,
                )
                self.load_strge_units = False

    def load_conduits_from_shapefile(self):
        if self.load_conduits:
            try:
                QApplication.setOverrideCursor(Qt.WaitCursor)
                fields = self.user_swmm_conduits_lyr.fields()
                new_feats = []
                outside_conduits = []
                inlets_outlets_inside = []

                conduits_shapefile = self.conduits_shapefile_cbo.currentText()
                lyr = self.lyrs.get_layer_by_name(conduits_shapefile).layer()
                conduits_shapefile_fts = lyr.getFeatures()
                no_in_out = 0

                for f in conduits_shapefile_fts:
                    conduit_name = (
                        f[self.conduit_name_FieldCbo.currentText()]
                        if self.conduit_name_FieldCbo.currentText() != ""
                        else ""
                    )
                    conduit_inlet = (
                        f[self.conduit_from_inlet_FieldCbo.currentText()]
                        if self.conduit_from_inlet_FieldCbo.currentText() != ""
                        else "?"
                    )
                    conduit_inlet = conduit_inlet if conduit_inlet != NULL else "?"

                    conduit_outlet = (
                        f[self.conduit_to_outlet_FieldCbo.currentText()]
                        if self.conduit_to_outlet_FieldCbo.currentText() != ""
                        else "?"
                    )
                    conduit_outlet = conduit_outlet if conduit_outlet != NULL else "?"

                    conduit_inlet_offset = (
                        f[self.conduit_inlet_offset_FieldCbo.currentText()]
                        if self.conduit_inlet_offset_FieldCbo.currentText() != ""
                        else 0
                    )
                    conduit_outlet_offset = (
                        f[self.conduit_outlet_offset_FieldCbo.currentText()]
                        if self.conduit_outlet_offset_FieldCbo.currentText() != ""
                        else 0
                    )
                    conduit_shape = (
                        f[self.conduit_shape_FieldCbo.currentText()]
                        if self.conduit_shape_FieldCbo.currentText() != ""
                        else "CIRCULAR"
                    )
                    conduit_max_depth = (
                        f[self.conduit_max_depth_FieldCbo.currentText()]
                        if self.conduit_max_depth_FieldCbo.currentText() != ""
                        else 0.0
                    )
                    conduit_geom2 = (
                        f[self.conduit_geom2_FieldCbo.currentText()]
                        if self.conduit_geom2_FieldCbo.currentText() != ""
                        else 0.0
                    )
                    conduit_geom3 = (
                        f[self.conduit_geom3_FieldCbo.currentText()]
                        if self.conduit_geom3_FieldCbo.currentText() != ""
                        else 0.0
                    )
                    conduit_geom4 = (
                        f[self.conduit_geom4_FieldCbo.currentText()]
                        if self.conduit_geom4_FieldCbo.currentText() != ""
                        else 0.0
                    )
                    conduit_barrels = (
                        f[self.conduit_barrels_FieldCbo.currentText()]
                        if self.conduit_barrels_FieldCbo.currentText() != ""
                        else 0
                    )
                    conduit_length = (
                        f[self.conduit_length_FieldCbo.currentText()]
                        if self.conduit_length_FieldCbo.currentText() != ""
                        else 0.0
                    )
                    conduit_manning = (
                        f[self.conduit_manning_FieldCbo.currentText()]
                        if self.conduit_manning_FieldCbo.currentText() != ""
                        else 0.0
                    )
                    conduit_init_flow = (
                        f[self.conduit_initial_flow_FieldCbo.currentText()]
                        if self.conduit_initial_flow_FieldCbo.currentText() != ""
                        else 0.0
                    )
                    conduit_max_flow = (
                        f[self.conduit_max_flow_FieldCbo.currentText()]
                        if self.conduit_max_flow_FieldCbo.currentText() != ""
                        else 0.0
                    )
                    conduit_entry_loss = (
                        f[self.conduit_entry_loss_FieldCbo.currentText()]
                        if self.conduit_entry_loss_FieldCbo.currentText() != ""
                        else 0.0
                    )
                    conduit_exit_loss = (
                        f[self.conduit_exit_loss_FieldCbo.currentText()]
                        if self.conduit_exit_loss_FieldCbo.currentText() != ""
                        else 0.0
                    )
                    conduit_loss_average = (
                        f[self.conduit_average_loss_FieldCbo.currentText()]
                        if self.conduit_average_loss_FieldCbo.currentText() != ""
                        else 0.0
                    )
                    conduits_flap_gate = (
                        f[self.conduit_flap_gate_FieldCbo.currentText()]
                        if self.conduit_flap_gate_FieldCbo.currentText() != ""
                        else 0
                    )

                    if conduit_inlet == "?" or conduit_outlet == "?":
                        no_in_out += 1

                    feat = QgsFeature()
                    feat.setFields(fields)

                    geom = f.geometry()
                    if geom is None or geom.type() != 1:
                        self.uc.show_warn("WARNING 060319.1701: Error processing geometry of conduit  " + conduit_name)
                        continue

                    points = extractPoints(geom)
                    if points is None:
                        self.uc.show_warn("WARNING 060319.1702: Conduit  " + conduit_name + "  is faulty!")
                        continue

                    conduit_inlet_cell = self.gutils.grid_on_point(points[0].x(), points[0].y())
                    conduit_outlet_cell = self.gutils.grid_on_point(points[len(points) - 1].x(), points[len(points) - 1].y())
                    # Both ends of the conduit is outside the grid
                    if conduit_inlet_cell is None and conduit_outlet_cell is None:
                        if not (conduit_name in outside_conduits):
                            outside_conduits.append(conduit_name)
                            continue

                    # Conduit inlet is outside the grid and it is an Inlet
                    elif conduit_inlet_cell is None and conduit_inlet.lower().startswith("i"):
                        if not (conduit_name in outside_conduits):
                            outside_conduits.append(conduit_name)
                            continue

                    new_geom = QgsGeometry.fromPolylineXY(points)
                    feat.setGeometry(new_geom)

                    feat.setAttribute("conduit_name", conduit_name)
                    feat.setAttribute("conduit_inlet", conduit_inlet)
                    feat.setAttribute("conduit_outlet", conduit_outlet)
                    feat.setAttribute(
                        "conduit_inlet_offset",
                        conduit_inlet_offset if conduit_inlet_offset != NULL else 0.0,
                    )
                    feat.setAttribute(
                        "conduit_outlet_offset",
                        conduit_outlet_offset if conduit_outlet_offset != NULL else 0.0,
                    )
                    feat.setAttribute(
                        "conduit_length",
                        conduit_length if conduit_length != NULL else 0.0,
                    )
                    feat.setAttribute(
                        "conduit_manning",
                        conduit_manning if conduit_manning != NULL else 0.0,
                    )
                    feat.setAttribute(
                        "conduit_init_flow",
                        conduit_init_flow if conduit_init_flow != NULL else 0.0,
                    )
                    feat.setAttribute(
                        "conduit_max_flow",
                        conduit_max_flow if conduit_max_flow != NULL else 0.0,
                    )
                    feat.setAttribute(
                        "losses_inlet",
                        conduit_entry_loss if conduit_entry_loss != NULL else 0.0,
                    )
                    feat.setAttribute(
                        "losses_outlet",
                        conduit_exit_loss if conduit_exit_loss != NULL else 0.0,
                    )
                    feat.setAttribute(
                        "losses_average",
                        conduit_loss_average if conduit_loss_average != NULL else 0.0,
                    )
                    feat.setAttribute(
                        "losses_flapgate",
                        conduits_flap_gate if conduits_flap_gate != NULL else 0,
                    )

                    feat.setAttribute(
                        "xsections_shape",
                        conduit_shape if conduit_shape in self.shape else "CIRCULAR",
                    )

                    feat.setAttribute(
                        "xsections_barrels",
                        conduit_barrels if conduit_barrels != NULL else 0,
                    )
                    feat.setAttribute(
                        "xsections_max_depth",
                        conduit_max_depth if conduit_max_depth != NULL else 0.0,
                    )
                    feat.setAttribute(
                        "xsections_geom2",
                        conduit_geom2 if conduit_geom2 != NULL else 0.0,
                    )
                    feat.setAttribute(
                        "xsections_geom3",
                        conduit_geom3 if conduit_geom3 != NULL else 0.0,
                    )
                    feat.setAttribute(
                        "xsections_geom4",
                        conduit_geom4 if conduit_geom4 != NULL else 0.0,
                    )

                    new_feats.append(feat)
                    if conduit_inlet not in inlets_outlets_inside:
                        inlets_outlets_inside.append(conduit_inlet)
                    if conduit_outlet not in inlets_outlets_inside:
                        inlets_outlets_inside.append(conduit_outlet)

                if new_feats:
                    if not self.conduits_append_chbox.isChecked():
                        remove_features(self.user_swmm_conduits_lyr)
                    self.user_swmm_conduits_lyr.startEditing()
                    self.user_swmm_conduits_lyr.addFeatures(new_feats)
                    self.user_swmm_conduits_lyr.commitChanges()
                    self.user_swmm_conduits_lyr.updateExtents()
                    self.user_swmm_conduits_lyr.triggerRepaint()
                    self.user_swmm_conduits_lyr.removeSelection()
                else:
                    self.load_conduits = False

                # Remove junctions not connected to conduits
                self.user_swmm_nodes_lyr.startEditing()
                for feat in self.user_swmm_nodes_lyr.getFeatures():
                    node_name = feat['name']
                    if len(inlets_outlets_inside) > 1:
                        if node_name not in inlets_outlets_inside:
                            self.user_swmm_nodes_lyr.deleteFeature(feat.id())
                self.user_swmm_nodes_lyr.commitChanges()
                self.user_swmm_nodes_lyr.updateExtents()
                self.user_swmm_nodes_lyr.triggerRepaint()

                QApplication.restoreOverrideCursor()

                if no_in_out != 0:
                    self.no_in_out += "\n" + str(no_in_out) + " conduits."

                if len(outside_conduits) > 0:
                    self.uc.bar_warn(
                        "WARNING 231220.0954: Conduits are outside the computational domain!"
                    )
                    self.uc.log_info(
                        "WARNING 231220.0954: The following conduits are outside the computational domain!\n"
                        + '\n'.join(outside_conduits)
                    )

            except Exception as e:
                QApplication.restoreOverrideCursor()
                self.uc.show_error(
                    "ERROR 070618.0500: creation of Storm Drain Conduits User layer failed after reading "
                    + str(len(new_feats))
                    + " conduits!"
                    + "\n__________________________________________________",
                    e,
                )
                self.load_conduits = False

    def load_pumps_from_shapefile(self):
        if self.load_pumps:
            try:
                QApplication.setOverrideCursor(Qt.WaitCursor)
                fields = self.user_swmm_pumps_lyr.fields()
                new_feats = []
                outside_pumps = []
                wrong_status = 0
                inlets_outlets_inside = []

                pumps_shapefile = self.pumps_shapefile_cbo.currentText()
                lyr = self.lyrs.get_layer_by_name(pumps_shapefile).layer()
                pumps_shapefile_fts = lyr.getFeatures()
                no_in_out = 0

                for f in pumps_shapefile_fts:
                    pump_name = (
                        f[self.pump_name_FieldCbo.currentText()] if self.pump_name_FieldCbo.currentText() != "" else ""
                    )
                    pump_inlet = (
                        f[self.pump_from_inlet_FieldCbo.currentText()]
                        if self.pump_from_inlet_FieldCbo.currentText() != ""
                        else "?"
                    )
                    pump_inlet = pump_inlet if pump_inlet != NULL else "?"

                    pump_outlet = (
                        f[self.pump_to_outlet_FieldCbo.currentText()]
                        if self.pump_to_outlet_FieldCbo.currentText() != ""
                        else "?"
                    )
                    pump_outlet = pump_outlet if pump_outlet != NULL else "?"

                    status = (
                        f[self.pump_initial_status_FieldCbo.currentText()]
                        if self.pump_initial_status_FieldCbo.currentText() != ""
                        else "OFF"
                    )
                    if status in self.TRUE:
                        status = "ON"
                    elif status in self.FALSE:
                        status = "OFF"
                    else:
                        status = "OFF"
                        wrong_status += 1
                    pump_initial_status = status

                    pump_startup_depth = (
                        f[self.pump_startup_depth_FieldCbo.currentText()]
                        if self.pump_startup_depth_FieldCbo.currentText() != ""
                        else 0
                    )
                    pump_shutoff_depth = (
                        f[self.pump_shutoff_depth_FieldCbo.currentText()]
                        if self.pump_shutoff_depth_FieldCbo.currentText() != ""
                        else 0.0
                    )
                    pump_curve_name = (
                        f[self.pump_curve_name_FieldCbo.currentText()]
                        if self.pump_curve_name_FieldCbo.currentText() != ""
                        else "*"
                    )

                    if pump_inlet == "?" or pump_outlet == "?":
                        no_in_out += 1

                    feat = QgsFeature()
                    feat.setFields(fields)

                    geom = f.geometry()
                    if geom is None or geom.type() != 1:
                        self.uc.show_warn("WARNING 280222.0951: Error processing geometry of pump  " + pump_name)
                        continue

                    points = extractPoints(geom)
                    if points is None:
                        self.uc.show_warn("WARNING 280222.0951: Pump  " + pump_name + " is faulty!")
                        continue

                    pump_inlet_cell = self.gutils.grid_on_point(points[0].x(), points[0].y())
                    pump_outlet_cell = self.gutils.grid_on_point(points[len(points) - 1].x(), points[len(points) - 1].y())
                    # Both ends of the pump is outside the grid
                    if pump_inlet_cell is None and pump_outlet_cell is None:
                        if not (pump_name in outside_pumps):
                            outside_pumps.append(pump_name)
                            continue
                    # Pump inlet is outside the grid and it is an Inlet
                    elif pump_inlet_cell is None and pump_inlet.lower().startswith("i"):
                        if not (pump_name in outside_pumps):
                            outside_pumps.append(pump_name)
                            continue

                    new_geom = QgsGeometry.fromPolylineXY(points)
                    feat.setGeometry(new_geom)

                    feat.setAttribute("pump_name", pump_name)
                    feat.setAttribute("pump_inlet", pump_inlet)
                    feat.setAttribute("pump_outlet", pump_outlet)
                    feat.setAttribute("pump_init_status", pump_initial_status)
                    feat.setAttribute(
                        "pump_startup_depth",
                        pump_startup_depth if pump_startup_depth != NULL else 0.0,
                    )
                    feat.setAttribute(
                        "pump_shutoff_depth",
                        pump_shutoff_depth if pump_shutoff_depth != NULL else 0.0,
                    )
                    feat.setAttribute(
                        "pump_curve",
                        pump_curve_name if pump_curve_name != NULL else "*",
                    )

                    new_feats.append(feat)
                    if pump_inlet not in inlets_outlets_inside:
                        inlets_outlets_inside.append(pump_inlet)
                    if pump_outlet not in inlets_outlets_inside:
                        inlets_outlets_inside.append(pump_outlet)

                if new_feats:
                    if not self.pumps_append_chbox.isChecked():
                        remove_features(self.user_swmm_pumps_lyr)

                    self.user_swmm_pumps_lyr.startEditing()
                    self.user_swmm_pumps_lyr.addFeatures(new_feats)
                    self.user_swmm_pumps_lyr.commitChanges()
                    self.user_swmm_pumps_lyr.updateExtents()
                    self.user_swmm_pumps_lyr.triggerRepaint()
                    self.user_swmm_pumps_lyr.removeSelection()
                else:
                    self.load_pumps = False

                # Remove junctions not connected to pumps
                self.user_swmm_nodes_lyr.startEditing()
                for feat in self.user_swmm_nodes_lyr.getFeatures():
                    node_name = feat['name']
                    if len(inlets_outlets_inside) > 1:
                        if node_name not in inlets_outlets_inside:
                            self.user_swmm_nodes_lyr.deleteFeature(feat.id())
                self.user_swmm_nodes_lyr.commitChanges()
                self.user_swmm_nodes_lyr.updateExtents()
                self.user_swmm_nodes_lyr.triggerRepaint()

                QApplication.restoreOverrideCursor()

                if no_in_out != 0:
                    self.no_in_out += "\n" + str(no_in_out) + " pumps."

                if len(outside_pumps) > 0:

                    self.uc.bar_warn(
                        "WARNING 220222.1031: Pumps are outside the computational domain!"
                    )
                    self.uc.log_info(
                        "WARNING 220222.1031: Pumps are outside the computational domain!\n"
                        + '\n'.join(outside_pumps)
                    )

                if wrong_status > 0:
                    self.uc.bar_warn(
                        "WARNING 010322.1054: There were pumps with wrong initial status!\n\n"
                    )
                    self.uc.log_info(
                        "WARNING 010322.1054: There were "
                        + str(wrong_status)
                        + " pumps with wrong initial status!\n\n"
                        + "All wrong initial status were changed to 'OFF'.\n\n"
                        + "Edit them as wished with the 'Pumps' dialog from the Storm Drain Editor widget."
                    )

            except Exception as e:
                QApplication.restoreOverrideCursor()
                self.uc.show_error(
                    "ERROR 280222.1032: creation of Storm Drain Pumps User layer failed after reading "
                    + str(len(new_feats))
                    + " pumps!"
                    + "\n__________________________________________________",
                    e,
                )
                self.load_pumps = False

    def load_orifices_from_shapefile(self):
        if self.load_orifices:
            try:
                QApplication.setOverrideCursor(Qt.WaitCursor)
                fields = self.user_swmm_orifices_lyr.fields()
                new_feats = []
                outside_orifices = []
                inlets_outlets_inside = []

                orifices_shapefile = self.orifices_shapefile_cbo.currentText()
                lyr = self.lyrs.get_layer_by_name(orifices_shapefile).layer()
                orifices_shapefile_fts = lyr.getFeatures()
                no_in_out = 0

                for f in orifices_shapefile_fts:
                    orifice_name = (
                        f[self.orifice_name_FieldCbo.currentText()]
                        if self.orifice_name_FieldCbo.currentText() != ""
                        else ""
                    )
                    orifice_inlet = (
                        f[self.orifice_from_inlet_FieldCbo.currentText()]
                        if self.orifice_from_inlet_FieldCbo.currentText() != ""
                        else "?"
                    )
                    orifice_inlet = orifice_inlet if orifice_inlet != NULL else "?"

                    orifice_outlet = (
                        f[self.orifice_to_outlet_FieldCbo.currentText()]
                        if self.orifice_to_outlet_FieldCbo.currentText() != ""
                        else "?"
                    )
                    orifice_outlet = orifice_outlet if orifice_outlet != NULL else "?"

                    orifice_type = (
                        f[self.orifice_type_FieldCbo.currentText()]
                        if self.orifice_type_FieldCbo.currentText() in ["SIDE", "BOTTOM"]
                        else "SIDE"
                    )
                    orifice_crest_height = (
                        f[self.orifice_crest_height_FieldCbo.currentText()]
                        if self.orifice_crest_height_FieldCbo.currentText() != ""
                        else 0.0
                    )
                    orifice_disch_coeff = (
                        f[self.orifice_discharge_coeff_FieldCbo.currentText()]
                        if self.orifice_discharge_coeff_FieldCbo.currentText() != ""
                        else 0.0
                    )
                    orifice_flap_gate = (
                        f[self.orifice_flap_gate_FieldCbo.currentText()]
                        if self.orifice_flap_gate_FieldCbo.currentText() in ["NO", "YES"]
                        else "NO"
                    )
                    orifice_open_close_time = (
                        f[self.orifice_time_open_close_FieldCbo.currentText()]
                        if self.orifice_time_open_close_FieldCbo.currentText() != ""
                        else 0.0
                    )
                    orifice_shape = (
                        f[self.orifice_shape_FieldCbo.currentText()]
                        if self.orifice_shape_FieldCbo.currentText() in ["CIRCULAR", "RECT_CLOSED"]
                        else "CIRCULAR"
                    )
                    orifice_height = (
                        f[self.orifice_height_FieldCbo.currentText()]
                        if self.orifice_height_FieldCbo.currentText() != ""
                        else "0.0"
                    )
                    orifice_width = (
                        f[self.orifice_width_FieldCbo.currentText()]
                        if self.orifice_width_FieldCbo.currentText() != ""
                        else 0.0
                    )

                    if orifice_inlet == "?" or orifice_outlet == "?":
                        no_in_out += 1

                    feat = QgsFeature()
                    feat.setFields(fields)

                    geom = f.geometry()
                    if geom is None or geom.type() != 1:
                        self.uc.show_warn("WARNING 110422.0808: Error processing geometry of orifice  " + orifice_name)
                        continue

                    points = extractPoints(geom)
                    if points is None:
                        self.uc.show_warn("WARNING 1104220809.0951: Orifice  " + orifice_name + " is faulty!")
                        continue

                    orifice_inlet_cell = self.gutils.grid_on_point(points[0].x(), points[0].y())
                    orifice_outlet_cell = self.gutils.grid_on_point(points[len(points) - 1].x(),
                                                                    points[len(points) - 1].y())
                    # Both ends of the orifice is outside the grid
                    if orifice_inlet_cell is None and orifice_outlet_cell is None:
                        if not (orifice_name in outside_orifices):
                            outside_orifices.append(orifice_name)
                            continue

                    # Orifice inlet is outside the grid and it is an Inlet
                    elif orifice_inlet_cell is None and orifice_inlet.lower().startswith("i"):
                        if not (orifice_name in outside_orifices):
                            outside_orifices.append(orifice_name)
                            continue

                    new_geom = QgsGeometry.fromPolylineXY(points)
                    feat.setGeometry(new_geom)

                    feat.setAttribute("orifice_name", orifice_name)
                    feat.setAttribute("orifice_inlet", orifice_inlet)
                    feat.setAttribute("orifice_outlet", orifice_outlet)
                    feat.setAttribute("orifice_type", orifice_type)
                    feat.setAttribute("orifice_crest_height", orifice_crest_height)
                    feat.setAttribute("orifice_disch_coeff", orifice_disch_coeff)
                    feat.setAttribute("orifice_flap_gate", orifice_flap_gate)
                    feat.setAttribute("orifice_open_close_time", orifice_open_close_time)
                    feat.setAttribute("orifice_shape", orifice_shape)
                    feat.setAttribute("orifice_height", orifice_height)
                    feat.setAttribute("orifice_width", orifice_width)

                    new_feats.append(feat)
                    if orifice_inlet not in inlets_outlets_inside:
                        inlets_outlets_inside.append(orifice_inlet)
                    if orifice_outlet not in inlets_outlets_inside:
                        inlets_outlets_inside.append(orifice_outlet)

                if new_feats:
                    if not self.orifices_append_chbox.isChecked():
                        remove_features(self.user_swmm_orifices_lyr)

                    self.user_swmm_orifices_lyr.startEditing()
                    self.user_swmm_orifices_lyr.addFeatures(new_feats)
                    self.user_swmm_orifices_lyr.commitChanges()
                    self.user_swmm_orifices_lyr.updateExtents()
                    self.user_swmm_orifices_lyr.triggerRepaint()
                    self.user_swmm_orifices_lyr.removeSelection()
                else:
                    self.load_orifices = False

                # Remove junctions not connected to orifices
                self.user_swmm_nodes_lyr.startEditing()
                for feat in self.user_swmm_nodes_lyr.getFeatures():
                    node_name = feat['name']
                    if len(inlets_outlets_inside) > 1:
                        if node_name not in inlets_outlets_inside:
                            self.user_swmm_nodes_lyr.deleteFeature(feat.id())
                self.user_swmm_nodes_lyr.commitChanges()
                self.user_swmm_nodes_lyr.updateExtents()
                self.user_swmm_nodes_lyr.triggerRepaint()

                QApplication.restoreOverrideCursor()

                if no_in_out != 0:
                    self.no_in_out += "\n" + str(no_in_out) + " orifices."

                if len(outside_orifices) > 0:
                    self.uc.bar_warn(
                        "WARNING 110422.0811: Orifices are outside the computational domain!"
                    )
                    self.uc.log_info(
                        "WARNING 110422.0811: The following orifices are outside the computational domain!\n"
                        + '\n'.join(outside_orifices)
                    )

            except Exception as e:
                QApplication.restoreOverrideCursor()
                self.uc.show_error(
                    "ERROR 110422.0813: creation of Storm Drain Orifices User layer failed after reading "
                    + str(len(new_feats))
                    + " orifices!"
                    + "\n__________________________________________________",
                    e,
                )
                self.load_orifices = False

    def load_weirs_from_shapefile(self):
        if self.load_weirs:
            try:
                QApplication.setOverrideCursor(Qt.WaitCursor)
                fields = self.user_swmm_weirs_lyr.fields()
                new_feats = []
                outside_weirs = []
                inlets_outlets_inside = []

                weirs_shapefile = self.weirs_shapefile_cbo.currentText()
                lyr = self.lyrs.get_layer_by_name(weirs_shapefile).layer()
                weirs_shapefile_fts = lyr.getFeatures()
                no_in_out = 0
                wrong_types = 0
                wrong_shapes = 0

                for f in weirs_shapefile_fts:
                    weir_name = (
                        f[self.weir_name_FieldCbo.currentText()] if self.weir_name_FieldCbo.currentText() != "" else ""
                    )
                    weir_inlet = (
                        f[self.weir_from_inlet_FieldCbo.currentText()]
                        if self.weir_from_inlet_FieldCbo.currentText() != ""
                        else "?"
                    )
                    weir_inlet = weir_inlet if weir_inlet != NULL else "?"

                    weir_outlet = (
                        f[self.weir_to_outlet_FieldCbo.currentText()]
                        if self.weir_to_outlet_FieldCbo.currentText() != ""
                        else "?"
                    )
                    weir_outlet = weir_outlet if weir_outlet != NULL else "?"

                    weir_type = (
                        f[self.weir_type_FieldCbo.currentText()]
                        if self.weir_type_FieldCbo.currentText() != ""
                        else "TRANSVERSE"
                    )
                    if not weir_type in [
                        "TRANSVERSE",
                        "SIDEFLOW",
                        "V-NOTCH",
                        "TRAPEZOIDAL",
                    ]:
                        weir_type = "TRANSVERSE"
                        wrong_types += 1

                    weir_crest_height = (
                        f[self.weir_crest_height_FieldCbo.currentText()]
                        if self.weir_crest_height_FieldCbo.currentText() != ""
                        else 0.0
                    )
                    weir_disch_coeff = (
                        f[self.weir_discharge_coeff_FieldCbo.currentText()]
                        if self.weir_discharge_coeff_FieldCbo.currentText() != ""
                        else 0.0
                    )
                    weir_flap_gate = (
                        f[self.weir_flap_gate_FieldCbo.currentText()]
                        if self.weir_flap_gate_FieldCbo.currentText() in ["NO", "YES"]
                        else "NO"
                    )
                    weir_end_contrac = (
                        f[self.weir_end_contrac_FieldCbo.currentText()]
                        if self.weir_end_contrac_FieldCbo.currentText() != ""
                        else 0.0
                    )
                    weir_end_coeff = (
                        f[self.weir_end_coeff_FieldCbo.currentText()]
                        if self.weir_end_coeff_FieldCbo.currentText() != ""
                        else 0.0
                    )
                    weir_side_slope = (
                        f[self.weir_side_slope_FieldCbo.currentText()]
                        if self.weir_side_slope_FieldCbo.currentText() != ""
                        else 0.0
                    )
                    weir_shape = (
                        f[self.weir_shape_FieldCbo.currentText()]
                        if self.weir_shape_FieldCbo.currentText() != ""
                        else "RECT_CLOSED"
                    )
                    if not weir_shape in ["TRIANGULAR", "TRAPEZOIDAL", "RECT_CLOSED"]:
                        weir_shape = "RECT_CLOSED"
                        wrong_shapes += 1

                    weir_height = (
                        f[self.weir_height_FieldCbo.currentText()]
                        if self.weir_height_FieldCbo.currentText() != ""
                        else "0.0"
                    )
                    weir_length = (
                        f[self.weir_length_FieldCbo.currentText()]
                        if self.weir_length_FieldCbo.currentText() != ""
                        else 0.0
                    )

                    if weir_inlet == "?" or weir_outlet == "?":
                        no_in_out += 1

                    feat = QgsFeature()
                    feat.setFields(fields)

                    geom = f.geometry()
                    if geom is None or geom.type() != 1:
                        self.uc.show_warn("WARNING 120422.0838: Error processing geometry of weir  " + weir_name)
                        continue

                    points = extractPoints(geom)
                    if points is None:
                        self.uc.show_warn("WARNING 120422.0837: Weir  " + weir_name + " is faulty!")
                        continue

                    weir_inlet_cell = self.gutils.grid_on_point(points[0].x(), points[0].y())
                    weir_outlet_cell = self.gutils.grid_on_point(points[len(points) - 1].x(),
                                                                    points[len(points) - 1].y())
                    # Both ends of the weir is outside the grid
                    if weir_inlet_cell is None and weir_outlet_cell is None:
                        if not (weir_name in outside_weirs):
                            outside_weirs.append(weir_name)
                            continue

                    # Weir inlet is outside the grid and it is an Inlet
                    elif weir_inlet_cell is None and weir_inlet.lower().startswith("i"):
                        if not (weir_name in outside_weirs):
                            outside_weirs.append(weir_name)
                            continue

                    new_geom = QgsGeometry.fromPolylineXY(points)
                    feat.setGeometry(new_geom)

                    feat.setAttribute("weir_name", weir_name)
                    feat.setAttribute("weir_inlet", weir_inlet)
                    feat.setAttribute("weir_outlet", weir_outlet)
                    feat.setAttribute("weir_type", weir_type)
                    feat.setAttribute("weir_crest_height", weir_crest_height)
                    feat.setAttribute("weir_disch_coeff", weir_disch_coeff)
                    feat.setAttribute("weir_flap_gate", weir_flap_gate)
                    feat.setAttribute("weir_end_contrac", weir_end_contrac)
                    feat.setAttribute("weir_end_coeff", weir_end_coeff)
                    feat.setAttribute("weir_side_slope", weir_side_slope)
                    feat.setAttribute("weir_shape", weir_shape)
                    feat.setAttribute("weir_height", weir_height)
                    feat.setAttribute("weir_length", weir_length)
                    new_feats.append(feat)

                    if weir_inlet not in inlets_outlets_inside:
                        inlets_outlets_inside.append(weir_inlet)
                    if weir_outlet not in inlets_outlets_inside:
                        inlets_outlets_inside.append(weir_outlet)

                if new_feats:
                    if not self.weirs_append_chbox.isChecked():
                        remove_features(self.user_swmm_weirs_lyr)

                    self.user_swmm_weirs_lyr.startEditing()
                    self.user_swmm_weirs_lyr.addFeatures(new_feats)
                    self.user_swmm_weirs_lyr.commitChanges()
                    self.user_swmm_weirs_lyr.updateExtents()
                    self.user_swmm_weirs_lyr.triggerRepaint()
                    self.user_swmm_weirs_lyr.removeSelection()
                else:
                    self.load_weirs = False

                # Remove junctions not connected to weirs
                self.user_swmm_nodes_lyr.startEditing()
                for feat in self.user_swmm_nodes_lyr.getFeatures():
                    node_name = feat['name']
                    if len(inlets_outlets_inside) > 1:
                        if node_name not in inlets_outlets_inside:
                            self.user_swmm_nodes_lyr.deleteFeature(feat.id())
                self.user_swmm_nodes_lyr.commitChanges()
                self.user_swmm_nodes_lyr.updateExtents()
                self.user_swmm_nodes_lyr.triggerRepaint()

                QApplication.restoreOverrideCursor()

                if no_in_out != 0:
                    self.no_in_out += "\n" + str(no_in_out) + "  weirs."

                if len(outside_weirs) > 0:
                    self.uc.bar_warn(
                        "WARNING 110422.0845: Weirs are outside the computational domain!"
                    )
                    self.uc.log_info(
                        "WARNING 110422.0845: The following weirs are outside the computational domain!\n"
                        + '\n'.join(outside_weirs)
                    )

                msg = ""
                if wrong_types > 0:
                    msg += "\nThere are " + str(wrong_types) + " weirs with wrong type!"
                if wrong_shapes > 0:
                    msg += "\nThere are " + str(wrong_shapes) + " weirs with wrong shape!"
                if msg != "":
                    self.uc.show_info("WARNING 020622.0540:\n" + msg + "\n\nDefault values were assigned.")

            except Exception as e:
                QApplication.restoreOverrideCursor()
                self.uc.show_error(
                    "ERROR 110422.0846: creation of Storm Drain Weirs User layer failed after reading "
                    + str(len(new_feats))
                    + " weirs!"
                    + "\n__________________________________________________",
                    e,
                )
                self.load_weirs = False

    def check_sd_system(self):
        """
        Function to check the storm drain system for links that does not have nodes connected
        """

        # Check for unknown (?) conduit inlet or conduit outlet
        if not self.gutils.is_table_empty('user_swmm_conduits'):
            dangling_conduits = self.gutils.execute("SELECT fid, conduit_name FROM user_swmm_conduits WHERE conduit_inlet = '?' or conduit_outlet = '?'").fetchall()
            if dangling_conduits:
                # try to assign the conduits inlets and outlets
                self.auto_assign()
                # remove the remaining conduits
                self.gutils.execute("DELETE FROM user_swmm_conduits WHERE conduit_inlet = '?' or conduit_outlet = '?'")
                self.user_swmm_conduits_lyr.updateExtents()
                self.user_swmm_conduits_lyr.triggerRepaint()
                self.user_swmm_conduits_lyr.removeSelection()

        # Check for unknown (?) weir inlet or weir outlet
        if not self.gutils.is_table_empty('user_swmm_weirs'):
            dangling_weirs = self.gutils.execute("SELECT fid, weir_name FROM user_swmm_weirs WHERE weir_inlet = '?' or weir_outlet = '?'").fetchall()
            if dangling_weirs:
                # try to assign the weirs inlets and outlets
                self.auto_assign()
                # remove the remaining weirs
                self.gutils.execute("DELETE FROM user_swmm_weirs WHERE weir_inlet = '?' or weir_outlet = '?'")
                self.user_swmm_weirs_lyr.updateExtents()
                self.user_swmm_weirs_lyr.triggerRepaint()
                self.user_swmm_weirs_lyr.removeSelection()

        # Check for unknown (?) orifices inlet or orifices outlet
        if not self.gutils.is_table_empty('user_swmm_orifices'):
            dangling_orifices = self.gutils.execute("SELECT fid, orifice_name FROM user_swmm_orifices WHERE orifice_inlet = '?' or orifice_outlet = '?'").fetchall()
            if dangling_orifices:
                # try to assign the orifices inlets and outlets
                self.auto_assign()
                # remove the remaining orifices
                self.gutils.execute("DELETE FROM user_swmm_orifices WHERE orifice_inlet = '?' or orifice_outlet = '?'")
                self.user_swmm_orifices_lyr.updateExtents()
                self.user_swmm_orifices_lyr.triggerRepaint()
                self.user_swmm_orifices_lyr.removeSelection()

        # Check for unknown (?) pumps inlet or pumps outlet
        if not self.gutils.is_table_empty('user_swmm_pumps'):
            dangling_pumps = self.gutils.execute("SELECT fid, pump_name FROM user_swmm_pumps WHERE pump_inlet = '?' or pump_outlet = '?'").fetchall()
            if dangling_pumps:
                # try to assign the pumps inlets and outlets
                self.auto_assign()
                # remove the remaining pumps
                self.gutils.execute("DELETE FROM user_swmm_pumps WHERE pump_inlet = '?' or pump_outlet = '?'")
                self.user_swmm_pumps_lyr.updateExtents()
                self.user_swmm_pumps_lyr.triggerRepaint()
                self.user_swmm_pumps_lyr.removeSelection()

    def auto_assign(self):
        """
        Function to auto assign conduits inlets and outlets
        """
        layer1 = QgsProject.instance().mapLayersByName('Storm Drain Nodes')[0]
        layer2 = QgsProject.instance().mapLayersByName('Storm Drain Storage Units')[0]
        # Create a new memory layer for point geometries
        SD_all_nodes_layer = QgsVectorLayer("Point", 'SD All Points', 'memory')

        fields = QgsFields()
        fields.append(QgsField('name', QVariant.String))

        pr = SD_all_nodes_layer.dataProvider()

        pr.addAttributes(fields)
        SD_all_nodes_layer.updateFields()

        # Iterate through features and add point geometries
        for layer in [layer1, layer2]:
            for feature in layer.getFeatures():
                point_geometry = feature.geometry()
                new_feature = QgsFeature(fields)
                new_feature.setGeometry(point_geometry)
                new_feature['name'] = feature['name']
                pr.addFeatures([new_feature])

        # Add the new layer to the map
        QgsProject.instance().addMapLayer(SD_all_nodes_layer, False)

        self.auto_assign_link_nodes("Conduits", "conduit_inlet", "conduit_outlet", SD_all_nodes_layer)
        self.auto_assign_link_nodes("Pumps", "pump_inlet", "pump_outlet", SD_all_nodes_layer)
        self.auto_assign_link_nodes("Orifices", "orifice_inlet", "orifice_outlet", SD_all_nodes_layer)
        self.auto_assign_link_nodes("Weirs", "weir_inlet", "weir_outlet", SD_all_nodes_layer)

        QgsProject.instance().removeMapLayer(SD_all_nodes_layer)
        del SD_all_nodes_layer

    def auto_assign_link_nodes(self, link_name, link_inlet, link_outlet, SD_all_nodes_layer):
        """Auto assign Conduits, Pumps, orifices, or Weirs  (user layer) Inlet and Outlet names
           based on closest (5ft) nodes to their endpoints."""

        layer = (
            self.user_swmm_conduits_lyr
            if link_name == "Conduits"
            else self.user_swmm_pumps_lyr
            if link_name == "Pumps"
            else self.user_swmm_orifices_lyr
            if link_name == "Orifices"
            else self.user_swmm_weirs_lyr
            if link_name == "Weirs"
            else self.user_swmm_conduits_lyr
        )

        try:
            QApplication.setOverrideCursor(Qt.WaitCursor)
            link_fields = layer.fields()
            link_inlet_fld_idx = link_fields.lookupField(link_inlet)
            link_outlet_fld_idx = link_fields.lookupField(link_outlet)

            nodes_features, nodes_index = spatial_index(SD_all_nodes_layer)
            segments = 5
            link_nodes = {}
            inlet_assignments = 0
            outlet_assignments = 0
            no_in = 0
            no_out = 0
            for feat in layer.getFeatures():
                fid = feat.id()
                geom = feat.geometry()
                geom_poly = geom.asPolyline()
                start_pnt, end_pnt = geom_poly[0], geom_poly[-1]
                start_geom = QgsGeometry.fromPointXY(start_pnt)
                end_geom = QgsGeometry.fromPointXY(end_pnt)
                start_buffer = start_geom.buffer(5, segments)
                end_buffer = end_geom.buffer(5, segments)
                start_nodes, end_nodes = [], []

                start_nodes_ids = nodes_index.intersects(start_buffer.boundingBox())
                for node_id in start_nodes_ids:
                    node_feat = nodes_features[node_id]
                    if node_feat.geometry().within(start_buffer):
                        start_nodes.append(node_feat)

                end_nodes_ids = nodes_index.intersects(end_buffer.boundingBox())
                for node_id in end_nodes_ids:
                    node_feat = nodes_features[node_id]
                    if node_feat.geometry().within(end_buffer):
                        end_nodes.append(node_feat)

                start_nodes.sort(key=lambda f: f.geometry().distance(start_geom))
                end_nodes.sort(key=lambda f: f.geometry().distance(end_geom))
                closest_inlet_feat = start_nodes[0] if start_nodes else None
                closest_outlet_feat = end_nodes[0] if end_nodes else None

                if closest_inlet_feat is not None:
                    inlet_name = closest_inlet_feat["name"]
                    inlet_assignments += 1
                else:
                    inlet_name = "?"
                    no_in += 1

                if closest_outlet_feat is not None:
                    outlet_name = closest_outlet_feat["name"]
                    outlet_assignments += 1
                else:
                    outlet_name = "?"
                    no_out += 1

                link_nodes[fid] = inlet_name, outlet_name

            layer.startEditing()
            for fid, (in_name, out_name) in link_nodes.items():
                layer.changeAttributeValue(fid, link_inlet_fld_idx, in_name)
                layer.changeAttributeValue(fid, link_outlet_fld_idx, out_name)
            layer.commitChanges()
            layer.triggerRepaint()

            QApplication.restoreOverrideCursor()

        except Exception as e:
            QApplication.restoreOverrideCursor()
            self.uc.show_error("ERROR 210322.0429: Couldn't assign " + link_name + " nodes!", e)

    def cancel_message(self):
        self.uc.bar_info("No data was selected!")

    def save_storm_drain_shapefile_field_names(self):
        """
        Function to save the storm drain shapefiles names into the sd_fields
        """
        sd_shapefile_fields_dict = {
            "sf_inlets_layer_name": self.inlets_shapefile_cbo.currentText(),
            "sf_inlets_name": self.inlets_name_FieldCbo.currentText(),
            "sf_inlets_type": self.inlets_type_FieldCbo.currentText(),
            "sf_inlets_invert_elevation": self.inlets_invert_elevation_FieldCbo.currentText(),
            "sf_inlets_max_depth": self.inlets_max_depth_FieldCbo.currentText(),
            "sf_inlets_init_depth": self.inlets_init_depth_FieldCbo.currentText(),
            "sf_inlets_surcharge_depth": self.inlets_surcharge_depth_FieldCbo.currentText(),
            "sf_inlets_length_perimeter": self.inlets_length_perimeter_FieldCbo.currentText(),
            "sf_inlets_width_area": self.inlets_width_area_FieldCbo.currentText(),
            "sf_inlets_height_sag_surch": self.inlets_height_sag_surch_FieldCbo.currentText(),
            "sf_inlets_weir_coeff": self.inlets_weir_coeff_FieldCbo.currentText(),
            "sf_inlets_feature": self.inlets_feature_FieldCbo.currentText(),
            "sf_inlets_curb_height": self.inlets_curb_height_FieldCbo.currentText(),
            "sf_inlets_clogging_factor": self.inlets_clogging_factor_FieldCbo.currentText(),
            "sf_inlets_time_for_clogging": self.inlets_time_for_clogging_FieldCbo.currentText(),
            "sf_inlets_dropbox_area": self.inlets_dropbox_area_FieldCbo.currentText(),
            "sf_outfalls_layer_name": self.outfalls_shapefile_cbo.currentText(),
            "sf_outfalls_name": self.outfall_name_FieldCbo.currentText(),
            "sf_outfalls_invert_elevation": self.outfall_invert_elevation_FieldCbo.currentText(),
            "sf_outfalls_flap_gate": self.outfall_flap_gate_FieldCbo.currentText(),
            "sf_outfalls_allow_discharge": self.outfall_allow_discharge_FieldCbo.currentText(),
            "sf_outfalls_type": self.outfall_type_FieldCbo.currentText(),
            "sf_outfalls_water_depth": self.outfall_water_depth_FieldCbo.currentText(),
            "sf_outfalls_tidal_curve": self.outfall_tidal_curve_FieldCbo.currentText(),
            "sf_outfalls_time_series": self.outfall_time_series_FieldCbo.currentText(),
            'sf_strge_units_layer_name': self.strge_units_shapefile_cbo.currentText(),
            'sf_strge_unit_name': self.strge_unit_name_FieldCbo.currentText(),
            'sf_strge_unit_invert_elevation': self.strge_unit_invert_elevation_FieldCbo.currentText(),
            'sf_strge_unit_max_depth': self.strge_unit_max_depth_FieldCbo.currentText(),
            'sf_strge_unit_initial_depth': self.strge_unit_initial_depth_FieldCbo.currentText(),
            'sf_strge_unit_external_inflow': self.strge_unit_external_inflow_FieldCbo.currentText(),
            # 'sf_strge_unit_ponded_area': self.strge_unit_ponded_area_FieldCbo.currentText(),
            'sf_strge_unit_evap_factor': self.strge_unit_evap_factor_FieldCbo.currentText(),
            'sf_strge_unit_treatment': self.strge_unit_treatment_FieldCbo.currentText(),
            'sf_strge_unit_infiltration': self.strge_unit_infiltration_FieldCbo.currentText(),
            'sf_strge_unit_infil_method': self.strge_unit_infil_method_FieldCbo.currentText(),
            'sf_strge_unit_suction_head': self.strge_unit_suction_head_FieldCbo.currentText(),
            'sf_strge_unit_conductivity': self.strge_unit_conductivity_FieldCbo.currentText(),
            'sf_strge_unit_initial_deficit': self.strge_unit_initial_deficit_FieldCbo.currentText(),
            'sf_strge_unit_storage_curve': self.strge_unit_storage_curve_FieldCbo.currentText(),
            'sf_strge_unit_coefficient': self.strge_unit_coefficient_FieldCbo.currentText(),
            'sf_strge_unit_exponent': self.strge_unit_exponent_FieldCbo.currentText(),
            'sf_strge_unit_constant': self.strge_unit_constant_FieldCbo.currentText(),
            'sf_strge_unit_curve_name': self.strge_unit_curve_name_FieldCbo.currentText(),
            "sf_conduits_layer_name": self.conduits_shapefile_cbo.currentText(),
            "sf_conduits_name": self.conduit_name_FieldCbo.currentText(),
            "sf_conduits_from_inlet": self.conduit_from_inlet_FieldCbo.currentText(),
            "sf_conduits_to_outlet": self.conduit_to_outlet_FieldCbo.currentText(),
            "sf_conduits_inlet_offset": self.conduit_inlet_offset_FieldCbo.currentText(),
            "sf_conduits_outlet_offset": self.conduit_outlet_offset_FieldCbo.currentText(),
            "sf_conduits_shape": self.conduit_shape_FieldCbo.currentText(),
            "sf_conduits_barrels": self.conduit_barrels_FieldCbo.currentText(),
            "sf_conduits_max_depth": self.conduit_max_depth_FieldCbo.currentText(),
            "sf_conduits_geom2": self.conduit_geom2_FieldCbo.currentText(),
            "sf_conduits_geom3": self.conduit_geom3_FieldCbo.currentText(),
            "sf_conduits_geom4": self.conduit_geom4_FieldCbo.currentText(),
            "sf_conduits_length": self.conduit_length_FieldCbo.currentText(),
            "sf_conduits_manning": self.conduit_manning_FieldCbo.currentText(),
            "sf_conduits_initial_flow": self.conduit_initial_flow_FieldCbo.currentText(),
            "sf_conduits_max_flow": self.conduit_max_flow_FieldCbo.currentText(),
            "sf_conduits_entry_loss": self.conduit_entry_loss_FieldCbo.currentText(),
            "sf_conduits_exit_loss": self.conduit_exit_loss_FieldCbo.currentText(),
            "sf_conduits_average_loss": self.conduit_average_loss_FieldCbo.currentText(),
            "sf_conduits_flap_gate": self.conduit_flap_gate_FieldCbo.currentText(),
            "sf_pumps_layer_name": self.pumps_shapefile_cbo.currentText(),
            "sf_pump_name": self.pump_name_FieldCbo.currentText(),
            "sf_pump_from_inlet": self.pump_from_inlet_FieldCbo.currentText(),
            "sf_pump_to_outlet": self.pump_to_outlet_FieldCbo.currentText(),
            "sf_pump_init_status": self.pump_initial_status_FieldCbo.currentText(),
            "sf_pump_startup_depth": self.pump_startup_depth_FieldCbo.currentText(),
            "sf_pump_shutoff_depth": self.pump_shutoff_depth_FieldCbo.currentText(),
            "sf_pump_curve_name": self.pump_curve_name_FieldCbo.currentText(),
            "sf_pump_curve_type": self.pump_curve_type_FieldCbo.currentText(),
            "sf_pump_curve_description": self.pump_curve_description_FieldCbo.currentText(),
            "sf_orifices_layer_name": self.orifices_shapefile_cbo.currentText(),
            "sf_orifice_name": self.orifice_name_FieldCbo.currentText(),
            "sf_orifice_from_inlet": self.orifice_from_inlet_FieldCbo.currentText(),
            "sf_orifice_to_outlet": self.orifice_to_outlet_FieldCbo.currentText(),
            "sf_orifice_type": self.orifice_type_FieldCbo.currentText(),
            "sf_orifice_crest_height": self.orifice_crest_height_FieldCbo.currentText(),
            "sf_orifice_disch_coeff": self.orifice_discharge_coeff_FieldCbo.currentText(),
            "sf_orifice_flap_gate": self.orifice_flap_gate_FieldCbo.currentText(),
            "sf_orifice_open_close_time": self.orifice_time_open_close_FieldCbo.currentText(),
            "sf_orifice_shape": self.orifice_shape_FieldCbo.currentText(),
            "sf_orifice_height": self.orifice_height_FieldCbo.currentText(),
            "sf_orifice_width": self.orifice_width_FieldCbo.currentText(),
            "sf_weirs_layer_name": self.weirs_shapefile_cbo.currentText(),
            "sf_weir_name": self.weir_name_FieldCbo.currentText(),
            "sf_weir_from_inlet": self.weir_from_inlet_FieldCbo.currentText(),
            "sf_weir_to_outlet": self.weir_to_outlet_FieldCbo.currentText(),
            "sf_weir_type": self.weir_type_FieldCbo.currentText(),
            "sf_weir_crest_height": self.weir_crest_height_FieldCbo.currentText(),
            "sf_weir_disch_coeff": self.weir_discharge_coeff_FieldCbo.currentText(),
            "sf_weir_flap_gate": self.weir_flap_gate_FieldCbo.currentText(),
            "sf_weir_end_contrac": self.weir_end_contrac_FieldCbo.currentText(),
            "sf_weir_end_coeff": self.weir_end_coeff_FieldCbo.currentText(),
            "sf_weir_side_slope": self.weir_side_slope_FieldCbo.currentText(),
            "sf_weir_shape": self.weir_shape_FieldCbo.currentText(),
            "sf_weir_height": self.weir_height_FieldCbo.currentText(),
            "sf_weir_length": self.weir_length_FieldCbo.currentText()
        }

        self.gutils.clear_tables('sd_fields')

        for key, value in sd_shapefile_fields_dict.items():
            self.gutils.execute(f"INSERT INTO sd_fields (name, field) VALUES ('{key}', '{value}')")

    def restore_storm_drain_shapefile_fields(self):
        self.clear_all_SD_shapefile_fields()

        self.restore_SD_shapefile_inlet_field_names()
        self.restore_SD_shapefile_outfall_field_names()
        self.restore_SD_shapefile_strge_units_field_names()
        self.restore_SD_shapefile_conduit_field_names()
        self.restore_SD_shapefile_pump_field_names()
        self.restore_SD_shapefile_orifice_field_names()
        self.restore_SD_shapefile_weir_field_names()

    def clear_all_SD_shapefile_fields(self):
        self.clear_all_inlet_attributes()
        self.clear_all_outfall_attributes()
        self.clear_all_strge_units_attributes()
        self.clear_all_conduit_attributes()
        self.clear_all_pump_attributes()
        self.clear_all_orifice_attributes()
        self.clear_all_weir_attributes()

    def restore_SD_shapefile_inlet_field_names(self):
        # Inlets/Junctions:
        sf_inlets_layer_name = self.gutils.execute(f"SELECT field FROM sd_fields WHERE name = 'sf_inlets_layer_name'").fetchone()
        layer = "" if sf_inlets_layer_name is None else sf_inlets_layer_name[0]
        if layer != "":
            if layer == self.inlets_shapefile_cbo.currentText():
                lyr = self.lyrs.get_layer_by_name(layer).layer()
                field_names = [field.name() for field in lyr.fields()]
                
                self.inlets_name_FieldCbo.setField(self.restore_field_name("sf_inlets_name", field_names))
                self.inlets_type_FieldCbo.setField(self.restore_field_name("sf_inlets_type", field_names))
                self.inlets_invert_elevation_FieldCbo.setField(self.restore_field_name("sf_inlets_invert_elevation", field_names))
                self.inlets_max_depth_FieldCbo.setField(self.restore_field_name("sf_inlets_max_depth", field_names))
                self.inlets_init_depth_FieldCbo.setField(self.restore_field_name("sf_inlets_init_depth", field_names))
                self.inlets_surcharge_depth_FieldCbo.setField(self.restore_field_name("sf_inlets_surcharge_depth", field_names))
                self.inlets_length_perimeter_FieldCbo.setField(self.restore_field_name("sf_inlets_length_perimeter", field_names))
                self.inlets_width_area_FieldCbo.setField(self.restore_field_name("sf_inlets_width_area", field_names))
                self.inlets_height_sag_surch_FieldCbo.setField( self.restore_field_name("sf_inlets_height_sag_surch", field_names))
                self.inlets_weir_coeff_FieldCbo.setField(self.restore_field_name("sf_inlets_weir_coeff", field_names))
                self.inlets_feature_FieldCbo.setField(self.restore_field_name("sf_inlets_feature", field_names))
                self.inlets_curb_height_FieldCbo.setField(self.restore_field_name("sf_inlets_curb_height", field_names))
                self.inlets_clogging_factor_FieldCbo.setField( self.restore_field_name("sf_inlets_clogging_factor", field_names))
                self.inlets_time_for_clogging_FieldCbo.setField(self.restore_field_name("sf_inlets_time_for_clogging", field_names))
                self.inlets_dropbox_area_FieldCbo.setField(self.restore_field_name("sf_inlets_dropbox_area", field_names))
            else:
                self.smart_assign_inlets()
                
        elif layer == "":
            if self.inlets_shapefile_cbo.currentText() != "":
                self.smart_assign_inlets()
        else:
            self.clear_all_inlet_attributes()

    def smart_assign_inlets(self):
        try:
            lyr = self.lyrs.get_layer_by_name(self.inlets_shapefile_cbo.currentText()).layer()
            lyr_fields = lyr.fields()
            for index, field in enumerate(lyr_fields):
                field_name = field.name()
                if "name" in field_name.lower():
                    self.inlets_name_FieldCbo.setCurrentIndex(self.find_index_with_substring(self.inlets_name_FieldCbo, "name"))
                if "type" in field_name.lower():
                    self.inlets_type_FieldCbo.setCurrentIndex(self.find_index_with_substring(self.inlets_type_FieldCbo, "type"))
                if "elev" in field_name.lower():
                    self.inlets_invert_elevation_FieldCbo.setCurrentIndex(self.find_index_with_substring(self.inlets_invert_elevation_FieldCbo, "elev"))
                if "max" in field_name.lower():
                    self.inlets_max_depth_FieldCbo.setCurrentIndex(self.find_index_with_substring(self.inlets_max_depth_FieldCbo, "max"))
                if "init" in field_name.lower():
                    self.inlets_init_depth_FieldCbo.setCurrentIndex(self.find_index_with_substring(self.inlets_init_depth_FieldCbo, "init"))
                if "surch" in field_name.lower():
                    self.inlets_surcharge_depth_FieldCbo.setCurrentIndex(self.find_index_with_substring(self.inlets_surcharge_depth_FieldCbo, "surch"))
                if "len" in field_name.lower():
                    self.inlets_length_perimeter_FieldCbo.setCurrentIndex(self.find_index_with_substring(self.inlets_length_perimeter_FieldCbo, "len"))
                if "width" in field_name.lower():
                    self.inlets_width_area_FieldCbo.setCurrentIndex(self.find_index_with_substring(self.inlets_width_area_FieldCbo, "width"))
                if "height" in field_name.lower():
                    self.inlets_height_sag_surch_FieldCbo.setCurrentIndex(self.find_index_with_substring(self.inlets_height_sag_surch_FieldCbo, "height"))
                if "coeff" in field_name.lower():
                    self.inlets_weir_coeff_FieldCbo.setCurrentIndex(self.find_index_with_substring(self.inlets_weir_coeff_FieldCbo, "coeff"))
                if "feature" in field_name.lower():
                    self.inlets_feature_FieldCbo.setCurrentIndex(self.find_index_with_substring(self.inlets_feature_FieldCbo, "feature"))
                if "curb" in field_name.lower():
                    self.inlets_curb_height_FieldCbo.setCurrentIndex(self.find_index_with_substring(self.inlets_curb_height_FieldCbo, "curb"))
                if "factor" in field_name.lower():
                    self.inlets_clogging_factor_FieldCbo.setCurrentIndex(self.find_index_with_substring(self.inlets_clogging_factor_FieldCbo, "factor"))
                if "time" in field_name.lower():
                    self.inlets_time_for_clogging_FieldCbo.setCurrentIndex(self.find_index_with_substring(self.inlets_time_for_clogging_FieldCbo, "time"))
                if "box" in field_name.lower():
                    self.inlets_dropbox_area_FieldCbo.setCurrentIndex(self.find_index_with_substring(self.inlets_dropbox_area_FieldCbo, "box"))   
        except Exception as e:
            QApplication.restoreOverrideCursor()
            self.uc.bar_warn("ERROR 240524.1207: Inlets/Junctions shapefile " + self.inlets_shapefile_cbo.currentText() + " not found in the layers panel!")

    def restore_SD_shapefile_outfall_field_names(self):
        # Outfalls
        sf_outfalls_layer_name = self.gutils.execute(f"SELECT field FROM sd_fields WHERE name = 'sf_outfalls_layer_name'").fetchone()
        layer = "" if sf_outfalls_layer_name is None else sf_outfalls_layer_name[0]
        if layer != "":
            if layer == self.outfalls_shapefile_cbo.currentText():
                lyr = self.lyrs.get_layer_by_name(layer).layer()
                field_names = [field.name() for field in lyr.fields()]

                self.outfall_name_FieldCbo.setField(self.restore_field_name("sf_outfalls_name", field_names))
                self.outfall_invert_elevation_FieldCbo.setField(self.restore_field_name("sf_outfalls_invert_elevation", field_names))
                self.outfall_flap_gate_FieldCbo.setField(self.restore_field_name("sf_outfalls_flap_gate", field_names))
                self.outfall_allow_discharge_FieldCbo.setField(self.restore_field_name("sf_outfalls_allow_discharge", field_names))
                self.outfall_type_FieldCbo.setField(self.restore_field_name("sf_outfalls_type", field_names))
                self.outfall_water_depth_FieldCbo.setField(self.restore_field_name("sf_outfalls_water_depth", field_names))
                self.outfall_tidal_curve_FieldCbo.setField(self.restore_field_name("sf_outfalls_tidal_curve", field_names))
                self.outfall_time_series_FieldCbo.setField(self.restore_field_name("sf_outfalls_time_series", field_names))

            else:
                self.smart_assign_outfalls()
        elif layer == "":
            if self.outfalls_shapefile_cbo.currentText() != "":
                self.smart_assign_outfalls()
        else:
            self.clear_all_outfall_attributes()

    def smart_assign_outfalls(self):
        try:
            lyr = self.lyrs.get_layer_by_name(self.outfalls_shapefile_cbo.currentText()).layer()
            lyr_fields = lyr.fields()
            for index, field in enumerate(lyr_fields):
                field_name = field.name()
                if "name" in field_name.lower():
                    self.outfall_name_FieldCbo.setCurrentIndex(self.find_index_with_substring(self.outfall_name_FieldCbo, "name"))
                if "elev" in field_name.lower():
                    self.outfall_invert_elevation_FieldCbo.setCurrentIndex(self.find_index_with_substring(self.outfall_invert_elevation_FieldCbo, "elev"))
                if "flapgate" in field_name.lower():
                    self.outfall_flap_gate_FieldCbo.setCurrentIndex(self.find_index_with_substring(self.outfall_flap_gate_FieldCbo, "flapgate"))
                if "allow" in field_name.lower():
                    self.outfall_allow_discharge_FieldCbo.setCurrentIndex(self.find_index_with_substring(self.outfall_allow_discharge_FieldCbo, "allow"))
                if "type" in field_name.lower():
                    self.outfall_type_FieldCbo.setCurrentIndex(self.find_index_with_substring(self.outfall_type_FieldCbo, "type"))
                if "stage" in field_name.lower():
                    self.outfall_water_depth_FieldCbo.setCurrentIndex(self.find_index_with_substring(self.outfall_water_depth_FieldCbo, "stage"))
                if "curve" in field_name.lower():
                    self.outfall_tidal_curve_FieldCbo.setCurrentIndex(self.find_index_with_substring(self.outfall_tidal_curve_FieldCbo, "curve"))
                if "series" in field_name.lower():
                    self.outfall_time_series_FieldCbo.setCurrentIndex(self.find_index_with_substring(self.outfall_time_series_FieldCbo, "series")) 
        except Exception as e:
            QApplication.restoreOverrideCursor()
            self.uc.bar_warn("ERROR 240524.1208: Outfalls shapefile " + self.inlets_shapefile_cbo.currentText() + " not found in the layers panel!")
        
    def restore_SD_shapefile_strge_units_field_names(self):
        # Storage Units:
        sf_strge_units_layer_name = self.gutils.execute(f"SELECT field FROM sd_fields WHERE name = 'sf_strge_units_layer_name'").fetchone()
        layer = "" if sf_strge_units_layer_name is None else sf_strge_units_layer_name[0]
        if layer != "":
            if layer == self.strge_units_shapefile_cbo.currentText():
                lyr = self.lyrs.get_layer_by_name(layer).layer()
                field_names = [field.name() for field in lyr.fields()]
                
                self.strge_unit_name_FieldCbo.setField(self.restore_field_name("sf_strge_unit_name", field_names))
                self.strge_unit_invert_elevation_FieldCbo.setField(self.restore_field_name("sf_strge_unit_invert_elevation", field_names))
                self.strge_unit_max_depth_FieldCbo.setField(self.restore_field_name("sf_strge_unit_max_depth", field_names))
                self.strge_unit_initial_depth_FieldCbo.setField(self.restore_field_name("sf_strge_unit_initial_depth", field_names))
                self.strge_unit_external_inflow_FieldCbo.setField(self.restore_field_name("sf_strge_unit_external_inflow", field_names))
                self.strge_unit_evap_factor_FieldCbo.setField(self.restore_field_name("sf_strge_unit_evap_factor", field_names))
                self.strge_unit_treatment_FieldCbo.setField(self.restore_field_name("sf_strge_unit_treatment", field_names))
                self.strge_unit_infiltration_FieldCbo.setField(self.restore_field_name("sf_strge_unit_infiltration", field_names))
                self.strge_unit_infil_method_FieldCbo.setField(self.restore_field_name("sf_strge_unit_infil_method", field_names))
                self.strge_unit_suction_head_FieldCbo.setField(self.restore_field_name("sf_strge_unit_suction_head", field_names))
                self.strge_unit_conductivity_FieldCbo.setField(self.restore_field_name("sf_strge_unit_conductivity", field_names))
                self.strge_unit_initial_deficit_FieldCbo.setField(self.restore_field_name("sf_strge_unit_initial_deficit", field_names))
                self.strge_unit_storage_curve_FieldCbo.setField(self.restore_field_name("sf_strge_unit_storage_curve", field_names))
                self.strge_unit_coefficient_FieldCbo.setField(self.restore_field_name("sf_strge_unit_coefficient", field_names))
                self.strge_unit_exponent_FieldCbo.setField(self.restore_field_name("sf_strge_unit_exponent", field_names))
                self.strge_unit_constant_FieldCbo.setField(self.restore_field_name("sf_strge_unit_constant", field_names))
                self.strge_unit_curve_name_FieldCbo.setField(self.restore_field_name("sf_strge_unit_curve_name", field_names))
            else:
                self.assign_smart_strge_units()
        elif layer == "":
            if self.strge_units_shapefile_cbo.currentText() != "":
                self.assign_smart_strge_units()
                

        else:
            self.clear_all_strge_units_attributes()

    def assign_smart_strge_units(self):
        try:
            lyr = self.lyrs.get_layer_by_name(self.strge_units_shapefile_cbo.currentText()).layer()
            lyr_fields = lyr.fields()
            for index, field in enumerate(lyr_fields):
                field_name = field.name()
                if "name" in field_name.lower():
                    self.strge_unit_name_FieldCbo.setCurrentIndex(self.find_index_with_substring(self.strge_unit_name_FieldCbo, "name"))
                if "elev" in field_name.lower():
                    self.strge_unit_invert_elevation_FieldCbo.setCurrentIndex(self.find_index_with_substring(self.strge_unit_invert_elevation_FieldCbo, "elev"))
                if "max" in field_name.lower():
                    self.strge_unit_max_depth_FieldCbo.setCurrentIndex(self.find_index_with_substring(self.strge_unit_max_depth_FieldCbo, "max"))
                if "init" in field_name.lower():
                    self.strge_unit_initial_depth_FieldCbo.setCurrentIndex(self.find_index_with_substring(self.strge_unit_initial_depth_FieldCbo, "init"))
                if "external" in field_name.lower():
                    self.strge_unit_external_inflow_FieldCbo.setCurrentIndex(self.find_index_with_substring(self.strge_unit_external_inflow_FieldCbo, "external"))
                if "evap" in field_name.lower():
                    self.strge_unit_evap_factor_FieldCbo.setCurrentIndex(self.find_index_with_substring(self.strge_unit_evap_factor_FieldCbo, "evap"))
                if "treat" in field_name.lower():
                    self.strge_unit_treatment_FieldCbo.setCurrentIndex(self.find_index_with_substring(self.strge_unit_treatment_FieldCbo, "treat"))
                if "infil" in field_name.lower():
                    self.strge_unit_infiltration_FieldCbo.setCurrentIndex(self.find_index_with_substring(self.strge_unit_infiltration_FieldCbo, "infil"))
                if "method" in field_name.lower():
                    self.strge_unit_infil_method_FieldCbo.setCurrentIndex(self.find_index_with_substring(self.strge_unit_infil_method_FieldCbo, "method"))
                if "suction" in field_name.lower():
                    self.strge_unit_suction_head_FieldCbo.setCurrentIndex(self.find_index_with_substring(self.strge_unit_suction_head_FieldCbo, "suction"))
                if "conduc" in field_name.lower():
                    self.strge_unit_conductivity_FieldCbo.setCurrentIndex(self.find_index_with_substring(self.strge_unit_conductivity_FieldCbo, "conduc"))
                if "deficit" in field_name.lower():
                    self.strge_unit_initial_deficit_FieldCbo.setCurrentIndex(self.find_index_with_substring(self.strge_unit_initial_deficit_FieldCbo, "deficit"))
                if "curve" in field_name.lower():
                    self.strge_unit_storage_curve_FieldCbo.setCurrentIndex(self.find_index_with_substring(self.strge_unit_storage_curve_FieldCbo, "curve"))
                if "coeff" in field_name.lower():
                    self.strge_unit_coefficient_FieldCbo.setCurrentIndex(self.find_index_with_substring(self.strge_unit_coefficient_FieldCbo, "coeff"))
                if "exponent" in field_name.lower():
                    self.strge_unit_exponent_FieldCbo.setCurrentIndex(self.find_index_with_substring(self.strge_unit_exponent_FieldCbo, "exponent"))
                if "constant" in field_name.lower():
                    self.strge_unit_constant_FieldCbo.setCurrentIndex(self.find_index_with_substring(self.strge_unit_constant_FieldCbo, "constant"))
                if "name" in field_name.lower():
                    self.strge_unit_curve_name_FieldCbo.setCurrentIndex(self.find_index_with_substring(self.strge_unit_curve_name_FieldCbo, "name"))
        except Exception as e:
            QApplication.restoreOverrideCursor()
            self.uc.bar_warn("ERROR 240524.1216: Storage Units shapefile " + self.inlets_shapefile_cbo.currentText() + " not found in the layers panel!")

    def restore_SD_shapefile_conduit_field_names(self):
        # Conduits:
        sf_conduits_layer_name = self.gutils.execute(f"SELECT field FROM sd_fields WHERE name = 'sf_conduits_layer_name'").fetchone()
        layer = "" if sf_conduits_layer_name is None else sf_conduits_layer_name[0]
        if layer != "":
            if layer == self.conduits_shapefile_cbo.currentText():
                lyr = self.lyrs.get_layer_by_name(layer).layer()
                field_names = [field.name() for field in lyr.fields()]

                self.conduit_name_FieldCbo.setField(self.restore_field_name("sf_conduits_name", field_names))
                self.conduit_from_inlet_FieldCbo.setField(self.restore_field_name("sf_conduits_from_inlet", field_names))
                self.conduit_to_outlet_FieldCbo.setField(self.restore_field_name("sf_conduits_to_outlet", field_names))
                self.conduit_inlet_offset_FieldCbo.setField(self.restore_field_name("sf_conduits_inlet_offset", field_names))
                self.conduit_outlet_offset_FieldCbo.setField(self.restore_field_name("sf_conduits_outlet_offset", field_names))
                self.conduit_shape_FieldCbo.setField(self.restore_field_name("sf_conduits_shape", field_names))
                self.conduit_barrels_FieldCbo.setField(self.restore_field_name("sf_conduits_barrels", field_names))
                self.conduit_max_depth_FieldCbo.setField(self.restore_field_name("sf_conduits_max_depth", field_names))
                self.conduit_geom2_FieldCbo.setField(self.restore_field_name("sf_conduits_geom2", field_names))
                self.conduit_geom3_FieldCbo.setField(self.restore_field_name("sf_conduits_geom3", field_names))
                self.conduit_geom4_FieldCbo.setField(self.restore_field_name("sf_conduits_geom4", field_names))
                self.conduit_length_FieldCbo.setField(self.restore_field_name("sf_conduits_length", field_names))
                self.conduit_manning_FieldCbo.setField(self.restore_field_name("sf_conduits_manning", field_names))
                self.conduit_initial_flow_FieldCbo.setField(self.restore_field_name("sf_conduits_initial_flow", field_names))
                self.conduit_max_flow_FieldCbo.setField(self.restore_field_name("sf_conduits_max_flow", field_names))
                self.conduit_entry_loss_FieldCbo.setField(self.restore_field_name("sf_conduits_entry_loss", field_names))
                self.conduit_exit_loss_FieldCbo.setField(self.restore_field_name("sf_conduits_exit_loss", field_names))
                self.conduit_average_loss_FieldCbo.setField(self.restore_field_name("sf_conduits_average_loss", field_names))
                self.conduit_flap_gate_FieldCbo.setField(self.restore_field_name("sf_conduits_flap_gate", field_names))

            else:
                self.assign_smart_conduits()
        elif layer == "":
            if self.conduits_shapefile_cbo.currentText() != "":
                self.assign_smart_conduits()
        else:
            self.clear_all_conduit_attributes()

    def assign_smart_conduits(self):
        try: 
            lyr = self.lyrs.get_layer_by_name(self.conduits_shapefile_cbo.currentText()).layer()
            lyr_fields = lyr.fields()
            for index, field in enumerate(lyr_fields):
                field_name = field.name()
                if "name" in field_name.lower():
                    self.conduit_name_FieldCbo.setCurrentIndex(self.find_index_with_substring(self.conduit_name_FieldCbo, "name"))
                if "inlet" in field_name.lower():
                    self.conduit_from_inlet_FieldCbo.setCurrentIndex(self.find_index_with_substring(self.conduit_from_inlet_FieldCbo, "inlet"))
                if "outlet" in field_name.lower():
                    self.conduit_to_outlet_FieldCbo.setCurrentIndex(self.find_index_with_substring(self.conduit_to_outlet_FieldCbo, "outlet"))
                if "inlet" in field_name.lower() and "offset" in field_name.lower():
                    self.conduit_inlet_offset_FieldCbo.setCurrentIndex(self.find_index_with_substring(self.conduit_inlet_offset_FieldCbo, "inlet"))
                if "outlet" in field_name.lower() and "offset" in field_name.lower():
                    self.conduit_outlet_offset_FieldCbo.setCurrentIndex(self.find_index_with_substring(self.conduit_outlet_offset_FieldCbo, "outlet"))
                if "shape" in field_name.lower():
                    self.conduit_shape_FieldCbo.setCurrentIndex(self.find_index_with_substring(self.conduit_shape_FieldCbo, "shape"))
                if "barrels" in field_name.lower():
                    self.conduit_barrels_FieldCbo.setCurrentIndex(self.find_index_with_substring(self.conduit_barrels_FieldCbo, "barrels"))
                if "max" in field_name.lower():
                    self.conduit_max_depth_FieldCbo.setCurrentIndex(self.find_index_with_substring(self.conduit_max_depth_FieldCbo, "max"))
                if "geom2" in field_name.lower():
                    self.conduit_geom2_FieldCbo.setCurrentIndex(self.find_index_with_substring(self.conduit_geom2_FieldCbo, "geom2"))
                if "geom3" in field_name.lower():
                    self.conduit_geom3_FieldCbo.setCurrentIndex(self.find_index_with_substring(self.conduit_geom3_FieldCbo, "geom3"))
                if "geom4" in field_name.lower():
                    self.conduit_geom4_FieldCbo.setCurrentIndex(self.find_index_with_substring(self.conduit_geom4_FieldCbo, "geom4"))
                if "length" in field_name.lower():
                    self.conduit_length_FieldCbo.setCurrentIndex(self.find_index_with_substring(self.conduit_length_FieldCbo, "length"))
                if "manning" in field_name.lower():
                    self.conduit_manning_FieldCbo.setCurrentIndex(self.find_index_with_substring(self.conduit_manning_FieldCbo, "manning"))
                if "init" in field_name.lower() and "flow" in field_name.lower():
                    self.conduit_initial_flow_FieldCbo.setCurrentIndex(self.find_index_with_substring(self.conduit_initial_flow_FieldCbo, "init"))
                if "max" in field_name.lower() and "flow" in field_name.lower():
                    self.conduit_max_flow_FieldCbo.setCurrentIndex(self.find_index_with_substring(self.conduit_max_flow_FieldCbo, "max"))
                if "loss" in field_name.lower() and "inlet" in field_name.lower():
                    self.conduit_entry_loss_FieldCbo.setCurrentIndex(self.find_index_with_substring(self.conduit_entry_loss_FieldCbo, "loss"))
                if "loss" in field_name.lower() and "outlet" in field_name.lower():
                    self.conduit_exit_loss_FieldCbo.setCurrentIndex(self.find_index_with_substring(self.conduit_exit_loss_FieldCbo, "loss"))
                if "average" in field_name.lower():
                    self.conduit_average_loss_FieldCbo.setCurrentIndex(self.find_index_with_substring(self.conduit_average_loss_FieldCbo, "average"))
                if "flapgate" in field_name.lower():
                    self.conduit_flap_gate_FieldCbo.setCurrentIndex(self.find_index_with_substring(self.conduit_flap_gate_FieldCbo, "flapgate"))        
        except Exception as e:
            QApplication.restoreOverrideCursor()
            self.uc.bar_warn("ERROR 240524.1209: Conduits shapefile " + self.inlets_shapefile_cbo.currentText() + " not found in the layers panel!")

    def restore_SD_shapefile_pump_field_names(self):
        # Pumps:
        sf_pumps_layer_name = self.gutils.execute(f"SELECT field FROM sd_fields WHERE name = 'sf_pumps_layer_name'").fetchone()
        layer = "" if sf_pumps_layer_name is None else sf_pumps_layer_name[0]
        if layer != "":
            if layer == self.pumps_shapefile_cbo.currentText():
                lyr = self.lyrs.get_layer_by_name(layer).layer()
                field_names = [field.name() for field in lyr.fields()]

                self.pump_name_FieldCbo.setField(self.restore_field_name("sf_pump_name", field_names))
                self.pump_from_inlet_FieldCbo.setField(self.restore_field_name("sf_pump_from_inlet", field_names))
                self.pump_to_outlet_FieldCbo.setField(self.restore_field_name("sf_pump_to_outlet", field_names))
                self.pump_initial_status_FieldCbo.setField( self.restore_field_name("sf_pump_init_status", field_names))
                self.pump_startup_depth_FieldCbo.setField(self.restore_field_name("sf_pump_startup_depth", field_names))
                self.pump_shutoff_depth_FieldCbo.setField(self.restore_field_name("sf_pump_shutoff_depth", field_names))
                self.pump_curve_name_FieldCbo.setField(self.restore_field_name("sf_pump_curve_name", field_names))
                self.pump_curve_type_FieldCbo.setField(self.restore_field_name("sf_pump_curve_type", field_names))
                self.pump_curve_description_FieldCbo.setField(self.restore_field_name("sf_pump_curve_description", field_names))

            else:
                self.assign_smart_pumps()
        elif layer == "":
            if self.pumps_shapefile_cbo.currentText() != "":
                self.assign_smart_pumps()
        else:
            self.clear_all_pump_attributes()

    def assign_smart_pumps(self):
        try:
            lyr = self.lyrs.get_layer_by_name(self.pumps_shapefile_cbo.currentText()).layer()
            lyr_fields = lyr.fields()
            for index, field in enumerate(lyr_fields):
                field_name = field.name()
                if "name" in field_name.lower():
                    self.pump_name_FieldCbo.setCurrentIndex(self.find_index_with_substring(self.pump_name_FieldCbo, "name"))
                if "inlet" in field_name.lower():
                    self.pump_from_inlet_FieldCbo.setCurrentIndex(self.find_index_with_substring(self.pump_from_inlet_FieldCbo, "inlet"))
                if "outlet" in field_name.lower():
                    self.pump_to_outlet_FieldCbo.setCurrentIndex(self.find_index_with_substring(self.pump_to_outlet_FieldCbo, "outlet"))
                if "status" in field_name.lower():
                    self.pump_initial_status_FieldCbo.setCurrentIndex(self.find_index_with_substring(self.pump_initial_status_FieldCbo, "status"))
                if "startup" in field_name.lower():
                    self.pump_startup_depth_FieldCbo.setCurrentIndex(self.find_index_with_substring(self.pump_startup_depth_FieldCbo, "startup"))
                if "shutoff" in field_name.lower():
                    self.pump_shutoff_depth_FieldCbo.setCurrentIndex(self.find_index_with_substring(self.pump_shutoff_depth_FieldCbo, "shutoff"))
                if "curve" in field_name.lower():
                    self.pump_curve_name_FieldCbo.setCurrentIndex(self.find_index_with_substring(self.pump_curve_name_FieldCbo, "curve"))
                if "type" in field_name.lower():
                    self.pump_curve_type_FieldCbo.setCurrentIndex(self.find_index_with_substring(self.pump_curve_type_FieldCbo, "type"))
                if "description" in field_name.lower():
                    self.pump_curve_description_FieldCbo.setCurrentIndex(self.find_index_with_substring(self.pump_curve_description_FieldCbo, "description"))        
        except Exception as e:
            QApplication.restoreOverrideCursor()
            self.uc.bar_warn("ERROR 240524.1213: Pumps shapefile " + self.inlets_shapefile_cbo.currentText() + " not found in the layers panel!")
            
    def restore_SD_shapefile_orifice_field_names(self):
        # Orifices:
        sf_orifices_layer_name = self.gutils.execute(f"SELECT field FROM sd_fields WHERE name = 'sf_orifices_layer_name'").fetchone()
        layer = "" if sf_orifices_layer_name is None else sf_orifices_layer_name[0]
        if layer != "":
            if layer == self.orifices_shapefile_cbo.currentText():
                lyr = self.lyrs.get_layer_by_name(layer).layer()
                field_names = [field.name() for field in lyr.fields()]

                self.orifice_name_FieldCbo.setField(self.restore_field_name("sf_orifice_name", field_names))
                self.orifice_from_inlet_FieldCbo.setField(self.restore_field_name("sf_orifice_from_inlet", field_names))
                self.orifice_to_outlet_FieldCbo.setField(self.restore_field_name("sf_orifice_to_outlet", field_names))
                self.orifice_type_FieldCbo.setField( self.restore_field_name("sf_orifice_type", field_names))
                self.orifice_crest_height_FieldCbo.setField(self.restore_field_name("sf_orifice_crest_height", field_names))
                self.orifice_discharge_coeff_FieldCbo.setField(self.restore_field_name("sf_orifice_disch_coeff", field_names))
                self.orifice_flap_gate_FieldCbo.setField(self.restore_field_name("sf_orifice_flap_gate", field_names))
                self.orifice_time_open_close_FieldCbo.setField(self.restore_field_name("sf_orifice_open_close_time", field_names))
                self.orifice_shape_FieldCbo.setField(self.restore_field_name("sf_orifice_shape", field_names))
                self.orifice_height_FieldCbo.setField(self.restore_field_name("sf_orifice_height", field_names))
                self.orifice_width_FieldCbo.setField(self.restore_field_name("sf_orifice_width", field_names))

            else:
                self.smart_assign_orifices()
        elif layer == "":
            if self.orifices_shapefile_cbo.currentText() != "":
                self.smart_assign_orifices()
        else:
            self.clear_all_orifice_attributes()

    def smart_assign_orifices(self):
        try:
            lyr = self.lyrs.get_layer_by_name(self.orifices_shapefile_cbo.currentText()).layer()
            lyr_fields = lyr.fields()
            for index, field in enumerate(lyr_fields):
                field_name = field.name()
                if "name" in field_name.lower():
                    self.orifice_name_FieldCbo.setCurrentIndex(self.find_index_with_substring(self.orifice_name_FieldCbo, "name"))
                if "inlet" in field_name.lower():
                    self.orifice_from_inlet_FieldCbo.setCurrentIndex(self.find_index_with_substring(self.orifice_from_inlet_FieldCbo, "inlet"))
                if "outlet" in field_name.lower():
                    self.orifice_to_outlet_FieldCbo.setCurrentIndex(self.find_index_with_substring(self.orifice_to_outlet_FieldCbo, "outlet"))
                if "type" in field_name.lower():
                    self.orifice_type_FieldCbo.setCurrentIndex(self.find_index_with_substring(self.orifice_type_FieldCbo, "type"))
                if "crest" in field_name.lower():
                    self.orifice_crest_height_FieldCbo.setCurrentIndex(self.find_index_with_substring(self.orifice_crest_height_FieldCbo, "crest"))
                if "coeff" in field_name.lower():
                    self.orifice_discharge_coeff_FieldCbo.setCurrentIndex(self.find_index_with_substring(self.orifice_discharge_coeff_FieldCbo, "coeff"))
                if "flap" in field_name.lower():
                    self.orifice_flap_gate_FieldCbo.setCurrentIndex(self.find_index_with_substring(self.orifice_flap_gate_FieldCbo, "flap"))
                if "time" in field_name.lower():
                    self.orifice_time_open_close_FieldCbo.setCurrentIndex(self.find_index_with_substring(self.orifice_time_open_close_FieldCbo, "time"))
                if "shape" in field_name.lower():
                    self.orifice_shape_FieldCbo.setCurrentIndex(self.find_index_with_substring(self.orifice_shape_FieldCbo, "shape"))
                if "height" in field_name.lower():
                    self.orifice_height_FieldCbo.setCurrentIndex(self.find_index_with_substring(self.orifice_height_FieldCbo, "height"))
                if "width" in field_name.lower():
                    self.orifice_width_FieldCbo.setCurrentIndex(self.find_index_with_substring(self.orifice_width_FieldCbo, "width"))
        except Exception as e:
            QApplication.restoreOverrideCursor()
            self.uc.bar_warn("ERROR 240524.1214: Orifices shapefile " + self.inlets_shapefile_cbo.currentText() + " not found in the layers panel!")
            
    def restore_SD_shapefile_weir_field_names(self):
        # Weirs:
        sf_weirs_layer_name = self.gutils.execute(f"SELECT field FROM sd_fields WHERE name = 'sf_weirs_layer_name'").fetchone()
        layer = "" if sf_weirs_layer_name is None else sf_weirs_layer_name[0]
        if layer != "":
            if layer == self.weirs_shapefile_cbo.currentText():
                lyr = self.lyrs.get_layer_by_name(layer).layer()
                field_names = [field.name() for field in lyr.fields()]

                self.weir_name_FieldCbo.setField(self.restore_field_name("sf_weir_name", field_names))
                self.weir_from_inlet_FieldCbo.setField(self.restore_field_name("sf_weir_from_inlet", field_names))
                self.weir_to_outlet_FieldCbo.setField(self.restore_field_name("sf_weir_to_outlet", field_names))
                self.weir_type_FieldCbo.setField(self.restore_field_name("sf_weir_type", field_names))
                self.weir_crest_height_FieldCbo.setField(self.restore_field_name("sf_weir_crest_height", field_names))
                self.weir_discharge_coeff_FieldCbo.setField(self.restore_field_name("sf_weir_disch_coeff", field_names))
                self.weir_flap_gate_FieldCbo.setField(self.restore_field_name("sf_weir_flap_gate", field_names))
                self.weir_end_contrac_FieldCbo.setField(self.restore_field_name("sf_weir_end_contrac", field_names))
                self.weir_end_coeff_FieldCbo.setField( self.restore_field_name("sf_weir_end_coeff", field_names))
                self.weir_side_slope_FieldCbo.setField(self.restore_field_name("sf_weir_side_slope", field_names))
                self.weir_shape_FieldCbo.setField(self.restore_field_name("sf_weir_shape", field_names))
                self.weir_height_FieldCbo.setField( self.restore_field_name("sf_weir_height", field_names))
                self.weir_length_FieldCbo.setField(self.restore_field_name("sf_weir_length", field_names))
            else:
                self.assign_smart_weirs()
        elif layer == "":
            if self.weirs_shapefile_cbo.currentText() != "":
                self.assign_smart_weirs()
        else:
            self.clear_all_weirs_attributes()

    def assign_smart_weirs(self):
        try:
            lyr = self.lyrs.get_layer_by_name(self.weirs_shapefile_cbo.currentText()).layer()
            lyr_fields = lyr.fields()
            for index, field in enumerate(lyr_fields):
                field_name = field.name()
                if "name" in field_name.lower():
                    self.weir_name_FieldCbo.setCurrentIndex(self.find_index_with_substring(self.weir_name_FieldCbo, "name"))
                if "inlet" in field_name.lower():
                    self.weir_from_inlet_FieldCbo.setCurrentIndex(self.find_index_with_substring(self.weir_from_inlet_FieldCbo, "inlet"))
                if "outlet" in field_name.lower():
                    self.weir_to_outlet_FieldCbo.setCurrentIndex(self.find_index_with_substring(self.weir_to_outlet_FieldCbo, "outlet"))
                if "type" in field_name.lower():
                    self.weir_type_FieldCbo.setCurrentIndex(self.find_index_with_substring(self.weir_type_FieldCbo, "type"))
                if "crest" in field_name.lower():
                    self.weir_crest_height_FieldCbo.setCurrentIndex(self.find_index_with_substring(self.weir_crest_height_FieldCbo, "crest"))
                if "coeff" in field_name.lower() and "disch" in field_name.lower():
                    self.weir_discharge_coeff_FieldCbo.setCurrentIndex(self.find_index_with_substring(self.weir_discharge_coeff_FieldCbo, "coeff"))
                if "flap" in field_name.lower():
                    self.weir_flap_gate_FieldCbo.setCurrentIndex(self.find_index_with_substring(self.weir_flap_gate_FieldCbo, "flap"))
                if "end" in field_name.lower() and "con" in field_name.lower():
                    self.weir_end_contrac_FieldCbo.setCurrentIndex(self.find_index_with_substring(self.weir_end_contrac_FieldCbo, "end"))
                if "end" in field_name.lower() and "coeff" in field_name.lower():
                    self.weir_end_coeff_FieldCbo.setCurrentIndex(self.find_index_with_substring(self.weir_end_coeff_FieldCbo, "end"))
                if "slope" in field_name.lower():
                    self.weir_side_slope_FieldCbo.setCurrentIndex(self.find_index_with_substring(self.weir_side_slope_FieldCbo, "slope"))
                if "shape" in field_name.lower():
                    self.weir_shape_FieldCbo.setCurrentIndex(self.find_index_with_substring(self.weir_shape_FieldCbo, "shape"))
                if "height" in field_name.lower():
                    self.weir_height_FieldCbo.setCurrentIndex(self.find_index_with_substring(self.weir_height_FieldCbo, "height"))
                if "length" in field_name.lower():
                    self.weir_length_FieldCbo.setCurrentIndex(self.find_index_with_substring(self.weir_length_FieldCbo, "length"))    
        except Exception as e:
            QApplication.restoreOverrideCursor()
            self.uc.bar_warn("ERROR 240524.1215: Weirs shapefile " + self.inlets_shapefile_cbo.currentText() + " not found in the layers panel!")

    def restore_field(self, field, field_names):
        field_name = self.gutils.execute(f"SELECT field FROM sd_fields WHERE name = '{field}'").fetchone()
        val = "" if field_name is None else field_name[0]
        if val != "":
            if val in field_names:
                # Get the index of the desired field name
                field_index = int(field_names.index(val))
                return field_index
            else:
                self.gutils.execute(f"INSERT INTO sd_fields (name, field) VALUES ('{field}', '')")
                return -1
        return -1

    def restore_field_name(self, field, field_names):
        field_name = self.gutils.execute(f"SELECT field FROM sd_fields WHERE name = '{field}'").fetchone()
        val = "" if field_name is None else field_name[0]
        return val

    def find_index_with_substring(self, combo_box, substring):
        for i in range(combo_box.count()):
            if substring in combo_box.itemText(i).lower():
                return i
        return -1<|MERGE_RESOLUTION|>--- conflicted
+++ resolved
@@ -1,5 +1,5 @@
 # -*- coding: utf-8 -*-
-from qgis._core import QgsProject, QgsVectorLayer, QgsFields, QgsField
+
 # FLO-2D Preprocessor tools for QGIS
 
 # This program is free software; you can redistribute it and/or
@@ -1186,8 +1186,6 @@
             self.load_orifices_from_shapefile()
             self.load_weirs_from_shapefile()
 
-            self.check_sd_system()
-
             self.save_storm_drain_shapefile_field_names()
 
             QApplication.restoreOverrideCursor()
@@ -1202,9 +1200,6 @@
                     or self.load_weirs
             ):
 
-<<<<<<< HEAD
-                self.uc.bar_info("Importing Nodes and Links finished!")
-=======
                 if len(self.no_in_out) > 0:
                     self.uc.show_warn(
                         "WARNING 040524.0806:\nLinks with no inlet and/or outlet:\n"
@@ -1217,10 +1212,9 @@
                 self.uc.bar_info(
                     "Importing Nodes and Links finished!"
                 )
->>>>>>> d8d3bcac
                 self.uc.log_info(
                     "Importing Nodes and Links finished!\n\n"
-                    + "Use the Components (Nodes and Links) buttons in the Storm Drain Editor to view/edit data.\n"
+                    + "Use the Components (Nodes and Links) buttons in the Storm Drain Editor to view/edit data.\n\n"
                     + "Complete the storm drain by clicking the Schematize Storm Drain Components button."
                 )
 
@@ -1229,17 +1223,21 @@
 
     def load_inlets_from_shapefile(self):
         if self.load_inlets:
+            mame = ""
             try:
                 QApplication.setOverrideCursor(Qt.WaitCursor)
                 fields = self.user_swmm_inlets_junctions_lyr.fields()
                 new_feats = []
                 outside_inlets = ""
                 inlets_shapefile = self.inlets_shapefile_cbo.currentText()
+                group = self.lyrs.group
                 lyr = self.lyrs.get_layer_by_name(inlets_shapefile).layer()
 
                 inlets_shapefile_fts = lyr.getFeatures()
                 modified = 0
                 for f in inlets_shapefile_fts:
+                    grid = 0
+                    sd_type = "I"
                     name = (
                         f[self.inlets_name_FieldCbo.currentText()]
                         if self.inlets_name_FieldCbo.currentText() != ""
@@ -1338,8 +1336,7 @@
                     except:
                         cell = None
 
-                    # Inlet outside the grid
-                    if cell is None and name.startswith("I"):
+                    if cell is None:
                         outside_inlets += "\n" + name
                         continue
 
@@ -1693,7 +1690,7 @@
                         continue
 
                     cell = self.gutils.grid_on_point(point.x(), point.y())
-                    if cell is None and name.lower().startswith("i"):
+                    if cell is None:
                         outside_strge_units += "\n" + name
                         continue
 
@@ -1738,10 +1735,7 @@
                 QApplication.restoreOverrideCursor()
 
                 if outside_strge_units != "":
-                    self.uc.bar_warn(
-                        "WARNING 250424.2002: Storage units are outside the computational domain!"
-                    )
-                    self.uc.log_info(
+                    self.uc.show_warn(
                         "WARNING 250424.2002: The following storage units are outside the computational domain!\n"
                         + outside_strge_units
                     )
@@ -1763,8 +1757,7 @@
                 QApplication.setOverrideCursor(Qt.WaitCursor)
                 fields = self.user_swmm_conduits_lyr.fields()
                 new_feats = []
-                outside_conduits = []
-                inlets_outlets_inside = []
+                outside_conduits = ""
 
                 conduits_shapefile = self.conduits_shapefile_cbo.currentText()
                 lyr = self.lyrs.get_layer_by_name(conduits_shapefile).layer()
@@ -1888,18 +1881,16 @@
                         self.uc.show_warn("WARNING 060319.1702: Conduit  " + conduit_name + "  is faulty!")
                         continue
 
-                    conduit_inlet_cell = self.gutils.grid_on_point(points[0].x(), points[0].y())
-                    conduit_outlet_cell = self.gutils.grid_on_point(points[len(points) - 1].x(), points[len(points) - 1].y())
-                    # Both ends of the conduit is outside the grid
-                    if conduit_inlet_cell is None and conduit_outlet_cell is None:
+                    cell = self.gutils.grid_on_point(points[0].x(), points[0].y())
+                    if cell is None:
                         if not (conduit_name in outside_conduits):
-                            outside_conduits.append(conduit_name)
+                            outside_conduits += "\n" + conduit_name
                             continue
 
-                    # Conduit inlet is outside the grid and it is an Inlet
-                    elif conduit_inlet_cell is None and conduit_inlet.lower().startswith("i"):
+                    cell = self.gutils.grid_on_point(points[1].x(), points[1].y())
+                    if cell is None:
                         if not (conduit_name in outside_conduits):
-                            outside_conduits.append(conduit_name)
+                            outside_conduits += "\n" + conduit_name
                             continue
 
                     new_geom = QgsGeometry.fromPolylineXY(points)
@@ -1976,14 +1967,11 @@
                     )
 
                     new_feats.append(feat)
-                    if conduit_inlet not in inlets_outlets_inside:
-                        inlets_outlets_inside.append(conduit_inlet)
-                    if conduit_outlet not in inlets_outlets_inside:
-                        inlets_outlets_inside.append(conduit_outlet)
 
                 if new_feats:
                     if not self.conduits_append_chbox.isChecked():
                         remove_features(self.user_swmm_conduits_lyr)
+
                     self.user_swmm_conduits_lyr.startEditing()
                     self.user_swmm_conduits_lyr.addFeatures(new_feats)
                     self.user_swmm_conduits_lyr.commitChanges()
@@ -1993,29 +1981,15 @@
                 else:
                     self.load_conduits = False
 
-                # Remove junctions not connected to conduits
-                self.user_swmm_nodes_lyr.startEditing()
-                for feat in self.user_swmm_nodes_lyr.getFeatures():
-                    node_name = feat['name']
-                    if len(inlets_outlets_inside) > 1:
-                        if node_name not in inlets_outlets_inside:
-                            self.user_swmm_nodes_lyr.deleteFeature(feat.id())
-                self.user_swmm_nodes_lyr.commitChanges()
-                self.user_swmm_nodes_lyr.updateExtents()
-                self.user_swmm_nodes_lyr.triggerRepaint()
-
                 QApplication.restoreOverrideCursor()
 
                 if no_in_out != 0:
                     self.no_in_out += "\n" + str(no_in_out) + " conduits."
 
-                if len(outside_conduits) > 0:
-                    self.uc.bar_warn(
-                        "WARNING 231220.0954: Conduits are outside the computational domain!"
-                    )
-                    self.uc.log_info(
+                if outside_conduits != "":
+                    self.uc.show_warn(
                         "WARNING 231220.0954: The following conduits are outside the computational domain!\n"
-                        + '\n'.join(outside_conduits)
+                        + outside_conduits
                     )
 
             except Exception as e:
@@ -2035,9 +2009,8 @@
                 QApplication.setOverrideCursor(Qt.WaitCursor)
                 fields = self.user_swmm_pumps_lyr.fields()
                 new_feats = []
-                outside_pumps = []
+                outside_pumps = ""
                 wrong_status = 0
-                inlets_outlets_inside = []
 
                 pumps_shapefile = self.pumps_shapefile_cbo.currentText()
                 lyr = self.lyrs.get_layer_by_name(pumps_shapefile).layer()
@@ -2108,18 +2081,15 @@
                         self.uc.show_warn("WARNING 280222.0951: Pump  " + pump_name + " is faulty!")
                         continue
 
-                    pump_inlet_cell = self.gutils.grid_on_point(points[0].x(), points[0].y())
-                    pump_outlet_cell = self.gutils.grid_on_point(points[len(points) - 1].x(), points[len(points) - 1].y())
-                    # Both ends of the pump is outside the grid
-                    if pump_inlet_cell is None and pump_outlet_cell is None:
-                        if not (pump_name in outside_pumps):
-                            outside_pumps.append(pump_name)
-                            continue
-                    # Pump inlet is outside the grid and it is an Inlet
-                    elif pump_inlet_cell is None and pump_inlet.lower().startswith("i"):
-                        if not (pump_name in outside_pumps):
-                            outside_pumps.append(pump_name)
-                            continue
+                    cell = self.gutils.grid_on_point(points[0].x(), points[0].y())
+                    if cell is None:
+                        outside_pumps += "\n" + pump_name
+                        continue
+
+                    cell = self.gutils.grid_on_point(points[1].x(), points[1].y())
+                    if cell is None:
+                        outside_pumps += "\n" + pump_name
+                        continue
 
                     new_geom = QgsGeometry.fromPolylineXY(points)
                     feat.setGeometry(new_geom)
@@ -2142,10 +2112,6 @@
                     )
 
                     new_feats.append(feat)
-                    if pump_inlet not in inlets_outlets_inside:
-                        inlets_outlets_inside.append(pump_inlet)
-                    if pump_outlet not in inlets_outlets_inside:
-                        inlets_outlets_inside.append(pump_outlet)
 
                 if new_feats:
                     if not self.pumps_append_chbox.isChecked():
@@ -2160,38 +2126,20 @@
                 else:
                     self.load_pumps = False
 
-                # Remove junctions not connected to pumps
-                self.user_swmm_nodes_lyr.startEditing()
-                for feat in self.user_swmm_nodes_lyr.getFeatures():
-                    node_name = feat['name']
-                    if len(inlets_outlets_inside) > 1:
-                        if node_name not in inlets_outlets_inside:
-                            self.user_swmm_nodes_lyr.deleteFeature(feat.id())
-                self.user_swmm_nodes_lyr.commitChanges()
-                self.user_swmm_nodes_lyr.updateExtents()
-                self.user_swmm_nodes_lyr.triggerRepaint()
-
                 QApplication.restoreOverrideCursor()
 
                 if no_in_out != 0:
                     self.no_in_out += "\n" + str(no_in_out) + " pumps."
 
-                if len(outside_pumps) > 0:
-
-                    self.uc.bar_warn(
-                        "WARNING 220222.1031: Pumps are outside the computational domain!"
-                    )
-                    self.uc.log_info(
-                        "WARNING 220222.1031: Pumps are outside the computational domain!\n"
-                        + '\n'.join(outside_pumps)
+                if outside_pumps != "":
+                    self.uc.show_warn(
+                        "WARNING 220222.1031: The following pumps are outside the computational domain!\n"
+                        + outside_pumps
                     )
 
                 if wrong_status > 0:
-                    self.uc.bar_warn(
-                        "WARNING 010322.1054: There were pumps with wrong initial status!\n\n"
-                    )
-                    self.uc.log_info(
-                        "WARNING 010322.1054: There were "
+                    self.uc.show_info(
+                        "WARNING 010322.1054: there were "
                         + str(wrong_status)
                         + " pumps with wrong initial status!\n\n"
                         + "All wrong initial status were changed to 'OFF'.\n\n"
@@ -2215,8 +2163,7 @@
                 QApplication.setOverrideCursor(Qt.WaitCursor)
                 fields = self.user_swmm_orifices_lyr.fields()
                 new_feats = []
-                outside_orifices = []
-                inlets_outlets_inside = []
+                outside_orifices = ""
 
                 orifices_shapefile = self.orifices_shapefile_cbo.currentText()
                 lyr = self.lyrs.get_layer_by_name(orifices_shapefile).layer()
@@ -2300,20 +2247,15 @@
                         self.uc.show_warn("WARNING 1104220809.0951: Orifice  " + orifice_name + " is faulty!")
                         continue
 
-                    orifice_inlet_cell = self.gutils.grid_on_point(points[0].x(), points[0].y())
-                    orifice_outlet_cell = self.gutils.grid_on_point(points[len(points) - 1].x(),
-                                                                    points[len(points) - 1].y())
-                    # Both ends of the orifice is outside the grid
-                    if orifice_inlet_cell is None and orifice_outlet_cell is None:
-                        if not (orifice_name in outside_orifices):
-                            outside_orifices.append(orifice_name)
-                            continue
-
-                    # Orifice inlet is outside the grid and it is an Inlet
-                    elif orifice_inlet_cell is None and orifice_inlet.lower().startswith("i"):
-                        if not (orifice_name in outside_orifices):
-                            outside_orifices.append(orifice_name)
-                            continue
+                    cell = self.gutils.grid_on_point(points[0].x(), points[0].y())
+                    if cell is None:
+                        outside_orifices += "\n" + orifice_name
+                        continue
+
+                    cell = self.gutils.grid_on_point(points[1].x(), points[1].y())
+                    if cell is None:
+                        outside_orifices += "\n" + orifice_name
+                        continue
 
                     new_geom = QgsGeometry.fromPolylineXY(points)
                     feat.setGeometry(new_geom)
@@ -2329,12 +2271,7 @@
                     feat.setAttribute("orifice_shape", orifice_shape)
                     feat.setAttribute("orifice_height", orifice_height)
                     feat.setAttribute("orifice_width", orifice_width)
-
                     new_feats.append(feat)
-                    if orifice_inlet not in inlets_outlets_inside:
-                        inlets_outlets_inside.append(orifice_inlet)
-                    if orifice_outlet not in inlets_outlets_inside:
-                        inlets_outlets_inside.append(orifice_outlet)
 
                 if new_feats:
                     if not self.orifices_append_chbox.isChecked():
@@ -2349,29 +2286,15 @@
                 else:
                     self.load_orifices = False
 
-                # Remove junctions not connected to orifices
-                self.user_swmm_nodes_lyr.startEditing()
-                for feat in self.user_swmm_nodes_lyr.getFeatures():
-                    node_name = feat['name']
-                    if len(inlets_outlets_inside) > 1:
-                        if node_name not in inlets_outlets_inside:
-                            self.user_swmm_nodes_lyr.deleteFeature(feat.id())
-                self.user_swmm_nodes_lyr.commitChanges()
-                self.user_swmm_nodes_lyr.updateExtents()
-                self.user_swmm_nodes_lyr.triggerRepaint()
-
                 QApplication.restoreOverrideCursor()
 
                 if no_in_out != 0:
                     self.no_in_out += "\n" + str(no_in_out) + " orifices."
 
-                if len(outside_orifices) > 0:
-                    self.uc.bar_warn(
-                        "WARNING 110422.0811: Orifices are outside the computational domain!"
-                    )
-                    self.uc.log_info(
+                if outside_orifices != "":
+                    self.uc.show_warn(
                         "WARNING 110422.0811: The following orifices are outside the computational domain!\n"
-                        + '\n'.join(outside_orifices)
+                        + outside_orifices
                     )
 
             except Exception as e:
@@ -2391,8 +2314,7 @@
                 QApplication.setOverrideCursor(Qt.WaitCursor)
                 fields = self.user_swmm_weirs_lyr.fields()
                 new_feats = []
-                outside_weirs = []
-                inlets_outlets_inside = []
+                outside_weirs = ""
 
                 weirs_shapefile = self.weirs_shapefile_cbo.currentText()
                 lyr = self.lyrs.get_layer_by_name(weirs_shapefile).layer()
@@ -2499,20 +2421,15 @@
                         self.uc.show_warn("WARNING 120422.0837: Weir  " + weir_name + " is faulty!")
                         continue
 
-                    weir_inlet_cell = self.gutils.grid_on_point(points[0].x(), points[0].y())
-                    weir_outlet_cell = self.gutils.grid_on_point(points[len(points) - 1].x(),
-                                                                    points[len(points) - 1].y())
-                    # Both ends of the weir is outside the grid
-                    if weir_inlet_cell is None and weir_outlet_cell is None:
-                        if not (weir_name in outside_weirs):
-                            outside_weirs.append(weir_name)
-                            continue
-
-                    # Weir inlet is outside the grid and it is an Inlet
-                    elif weir_inlet_cell is None and weir_inlet.lower().startswith("i"):
-                        if not (weir_name in outside_weirs):
-                            outside_weirs.append(weir_name)
-                            continue
+                    cell = self.gutils.grid_on_point(points[0].x(), points[0].y())
+                    if cell is None:
+                        outside_weirs += "\n" + weir_name
+                        continue
+
+                    cell = self.gutils.grid_on_point(points[1].x(), points[1].y())
+                    if cell is None:
+                        outside_weirs += "\n" + weir_name
+                        continue
 
                     new_geom = QgsGeometry.fromPolylineXY(points)
                     feat.setGeometry(new_geom)
@@ -2532,11 +2449,6 @@
                     feat.setAttribute("weir_length", weir_length)
                     new_feats.append(feat)
 
-                    if weir_inlet not in inlets_outlets_inside:
-                        inlets_outlets_inside.append(weir_inlet)
-                    if weir_outlet not in inlets_outlets_inside:
-                        inlets_outlets_inside.append(weir_outlet)
-
                 if new_feats:
                     if not self.weirs_append_chbox.isChecked():
                         remove_features(self.user_swmm_weirs_lyr)
@@ -2550,29 +2462,15 @@
                 else:
                     self.load_weirs = False
 
-                # Remove junctions not connected to weirs
-                self.user_swmm_nodes_lyr.startEditing()
-                for feat in self.user_swmm_nodes_lyr.getFeatures():
-                    node_name = feat['name']
-                    if len(inlets_outlets_inside) > 1:
-                        if node_name not in inlets_outlets_inside:
-                            self.user_swmm_nodes_lyr.deleteFeature(feat.id())
-                self.user_swmm_nodes_lyr.commitChanges()
-                self.user_swmm_nodes_lyr.updateExtents()
-                self.user_swmm_nodes_lyr.triggerRepaint()
-
                 QApplication.restoreOverrideCursor()
 
                 if no_in_out != 0:
                     self.no_in_out += "\n" + str(no_in_out) + "  weirs."
 
-                if len(outside_weirs) > 0:
-                    self.uc.bar_warn(
-                        "WARNING 110422.0845: Weirs are outside the computational domain!"
-                    )
-                    self.uc.log_info(
+                if outside_weirs != "":
+                    self.uc.show_warn(
                         "WARNING 110422.0845: The following weirs are outside the computational domain!\n"
-                        + '\n'.join(outside_weirs)
+                        + outside_weirs
                     )
 
                 msg = ""
@@ -2593,182 +2491,6 @@
                     e,
                 )
                 self.load_weirs = False
-
-    def check_sd_system(self):
-        """
-        Function to check the storm drain system for links that does not have nodes connected
-        """
-
-        # Check for unknown (?) conduit inlet or conduit outlet
-        if not self.gutils.is_table_empty('user_swmm_conduits'):
-            dangling_conduits = self.gutils.execute("SELECT fid, conduit_name FROM user_swmm_conduits WHERE conduit_inlet = '?' or conduit_outlet = '?'").fetchall()
-            if dangling_conduits:
-                # try to assign the conduits inlets and outlets
-                self.auto_assign()
-                # remove the remaining conduits
-                self.gutils.execute("DELETE FROM user_swmm_conduits WHERE conduit_inlet = '?' or conduit_outlet = '?'")
-                self.user_swmm_conduits_lyr.updateExtents()
-                self.user_swmm_conduits_lyr.triggerRepaint()
-                self.user_swmm_conduits_lyr.removeSelection()
-
-        # Check for unknown (?) weir inlet or weir outlet
-        if not self.gutils.is_table_empty('user_swmm_weirs'):
-            dangling_weirs = self.gutils.execute("SELECT fid, weir_name FROM user_swmm_weirs WHERE weir_inlet = '?' or weir_outlet = '?'").fetchall()
-            if dangling_weirs:
-                # try to assign the weirs inlets and outlets
-                self.auto_assign()
-                # remove the remaining weirs
-                self.gutils.execute("DELETE FROM user_swmm_weirs WHERE weir_inlet = '?' or weir_outlet = '?'")
-                self.user_swmm_weirs_lyr.updateExtents()
-                self.user_swmm_weirs_lyr.triggerRepaint()
-                self.user_swmm_weirs_lyr.removeSelection()
-
-        # Check for unknown (?) orifices inlet or orifices outlet
-        if not self.gutils.is_table_empty('user_swmm_orifices'):
-            dangling_orifices = self.gutils.execute("SELECT fid, orifice_name FROM user_swmm_orifices WHERE orifice_inlet = '?' or orifice_outlet = '?'").fetchall()
-            if dangling_orifices:
-                # try to assign the orifices inlets and outlets
-                self.auto_assign()
-                # remove the remaining orifices
-                self.gutils.execute("DELETE FROM user_swmm_orifices WHERE orifice_inlet = '?' or orifice_outlet = '?'")
-                self.user_swmm_orifices_lyr.updateExtents()
-                self.user_swmm_orifices_lyr.triggerRepaint()
-                self.user_swmm_orifices_lyr.removeSelection()
-
-        # Check for unknown (?) pumps inlet or pumps outlet
-        if not self.gutils.is_table_empty('user_swmm_pumps'):
-            dangling_pumps = self.gutils.execute("SELECT fid, pump_name FROM user_swmm_pumps WHERE pump_inlet = '?' or pump_outlet = '?'").fetchall()
-            if dangling_pumps:
-                # try to assign the pumps inlets and outlets
-                self.auto_assign()
-                # remove the remaining pumps
-                self.gutils.execute("DELETE FROM user_swmm_pumps WHERE pump_inlet = '?' or pump_outlet = '?'")
-                self.user_swmm_pumps_lyr.updateExtents()
-                self.user_swmm_pumps_lyr.triggerRepaint()
-                self.user_swmm_pumps_lyr.removeSelection()
-
-    def auto_assign(self):
-        """
-        Function to auto assign conduits inlets and outlets
-        """
-        layer1 = QgsProject.instance().mapLayersByName('Storm Drain Nodes')[0]
-        layer2 = QgsProject.instance().mapLayersByName('Storm Drain Storage Units')[0]
-        # Create a new memory layer for point geometries
-        SD_all_nodes_layer = QgsVectorLayer("Point", 'SD All Points', 'memory')
-
-        fields = QgsFields()
-        fields.append(QgsField('name', QVariant.String))
-
-        pr = SD_all_nodes_layer.dataProvider()
-
-        pr.addAttributes(fields)
-        SD_all_nodes_layer.updateFields()
-
-        # Iterate through features and add point geometries
-        for layer in [layer1, layer2]:
-            for feature in layer.getFeatures():
-                point_geometry = feature.geometry()
-                new_feature = QgsFeature(fields)
-                new_feature.setGeometry(point_geometry)
-                new_feature['name'] = feature['name']
-                pr.addFeatures([new_feature])
-
-        # Add the new layer to the map
-        QgsProject.instance().addMapLayer(SD_all_nodes_layer, False)
-
-        self.auto_assign_link_nodes("Conduits", "conduit_inlet", "conduit_outlet", SD_all_nodes_layer)
-        self.auto_assign_link_nodes("Pumps", "pump_inlet", "pump_outlet", SD_all_nodes_layer)
-        self.auto_assign_link_nodes("Orifices", "orifice_inlet", "orifice_outlet", SD_all_nodes_layer)
-        self.auto_assign_link_nodes("Weirs", "weir_inlet", "weir_outlet", SD_all_nodes_layer)
-
-        QgsProject.instance().removeMapLayer(SD_all_nodes_layer)
-        del SD_all_nodes_layer
-
-    def auto_assign_link_nodes(self, link_name, link_inlet, link_outlet, SD_all_nodes_layer):
-        """Auto assign Conduits, Pumps, orifices, or Weirs  (user layer) Inlet and Outlet names
-           based on closest (5ft) nodes to their endpoints."""
-
-        layer = (
-            self.user_swmm_conduits_lyr
-            if link_name == "Conduits"
-            else self.user_swmm_pumps_lyr
-            if link_name == "Pumps"
-            else self.user_swmm_orifices_lyr
-            if link_name == "Orifices"
-            else self.user_swmm_weirs_lyr
-            if link_name == "Weirs"
-            else self.user_swmm_conduits_lyr
-        )
-
-        try:
-            QApplication.setOverrideCursor(Qt.WaitCursor)
-            link_fields = layer.fields()
-            link_inlet_fld_idx = link_fields.lookupField(link_inlet)
-            link_outlet_fld_idx = link_fields.lookupField(link_outlet)
-
-            nodes_features, nodes_index = spatial_index(SD_all_nodes_layer)
-            segments = 5
-            link_nodes = {}
-            inlet_assignments = 0
-            outlet_assignments = 0
-            no_in = 0
-            no_out = 0
-            for feat in layer.getFeatures():
-                fid = feat.id()
-                geom = feat.geometry()
-                geom_poly = geom.asPolyline()
-                start_pnt, end_pnt = geom_poly[0], geom_poly[-1]
-                start_geom = QgsGeometry.fromPointXY(start_pnt)
-                end_geom = QgsGeometry.fromPointXY(end_pnt)
-                start_buffer = start_geom.buffer(5, segments)
-                end_buffer = end_geom.buffer(5, segments)
-                start_nodes, end_nodes = [], []
-
-                start_nodes_ids = nodes_index.intersects(start_buffer.boundingBox())
-                for node_id in start_nodes_ids:
-                    node_feat = nodes_features[node_id]
-                    if node_feat.geometry().within(start_buffer):
-                        start_nodes.append(node_feat)
-
-                end_nodes_ids = nodes_index.intersects(end_buffer.boundingBox())
-                for node_id in end_nodes_ids:
-                    node_feat = nodes_features[node_id]
-                    if node_feat.geometry().within(end_buffer):
-                        end_nodes.append(node_feat)
-
-                start_nodes.sort(key=lambda f: f.geometry().distance(start_geom))
-                end_nodes.sort(key=lambda f: f.geometry().distance(end_geom))
-                closest_inlet_feat = start_nodes[0] if start_nodes else None
-                closest_outlet_feat = end_nodes[0] if end_nodes else None
-
-                if closest_inlet_feat is not None:
-                    inlet_name = closest_inlet_feat["name"]
-                    inlet_assignments += 1
-                else:
-                    inlet_name = "?"
-                    no_in += 1
-
-                if closest_outlet_feat is not None:
-                    outlet_name = closest_outlet_feat["name"]
-                    outlet_assignments += 1
-                else:
-                    outlet_name = "?"
-                    no_out += 1
-
-                link_nodes[fid] = inlet_name, outlet_name
-
-            layer.startEditing()
-            for fid, (in_name, out_name) in link_nodes.items():
-                layer.changeAttributeValue(fid, link_inlet_fld_idx, in_name)
-                layer.changeAttributeValue(fid, link_outlet_fld_idx, out_name)
-            layer.commitChanges()
-            layer.triggerRepaint()
-
-            QApplication.restoreOverrideCursor()
-
-        except Exception as e:
-            QApplication.restoreOverrideCursor()
-            self.uc.show_error("ERROR 210322.0429: Couldn't assign " + link_name + " nodes!", e)
 
     def cancel_message(self):
         self.uc.bar_info("No data was selected!")
