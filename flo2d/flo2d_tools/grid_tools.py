--- conflicted
+++ resolved
@@ -794,24 +794,13 @@
     allfeatures, index = spatial_centroids_index(grid) if use_centroids is True else spatial_index(grid)
     polygon_features = polygons.getFeatures() if request is None else polygons.getFeatures(request)
 
-<<<<<<< HEAD
     pd = QProgressDialog("Assigning values...", None, 0, polygons.featureCount())
     pd.setModal(True)
     pd.setValue(0)
     pd.forceShow()
     i = 0
     QApplication.processEvents()
-
-=======
-    total_polygons = polygons.featureCount() if request is None else polygons.featureCount(request)
-    progress_dialog = QProgressDialog("Processing polygons. Please wait...", None, 0, total_polygons)
-    progress_dialog.setModal(True)
-    progress_dialog.setValue(0)
-    progress_dialog.show()
-    QApplication.processEvents()
-
-    i = 0
->>>>>>> f203e9db
+    
     for feat in polygon_features:
         fid = feat.id()
         geom = feat.geometry()
@@ -835,16 +824,8 @@
             values.append(gid)
             values = tuple(values)
             yield values
-<<<<<<< HEAD
         i += 1
         pd.setValue(i)
-=======
-
-        progress_dialog.setValue(i)
-        i += 1
-        QApplication.processEvents()
-
->>>>>>> f203e9db
 
 def poly2poly(base_polygons, polygons, request, area_percent, *columns):
     """
