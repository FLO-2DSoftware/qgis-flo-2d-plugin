-- Create GeoPackage structure


 -- Create base GeoPackage tables

SELECT gpkgCreateBaseTables();

-- Add aspatial extension

INSERT INTO gpkg_extensions
  (table_name, column_name, extension_name, definition, scope)
VALUES (
    NULL,
    NULL,
    'gdal_aspatial',
    'http://gdal.org/geopackage_aspatial.html',
    'read-write'
);

-- enable foreign keys, disable synchronous, setting journal_mode as 'MEMORY'

PRAGMA foreign_keys = ON;
PRAGMA synchronous=OFF;
PRAGMA journal_mode=MEMORY;

-- FLO-2D tables definitions

-- The main table with model control parameters (from CONT.DAT and others)

CREATE TABLE cont (
    "fid" INTEGER NOT NULL PRIMARY KEY,
    "name" TEXT NOT NULL,
    "value" TEXT,
    "note" TEXT
);
INSERT INTO gpkg_contents (table_name, data_type) VALUES ('cont', 'aspatial');


-- Triggers control table
CREATE TABLE "trigger_control" (
    "fid" INTEGER PRIMARY KEY NOT NULL,
    "name" TEXT,
    "enabled" INTEGER
);


-- Grid table - data from FPLAIN.DAT, CADPTS.DAT, TOPO.DAT, MANNINGS_N.DAT

CREATE TABLE "grid" (
    "fid" INTEGER PRIMARY KEY NOT NULL,
    "cell_north" INTEGER,
    "cell_east" INTEGER,
    "cell_south" INTEGER,
    "cell_west" INTEGER,
    "n_value" REAL,
    "elevation" REAL
);
INSERT INTO gpkg_contents (table_name, data_type, srs_id) VALUES ('grid', 'features', 4326);
SELECT gpkgAddGeometryColumn('grid', 'geom', 'POLYGON', 0, 0, 0);
SELECT gpkgAddGeometryTriggers('grid', 'geom');
SELECT gpkgAddSpatialIndex('grid', 'geom');



-- Inflow - INFLOW.DAT

CREATE TABLE "inflow" (
    "fid" INTEGER PRIMARY KEY NOT NULL,
    "name" TEXT,
    "time_series_fid" INTEGER,
    "ident" TEXT,
    "inoutfc" INTEGER,
    "note" TEXT,
    "geom_type" TEXT,
    "bc_fid" INTEGER,
    CONSTRAINT inflow_unique_gtype_fid UNIQUE (geom_type, bc_fid) ON CONFLICT IGNORE
);
INSERT INTO gpkg_contents (table_name, data_type) VALUES ('inflow', 'aspatial');

CREATE TABLE "inflow_cells" (
    "fid" INTEGER PRIMARY KEY NOT NULL,
    "inflow_fid" INTEGER NOT NULL,
    "grid_fid" INTEGER NOT NULL,
    "area_factor" REAL
);
INSERT INTO gpkg_contents (table_name, data_type) VALUES ('inflow_cells', 'aspatial');

-- trigger for a new inflow
INSERT INTO trigger_control (name, enabled) VALUES ('update_inflow_cells_on_inflow_insert', 1);
CREATE TRIGGER "update_inflow_cells_on_inflow_insert"
    AFTER INSERT ON "inflow"
    WHEN (
        SELECT enabled FROM trigger_control WHERE name = 'update_inflow_cells_on_inflow_insert'
    )
    BEGIN
        INSERT INTO inflow_cells
            (inflow_fid, grid_fid)
        SELECT
            NEW.fid, g.fid
        FROM
            grid AS g,
            all_user_bc AS abc
        WHERE
            abc.type = 'inflow' AND
            abc.geom_type = NEW.geom_type AND
            abc.bc_fid = NEW.bc_fid AND
            ST_Intersects(CastAutomagic(g.geom), CastAutomagic(abc.geom));
    END;

-- inflow updated
INSERT INTO trigger_control (name, enabled) VALUES ('update_inflow_cells_on_inflow_update', 1);
CREATE TRIGGER "update_inflow_cells_on_inflow_update"
    AFTER UPDATE ON "inflow"
    WHEN (
        SELECT enabled FROM trigger_control WHERE name = 'update_inflow_cells_on_inflow_update'
    )
    BEGIN
        DELETE FROM inflow_cells WHERE inflow_fid = NEW.fid;
        INSERT INTO inflow_cells
            (inflow_fid, grid_fid)
        SELECT
            NEW.fid, g.fid
        FROM
            grid AS g,
            all_user_bc AS abc
        WHERE
            abc.type = 'inflow' AND
            abc.geom_type = NEW.geom_type AND
            abc.bc_fid = NEW.bc_fid AND
            ST_Intersects(CastAutomagic(g.geom), CastAutomagic(abc.geom));
    END;

-- inflow deleted
INSERT INTO trigger_control (name, enabled) VALUES ('update_inflow_cells_on_inflow_delete', 1);
CREATE TRIGGER "update_inflow_cells_on_inflow_delete"
    AFTER DELETE ON "inflow"
    WHEN (
        SELECT enabled FROM trigger_control WHERE name = 'update_inflow_cells_on_inflow_delete'
    )
    BEGIN
        DELETE FROM inflow_cells WHERE inflow_fid = OLD.fid;
    END;

CREATE TABLE "reservoirs" (
    "fid" INTEGER PRIMARY KEY NOT NULL,
    "name" TEXT,
    "grid_fid" INTEGER,
    "wsel" REAL,
    "note" TEXT
);
INSERT INTO gpkg_contents (table_name, data_type, srs_id) VALUES ('reservoirs', 'features', 4326);
SELECT gpkgAddGeometryColumn('reservoirs', 'geom', 'POINT', 0, 0, 0);
SELECT gpkgAddGeometryTriggers('reservoirs', 'geom');
-- SELECT gpkgAddSpatialIndex('reservoirs', 'geom');

CREATE TABLE "inflow_time_series" (
    "fid" INTEGER PRIMARY KEY NOT NULL,
    "name" TEXT
);
INSERT INTO gpkg_contents (table_name, data_type) VALUES ('inflow_time_series', 'aspatial');

CREATE TABLE "inflow_time_series_data" (
    "fid" INTEGER PRIMARY KEY NOT NULL,
    "series_fid" INTEGER,
    "time" REAL,
    "value" REAL,
    "value2" REAL
);
INSERT INTO gpkg_contents (table_name, data_type) VALUES ('inflow_time_series_data', 'aspatial');

CREATE TABLE "outflow_time_series" (
    "fid" INTEGER PRIMARY KEY NOT NULL,
    "name" TEXT
);
INSERT INTO gpkg_contents (table_name, data_type) VALUES ('outflow_time_series', 'aspatial');

CREATE TABLE "outflow_time_series_data" (
    "fid" INTEGER PRIMARY KEY NOT NULL,
    "series_fid" INTEGER,
    "time" REAL,
    "value" REAL
);
INSERT INTO gpkg_contents (table_name, data_type) VALUES ('outflow_time_series_data', 'aspatial');

CREATE TABLE "rain_time_series" (
    "fid" INTEGER PRIMARY KEY NOT NULL,
    "name" TEXT
);
INSERT INTO gpkg_contents (table_name, data_type) VALUES ('rain_time_series', 'aspatial');

CREATE TABLE "rain_time_series_data" (
    "fid" INTEGER PRIMARY KEY NOT NULL,
    "series_fid" INTEGER,
    "time" REAL,
    "value" REAL
);
INSERT INTO gpkg_contents (table_name, data_type) VALUES ('rain_time_series_data', 'aspatial');


-- OUTFLOW.DAT

CREATE TABLE "outflow" (
    "fid" INTEGER PRIMARY KEY NOT NULL,
    "name" TEXT,
    "chan_out" INTEGER,
    "fp_out" INTEGER,
    "hydro_out" INTEGER,
    "chan_tser_fid" INTEGER,
    "chan_qhpar_fid" INTEGER,
    "chan_qhtab_fid" INTEGER,
    "fp_tser_fid" INTEGER,
    "type" INTEGER,
    "geom_type" TEXT,
    "bc_fid" INTEGER,
    CONSTRAINT outflow_unique_gtype_fid UNIQUE (geom_type, bc_fid) ON CONFLICT IGNORE
);
INSERT INTO gpkg_contents (table_name, data_type) VALUES ('outflow', 'aspatial');

CREATE TABLE "outflow_cells" (
    "fid" INTEGER PRIMARY KEY NOT NULL,
    "outflow_fid" INTEGER,
    "grid_fid" INTEGER,
    "area_factor" REAL
);
INSERT INTO gpkg_contents (table_name, data_type) VALUES ('outflow_cells', 'aspatial');

-- trigger for a new outflow
INSERT INTO trigger_control (name, enabled) VALUES ('update_outflow_cells_on_outflow_insert', 1);
CREATE TRIGGER "update_outflow_cells_on_outflow_insert"
    AFTER INSERT ON "outflow"
    WHEN (
        SELECT enabled FROM trigger_control WHERE name = 'update_outflow_cells_on_outflow_insert'
    )
    BEGIN
        INSERT INTO "outflow_cells" (outflow_fid, grid_fid)
            SELECT
                NEW.fid, g.fid
            FROM
                grid AS g, all_user_bc AS abc
            WHERE
                abc.type = 'outflow' AND
                abc.geom_type = NEW.geom_type AND
                abc.bc_fid = NEW.bc_fid AND
                ST_Intersects(CastAutomagic(g.geom), CastAutomagic(abc.geom));
    END;

-- outflow updated
INSERT INTO trigger_control (name, enabled) VALUES ('update_outflow_cells_on_outflow_update', 1);
CREATE TRIGGER "update_outflow_cells_on_outflow_update"
    AFTER UPDATE ON "outflow"
    WHEN (
        SELECT enabled FROM trigger_control WHERE name = 'update_outflow_cells_on_outflow_update'
    )
    BEGIN
        DELETE FROM outflow_cells WHERE outflow_fid = NEW.fid;
        INSERT INTO "outflow_cells" (outflow_fid, grid_fid)
            SELECT
                NEW.fid, g.fid
            FROM
                grid AS g, all_user_bc AS abc
            WHERE
                abc.type = 'outflow' AND
                abc.geom_type = NEW.geom_type AND
                abc.bc_fid = NEW.bc_fid AND
                ST_Intersects(CastAutomagic(g.geom), CastAutomagic(abc.geom));
    END;

-- outflow deleted
INSERT INTO trigger_control (name, enabled) VALUES ('update_outflow_cells_on_outflow_delete', 1);
CREATE TRIGGER "update_outflow_cells_on_outflow_delete"
    AFTER DELETE ON "outflow"
    WHEN (
        SELECT enabled FROM trigger_control WHERE name = 'update_outflow_cells_on_outflow_delete'
    )
    BEGIN
        DELETE FROM outflow_cells WHERE outflow_fid = OLD.fid;
    END;

CREATE VIEW outflow_chan_elems (
    elem_fid,
    outflow_fid
) AS
SELECT
    c.grid_fid, o.fid
FROM
    outflow AS o,
    outflow_cells AS c
WHERE
    o.fid = c.outflow_fid AND
    (o.chan_out > 0 OR
    o.chan_tser_fid > 0 OR
    o.chan_qhpar_fid > 0 OR
    o.chan_qhtab_fid > 0);
INSERT INTO gpkg_contents (table_name, data_type) VALUES ('outflow_chan_elems', 'aspatial');

CREATE VIEW outflow_fp_elems (
    elem_fid,
    outflow_fid
) AS
SELECT
    c.grid_fid, o.fid
FROM
    outflow AS o,
    outflow_cells AS c
WHERE
    o.fid = c.outflow_fid AND
    (o.fp_out > 0 OR
    o.fp_tser_fid > 0);
INSERT INTO gpkg_contents (table_name, data_type) VALUES ('outflow_fp_elems', 'aspatial');

-- CREATE VIEW "chan_elems_in_segment" (
--     chan_elem_fid,
--     seg_fid
-- ) AS
-- SELECT DISTINCT ichangrid, seg_fid FROM chan_r
-- UNION ALL
-- SELECT DISTINCT ichangrid, seg_fid FROM chan_v
-- UNION ALL
-- SELECT DISTINCT ichangrid, seg_fid FROM chan_t
-- UNION ALL
-- SELECT DISTINCT ichangrid, seg_fid FROM chan_n;

--CREATE TRIGGER "find_outflow_cells_insert"
--    AFTER INSERT ON "outflow"
--    WHEN (new."geom" NOT NULL AND NOT ST_IsEmpty(NEW."geom") AND NEW."ident" = 'N')
--    BEGIN
--        DELETE FROM "outflow_cells" WHERE outflow_fid = NEW."fid";
--        INSERT INTO "outflow_cells" (outflow_fid, grid_fid, area_factor)
--        SELECT NEW.fid, g.fid, ST_Area(ST_Intersection(CastAutomagic(g.geom), CastAutomagic(NEW.geom)))/ST_Area(NEW.geom) FROM grid as g
--        WHERE ST_Intersects(CastAutomagic(g.geom), CastAutomagic(NEW.geom));
--    END;
--
--CREATE TRIGGER "find_outflow_chan_elems_insert"
--    AFTER INSERT ON "outflow"
--    WHEN (new."geom" NOT NULL AND NOT ST_IsEmpty(NEW."geom") AND NEW."ident" = 'K')
--    BEGIN
--        DELETE FROM "outflow_chan_elems" WHERE outflow_fid = NEW."fid";
--        INSERT INTO "outflow_chan_elems" (outflow_fid, elem_fid) SELECT NEW.fid, g.fid FROM grid as g
--        WHERE ST_Intersects(CastAutomagic(g.geom), CastAutomagic(NEW.geom));
--    END;
--
--CREATE TRIGGER "find_outflow_cells_update"
--    AFTER UPDATE ON "outflow"
--    WHEN (NEW."geom" NOT NULL AND NOT ST_IsEmpty(NEW."geom") AND NOT NULL)
--    BEGIN
--        DELETE FROM "outflow_cells" WHERE outflow_fid = OLD."fid" AND NEW."ident" = 'N';
--        INSERT INTO "outflow_cells" (outflow_fid, grid_fid) SELECT OLD.fid, g.fid FROM grid as g
--        WHERE ST_Intersects(CastAutomagic(g.geom), CastAutomagic(NEW.geom)) AND NEW."ident" = 'N';
--    END;
--
--CREATE TRIGGER "find_outflow_chan_elems_update"
--    AFTER UPDATE ON "outflow"
--    WHEN (NEW."geom" NOT NULL AND NOT ST_IsEmpty(NEW."geom") AND NOT NULL)
--    BEGIN
--        DELETE FROM "outflow_chan_elems" WHERE outflow_fid = OLD."fid" AND NEW."ident" = 'K';
--        INSERT INTO "outflow_chan_elems" (outflow_fid, elem_fid) SELECT OLD.fid, g.fid FROM grid as g
--        WHERE ST_Intersects(CastAutomagic(g.geom), CastAutomagic(NEW.geom)) AND NEW."ident" = 'K';
--    END;
--
--CREATE TRIGGER "find_outflow_cells_delete"
--    AFTER DELETE ON "outflow"
--    WHEN (OLD."ident" = 'N')
--    BEGIN
--        DELETE FROM "outflow_cells" WHERE outflow_fid = OLD."fid";
--    END;
--
--CREATE TRIGGER "find_outflow_chan_elems_delete"
--    AFTER DELETE ON "outflow"
--    WHEN (OLD."ident" = 'K')
--    BEGIN
--        DELETE FROM "outflow_chan_elems" WHERE outflow_fid = OLD."fid";
--    END;

CREATE TABLE "qh_params" (
    "fid" INTEGER PRIMARY KEY NOT NULL,
    "name" TEXT
);
INSERT INTO gpkg_contents (table_name, data_type) VALUES ('qh_params', 'aspatial');

CREATE TABLE "qh_params_data" (
    "fid" INTEGER PRIMARY KEY NOT NULL,
    "params_fid" INTEGER, -- fid of params group from qh_params table
    "hmax" REAL,
    "coef" REAL,
    "exponent" REAL
);
INSERT INTO gpkg_contents (table_name, data_type) VALUES ('qh_params_data', 'aspatial');

CREATE TABLE "qh_table" (
    "fid" INTEGER PRIMARY KEY NOT NULL,
    "name" TEXT
);
INSERT INTO gpkg_contents (table_name, data_type) VALUES ('qh_table', 'aspatial');

CREATE TABLE "qh_table_data" (
    "fid" INTEGER PRIMARY KEY NOT NULL,
    "table_fid" INTEGER, -- fid of QH table
    "depth" REAL, -- CHDEPTH, depth above the thalweg
    "q" REAL -- CQTABLE, discharge for the channel outflow
);
INSERT INTO gpkg_contents (table_name, data_type) VALUES ('qh_table_data', 'aspatial');

CREATE TABLE "out_hydrographs" (
    "fid" INTEGER PRIMARY KEY NOT NULL,
    "hydro_sym" TEXT, -- O1-O9
    "name" TEXT
);
INSERT INTO gpkg_contents (table_name, data_type, srs_id) VALUES ('out_hydrographs', 'features', 4326);
SELECT gpkgAddGeometryColumn('out_hydrographs', 'geom', 'POLYGON', 0, 0, 0);
SELECT gpkgAddGeometryTriggers('out_hydrographs', 'geom');
-- SELECT gpkgAddSpatialIndex('out_hydrographs', 'geom');

CREATE TABLE "out_hydrographs_cells" (
    "fid" INTEGER PRIMARY KEY NOT NULL,
    "hydro_fid" INTEGER, -- fid of outflow hydrograph form out_hydrographs table
    "grid_fid" INTEGER
);
INSERT INTO gpkg_contents (table_name, data_type) VALUES ('out_hydrographs_cells', 'aspatial');


-- RAIN.DAT

CREATE TABLE "rain" (
    "fid" INTEGER NOT NULL PRIMARY KEY,
    "name" TEXT, -- name of rain
    "irainreal" INTEGER, -- IRAINREAL switch for real-time rainfall (NEXRAD)
    "irainbuilding" INTEGER, -- IRAINBUILDING, switch, if 1 rainfall on ARF portion of grid will be contributed to surface runoff
    "time_series_fid" INTEGER, -- id of time series used for rain cumulative distribution (in time)
    "tot_rainfall" REAL, -- RTT, total storm rainfall [inch or mm]
    "rainabs" REAL, -- RAINABS, rain interception or abstraction
    "irainarf" REAL, -- IRAINARF, switch for individual grid elements rain area reduction factor (1 is ON)
    "movingstrom" INTEGER, -- MOVINGSTORM, switch for moving storm simulation (1 is ON)
    "rainspeed" REAL, -- RAINSPEED, speed of moving storm
    "iraindir" INTEGER, -- IRAINDIR, direction of moving storm
    "notes" TEXT
);
INSERT INTO gpkg_contents (table_name, data_type) VALUES ('rain', 'aspatial');

CREATE TABLE "rain_arf_areas" (
    "fid" INTEGER NOT NULL PRIMARY KEY,
    "rain_fid" INTEGER, -- fid of rain the area is defined for
    "arf" REAL, -- RAINARF(I), area reduction factor
    "notes" TEXT
);
INSERT INTO gpkg_contents (table_name, data_type, srs_id) VALUES ('rain_arf_areas', 'features', 4326);
SELECT gpkgAddGeometryColumn('rain_arf_areas', 'geom', 'POLYGON', 0, 0, 0);
SELECT gpkgAddGeometryTriggers('rain_arf_areas', 'geom');
-- SELECT gpkgAddSpatialIndex('rain_arf_areas', 'geom');

CREATE TABLE "rain_arf_cells" (
    "fid" INTEGER NOT NULL PRIMARY KEY,
    "rain_arf_area_fid" INTEGER, -- fid of area with ARF defined
    "grid_fid" INTEGER, -- IRGRID(I), nr of grid element
    "arf" REAL -- RAINARF(I), ARF value for a grid elemen
);
INSERT INTO gpkg_contents (table_name, data_type) VALUES ('rain_arf_cells', 'aspatial');

--CREATE TRIGGER "find_rain_arf_cells_insert"
--    AFTER INSERT ON "rain_arf_areas"
--    WHEN (new."geom" NOT NULL AND NOT ST_IsEmpty(NEW."geom"))
--    BEGIN
--        DELETE FROM "rain_arf_cells" WHERE rain_arf_area_fid = NEW."fid";
--        INSERT INTO "rain_arf_cells" (rain_arf_area_fid, grid_fid, arf)
--        SELECT NEW.fid, g.fid, NEW.arf FROM grid as g
--        WHERE ST_Intersects(CastAutomagic(g.geom), CastAutomagic(NEW.geom));
--    END;
--
--CREATE TRIGGER "find_rain_arf_cells_update"
--    AFTER UPDATE ON "rain_arf_areas"
--    WHEN (new."geom" NOT NULL AND NOT ST_IsEmpty(NEW."geom"))
--    BEGIN
--        DELETE FROM "rain_arf_cells" WHERE rain_arf_area_fid = NEW."fid";
--        INSERT INTO "rain_arf_cells" (rain_arf_area_fid, grid_fid, arf)
--        SELECT NEW.fid, g.fid, NEW.arf FROM grid as g
--        WHERE ST_Intersects(CastAutomagic(g.geom), CastAutomagic(NEW.geom));
--    END;
--
--CREATE TRIGGER "find_rain_arf_cells_delete"
--    AFTER DELETE ON "rain_arf_areas"
--    BEGIN
--        DELETE FROM "rain_arf_cells" WHERE rain_arf_area_fid = OLD."fid";
--    END;


-- CHAN.DAT

CREATE TABLE "chan" (
    "fid" INTEGER NOT NULL PRIMARY KEY,
    "name" TEXT, -- name of segment (optional)
    "depinitial" REAL, -- DEPINITIAL, initial channel flow depth
    "froudc" REAL, -- FROUDC, max Froude channel number
    "roughadj" REAL, -- ROUGHADJ, coefficient for depth adjustment
    "isedn" INTEGER, -- ISEDN, sediment transport equation or data
    "notes" TEXT,
    "center_line_fid" INTEGER -- FID of parent center line
);
INSERT INTO gpkg_contents (table_name, data_type, srs_id) VALUES ('chan', 'features', 4326);
SELECT gpkgAddGeometryColumn('chan', 'geom', 'LINESTRING', 0, 0, 0);
SELECT gpkgAddGeometryTriggers('chan', 'geom');
-- SELECT gpkgAddSpatialIndex('chan', 'geom');


CREATE TABLE "chan_elems" (
    "fid" INTEGER NOT NULL PRIMARY KEY, -- ICHANGRID, grid element number for left bank
    "seg_fid" INTEGER, -- fid of cross-section's segment
    "nr_in_seg" INTEGER, -- cross-section number in segment
    "rbankgrid" INTEGER, -- RIGHTBANK, right bank grid element fid
    "fcn" REAL, -- FCN, average Manning's n in the grid element
    "xlen" REAL, -- channel length contained within the grid element ICHANGRID
    "type" TEXT, -- SHAPE, type of cross-section shape definition
    "notes" TEXT,
    "user_xs_fid" INTEGER,
    "interpolated" INTEGER
);
INSERT INTO gpkg_contents (table_name, data_type, srs_id) VALUES ('chan_elems', 'features', 4326);
SELECT gpkgAddGeometryColumn('chan_elems', 'geom', 'LINESTRING', 0, 0, 0);
SELECT gpkgAddGeometryTriggers('chan_elems', 'geom');
-- SELECT gpkgAddSpatialIndex('chan_elems', 'geom');

CREATE TABLE "chan_r" (
    "fid" INTEGER NOT NULL PRIMARY KEY,
    "elem_fid" INTEGER, -- fid of cross-section's element
    "bankell" REAL, -- BANKELL, left bank elevation
    "bankelr" REAL, -- BANKELR, right bank elevation
    "fcw" REAL, -- FCW, channel width
    "fcd" REAL -- channel channel thalweg depth (deepest part measured from the lowest bank)
    
);
INSERT INTO gpkg_contents (table_name, data_type) VALUES ('chan_r', 'aspatial');

CREATE TABLE "chan_v" (
    "fid" INTEGER NOT NULL PRIMARY KEY,
    "elem_fid" INTEGER, -- fid of cross-section's element
    "bankell" REAL, -- BANKELL, left bank elevation
    "bankelr" REAL, -- BANKELR, right bank elevation
    "fcd" REAL, -- channel channel thalweg depth (deepest part measured from the lowest bank)
    "a1" REAL, -- A1,
    "a2" REAL, -- A2,
    "b1" REAL, -- B1,
    "b2" REAL, -- B2,
    "c1" REAL, -- C1,
    "c2" REAL, -- C2,
    "excdep" REAL, -- EXCDEP, channel depth above which second variable area relationship will be applied
    "a11" REAL, -- A11,
    "a22" REAL, -- A22,
    "b11" REAL, -- B11,
    "b22" REAL, -- B22,
    "c11" REAL, -- C11,
    "c22" REAL -- C22,
);
INSERT INTO gpkg_contents (table_name, data_type) VALUES ('chan_v', 'aspatial');

CREATE TABLE "chan_t" (
    "fid" INTEGER NOT NULL PRIMARY KEY,
    "elem_fid" INTEGER, -- fid of cross-section's element
    "bankell" REAL, -- BANKELL, left bank elevation
    "bankelr" REAL, -- BANKELR, right bank elevation
    "fcw" REAL, -- FCW, channel width
    "fcd" REAL, -- channel channel thalweg depth (deepest part measured from the lowest bank)
    "zl" REAL, -- ZL left side slope
    "zr" REAL --ZR right side slope
);
INSERT INTO gpkg_contents (table_name, data_type) VALUES ('chan_t', 'aspatial');

CREATE TABLE "chan_n" (
    "fid" INTEGER NOT NULL PRIMARY KEY,
    "elem_fid" INTEGER, -- fid of cross-section's element
    "nxsecnum" INTEGER, -- NXSECNUM, surveyed cross section number assigned in XSEC.DAT
    "xsecname" TEXT -- xsection name
);
INSERT INTO gpkg_contents (table_name, data_type) VALUES ('chan_n', 'aspatial');

-- TODO: create triggers for geometry INSERT and UPDATE
-- use notes column to flag features created by user!
-- -- create geometry when rightbank and leftbank are given
-- CREATE TRIGGER "chan_n_geom_insert"
--     AFTER INSERT ON "chan_n"
--     WHEN (NEW."ichangrid" NOT NULL AND NEW."rbankgrid" NOT NULL)
--     BEGIN
--         UPDATE "chan_n" 
--             SET geom = (
--                 SELECT 
--                     AsGPB(MakeLine((ST_Centroid(CastAutomagic(g1.geom))),
--                     (ST_Centroid(CastAutomagic(g2.geom)))))
--                 FROM grid AS g1, grid AS g2
--                 WHERE g1.fid = ichangrid AND g2.fid = rbankgrid);
--     END;

--update left and right bank fids when geometry changed
-- CREATE TRIGGER "chan_n_banks_update_geom_changed"
--     AFTER UPDATE ON "chan_n"
--     WHEN ( NEW.notes IS NULL )
--     BEGIN
--         UPDATE "chan_n" SET ichangrid = (SELECT g.fid FROM grid AS g
--             WHERE ST_Intersects(g.geom,StartPoint(CastAutomagic(geom))))
--             WHERE fid = NEW.fid;
--         UPDATE "chan_n" SET rbankgrid = (SELECT g.fid FROM grid AS g
--             WHERE ST_Intersects(g.geom,EndPoint(CastAutomagic(geom))))
--             WHERE fid = NEW.fid;
--     END;
--
-- CREATE TRIGGER "chan_n_geom_update_banks_changed"
--     AFTER UPDATE OF ichangrid, rbankgrid ON "chan_n"
-- --     WHEN (NEW."ichangrid" NOT NULL AND NEW."rbankgrid" NOT NULL)
--     BEGIN
--         UPDATE "chan_n" 
--             SET geom = (
--                 SELECT 
--                     AsGPB(MakeLine((ST_Centroid(CastAutomagic(g1.geom))),
--                     (ST_Centroid(CastAutomagic(g2.geom)))))
--                 FROM grid AS g1, grid AS g2
--                 WHERE g1.fid = ichangrid AND g2.fid = rbankgrid);
--     END;

-- CREATE VIEW "chan_elems_in_segment" (
--     chan_elem_fid,
--     seg_fid
-- ) AS
-- SELECT DISTINCT ichangrid, seg_fid FROM chan_r
-- UNION ALL
-- SELECT DISTINCT ichangrid, seg_fid FROM chan_v
-- UNION ALL
-- SELECT DISTINCT ichangrid, seg_fid FROM chan_t
-- UNION ALL
-- SELECT DISTINCT ichangrid, seg_fid FROM chan_n;

-- CREATE TABLE "rightbanks" (
--     "fid" INTEGER NOT NULL PRIMARY KEY,
--     "seg_fid" INTEGER
-- );
-- INSERT INTO gpkg_contents (table_name, data_type, srs_id) VALUES ('rightbanks', 'features', 4326);
-- SELECT gpkgAddGeometryColumn('rightbanks', 'geom', 'LINESTRING', 0, 0, 0);
-- SELECT gpkgAddGeometryTriggers('rightbanks', 'geom');
-- -- SELECT gpkgAddSpatialIndex('rightbanks', 'geom');
--
-- CREATE TRIGGER "find_rbank_n_insert"
--     AFTER INSERT ON "chan_n"
--     WHEN (NEW."geom" NOT NULL AND NOT ST_IsEmpty(NEW."geom"))
--     BEGIN
--         DELETE FROM "rightbanks" WHERE seg_fid = NEW."seg_fid";
--         INSERT INTO "rightbanks" (seg_fid, geom)
--             SELECT
--                 NEW.seg_fid, AsGPB(MakeLine(Centroid(CastAutomagic(g.geom)))) AS geom FROM chan_n AS ch, grid AS g
--             WHERE
--                 NEW.rbankgrid = g.fid AND seg_fid = NEW.seg_fid
--             GROUP BY seg_fid;
--     END;
--
-- CREATE TRIGGER "find_rbank_n_update"
--     AFTER UPDATE ON "chan_n"
--     WHEN (NEW."geom" NOT NULL AND NOT ST_IsEmpty(NEW."geom"))
--     BEGIN
--         DELETE FROM "rightbanks" WHERE seg_fid = NEW."seg_fid";
--         INSERT INTO "rightbanks" (seg_fid, geom)
--             SELECT
--                 NEW.seg_fid, AsGPB(MakeLine(Centroid(CastAutomagic(g.geom)))) AS geom FROM chan_n AS ch, grid AS g
--             WHERE
--                 NEW.rbankgrid = g.fid AND seg_fid = NEW.seg_fid
--             GROUP BY seg_fid;
--     END;
--
-- CREATE TRIGGER "find_rbank_n_delete"
--     AFTER DELETE ON "chan_n"
--     BEGIN
--         DELETE FROM "rightbanks" WHERE seg_fid = OLD."seg_fid";
--     END;

CREATE TABLE "chan_confluences" (
    "fid" INTEGER NOT NULL PRIMARY KEY,
    "conf_fid" INTEGER, -- confluence fid
    "type" INTEGER, -- switch, tributary (0 if ICONFLO1) or main channel (1 if ICONFLO2) 
    "chan_elem_fid" INTEGER, -- ICONFLO1 or ICONFLO2, tributary or main channel element fid
    "notes" TEXT
);
INSERT INTO gpkg_contents (table_name, data_type, srs_id) VALUES ('chan_confluences', 'features', 4326);
SELECT gpkgAddGeometryColumn('chan_confluences', 'geom', 'POINT', 0, 0, 0);
SELECT gpkgAddGeometryTriggers('chan_confluences', 'geom');
-- SELECT gpkgAddSpatialIndex('chan_confluences', 'geom');

-- automatically create/modify geometry of confluences on iconflo1/2 insert/update
--CREATE TRIGGER "confluence_geom_insert"
--    AFTER INSERT ON "chan_confluences"
--    WHEN (NEW."chan_elem_fid" NOT NULL)
--    BEGIN
--        UPDATE "chan_confluences"
--            SET geom = (SELECT AsGPB(ST_Centroid(CastAutomagic(g.geom))) FROM grid AS g WHERE g.fid = chan_elem_fid);
--        -- TODO: set also seg_fid
--    END;
--
--CREATE TRIGGER "confluence_geom_update"
--    AFTER UPDATE ON "chan_confluences"
--    WHEN (NEW."chan_elem_fid" NOT NULL)
--    BEGIN
--        UPDATE "chan_confluences"
--            SET geom = (SELECT AsGPB(ST_Centroid(CastAutomagic(g.geom))) FROM grid AS g WHERE g.fid = chan_elem_fid);
--        -- TODO: set also seg_fid
--    END;

CREATE TABLE "noexchange_chan_areas" (
    "fid" INTEGER NOT NULL PRIMARY KEY,
    "notes" TEXT
);
INSERT INTO gpkg_contents (table_name, data_type, srs_id) VALUES ('noexchange_chan_areas', 'features', 4326);
SELECT gpkgAddGeometryColumn('noexchange_chan_areas', 'geom', 'POLYGON', 0, 0, 0);
SELECT gpkgAddGeometryTriggers('noexchange_chan_areas', 'geom');
-- SELECT gpkgAddSpatialIndex('noexchange_chan_areas', 'geom');

CREATE TABLE "noexchange_chan_elems" (
    "fid" INTEGER NOT NULL PRIMARY KEY,
    "noex_area_fid" INTEGER, -- fid of noexchange_chan_area polygon
    "chan_elem_fid" INTEGER -- NOEXCHANGE, channel element number not exchanging flow. Filled in by a geoprocessing trigger
);
INSERT INTO gpkg_contents (table_name, data_type) VALUES ('noexchange_chan_elems', 'aspatial');

--CREATE TRIGGER "find_noexchange_cells_insert"
--    AFTER INSERT ON "noexchange_chan_areas"
--    WHEN (NEW."geom" NOT NULL AND NOT ST_IsEmpty(NEW."geom"))
--    BEGIN
--        DELETE FROM "noexchange_chan_elems" WHERE noex_fid = NEW."fid";
--        INSERT INTO "noexchange_chan_elems" (noex_fid, grid_fid)
--        SELECT NEW.fid, g.fid FROM grid as g
--        WHERE ST_Intersects(CastAutomagic(g.geom), CastAutomagic(NEW.geom));
--    END;
--
--CREATE TRIGGER "find_noexchange_cells_update"
--    AFTER UPDATE ON "noexchange_chan_areas"
--    WHEN (NEW."geom" NOT NULL AND NOT ST_IsEmpty(NEW."geom"))
--    BEGIN
--        DELETE FROM "noexchange_chan_elems" WHERE noex_fid = NEW."fid";
--        INSERT INTO "noexchange_chan_elems" (noex_fid, grid_fid)
--        SELECT NEW.fid, g.fid FROM grid as g
--        WHERE ST_Intersects(CastAutomagic(g.geom), CastAutomagic(NEW.geom));
--    END;
--
--CREATE TRIGGER "find_noexchange_cells_delete"
--    AFTER DELETE ON "noexchange_chan_areas"
--    BEGIN
--        DELETE FROM "noexchange_chan_elems" WHERE noex_fid = OLD."fid";
--    END;

CREATE TABLE "chan_wsel" (
    "fid" INTEGER NOT NULL PRIMARY KEY,
    "seg_fid" INTEGER, -- found by geoprocessing trigger, channel segment for which the WSELs are specified
    "istart" INTEGER, -- ISTART, first channel element with a starting WSEL specified
    "wselstart" REAL, -- WSELSTART, first channel element starting WSEL
    "iend" INTEGER, -- IEND, last channel element with a starting WSEL specified
    "wselend" REAL -- WSELEND, last channel element starting WSEL
);
INSERT INTO gpkg_contents (table_name, data_type) VALUES ('chan_wsel', 'aspatial');


-- XSEC.DAT

CREATE TABLE "xsec_n_data" (
    "fid" INTEGER NOT NULL PRIMARY KEY,
    "chan_n_nxsecnum" INTEGER, -- NXSECNUM, fid of cross-section in chan_n
    "xi" REAL, -- XI, station distance from left point
    "yi" REAL -- YI, elevation
);
INSERT INTO gpkg_contents (table_name, data_type) VALUES ('xsec_n_data', 'aspatial');


-- EVAPOR.DAT

CREATE TABLE "evapor" (
    "fid" INTEGER NOT NULL PRIMARY KEY,
    "ievapmonth" INTEGER, -- IEVAPMONTH, starting month of simulation
    "iday" INTEGER, -- IDAY, starting day of the week (1-7)
    "clocktime" REAL -- CLOCKTIME, starting clock time
);
INSERT INTO gpkg_contents (table_name, data_type) VALUES ('evapor', 'aspatial');

CREATE TABLE "evapor_monthly" (
    "fid" INTEGER NOT NULL PRIMARY KEY,
    "month" TEXT, -- EMONTH, name of the month
    "monthly_evap" REAL -- EVAP, monthly evaporation rate
);
INSERT INTO gpkg_contents (table_name, data_type) VALUES ('evapor_monthly', 'aspatial');

CREATE TABLE "evapor_hourly" (
    "fid" INTEGER NOT NULL PRIMARY KEY,
    "month" TEXT, -- EMONTH, name of the month
    "hour" INTEGER, -- hour of the day (1-24)
    "hourly_evap" REAL -- EVAPER, Hourly percentage of the daily total evaporation
);
INSERT INTO gpkg_contents (table_name, data_type) VALUES ('evapor_hourly', 'aspatial');


-- INFIL.DAT

CREATE TABLE "infil" (
    "fid" INTEGER NOT NULL PRIMARY KEY,
    "infmethod" INTEGER, -- INFMETHOD, infiltration method number
    "abstr" REAL, -- ABSTR, Green Ampt global floodplain rainfall abstraction or interception
    "sati" REAL, -- SATI, Global initial saturation of the soil
    "satf" REAL, -- SATF, Global final saturation of the soil
    "poros" REAL, -- POROS, global floodplain soil porosity
    "soild" REAL, -- SOILD, Green Ampt global soil limiting depth storage
    "infchan" INTEGER, -- INFCHAN, switch for simulating channel infiltration
    "hydcall" REAL, -- HYDCALL, average global floodplain hydraulic conductivity
    "soilall" REAL, -- SOILALL, average global floodplain capillary suction
    "hydcadj" REAL, -- HYDCADJ, hydraulic conductivity adjustment variable
    "hydcxx" REAL, -- HYDCXX, global channel infiltration hydraulic conductivity
    "scsnall" REAL, -- SCSNALL, global floodplain SCS curve number
    "abstr1" REAL, -- ABSTR1, SCS global floodplain rainfall abstraction or interception
    "fhortoni" REAL, -- FHORTONI, global Horton’s equation initial infiltration rate
    "fhortonf" REAL, -- FHORTONF, global Horton’s equation final infiltration rate
    "decaya" REAL --DECAYA, Horton’s equation decay coefficient
);
INSERT INTO gpkg_contents (table_name, data_type) VALUES ('infil', 'aspatial');

CREATE TABLE "infil_chan_seg" (
    "fid" INTEGER NOT NULL PRIMARY KEY,
    "chan_seg_fid" INTEGER, -- channel segment fid from chan table
    "hydcx" REAL, -- HYDCX, initial hydraulic conductivity for a channel segment
    "hydcxfinal" REAL, -- HYDCXFINAL, final hydraulic conductivity for a channel segment
    "soildepthcx" REAL -- SOILDEPTHCX, maximum soil depth for the initial channel infiltration
);
INSERT INTO gpkg_contents (table_name, data_type) VALUES ('infil_chan_seg', 'aspatial');

CREATE TABLE "infil_areas_green" (
    "fid" INTEGER NOT NULL PRIMARY KEY,
    "hydc" REAL, -- HYDC, grid element average hydraulic conductivity
    "soils" REAL, -- SOILS, capillary suction head for floodplain grid elements
    "dtheta" REAL, -- DTHETA, grid element soil moisture deficit
    "abstrinf" REAL, -- ABSTRINF, grid element rainfall abstraction
    "rtimpf" REAL, -- RTIMPF, percent impervious floodplain area on a grid element
    "soil_depth" REAL -- SOIL_DEPTH, maximum soil depth for infiltration on a grid element
);
INSERT INTO gpkg_contents (table_name, data_type, srs_id) VALUES ('infil_areas_green', 'features', 4326);
SELECT gpkgAddGeometryColumn('infil_areas_green', 'geom', 'POLYGON', 0, 0, 0);
SELECT gpkgAddGeometryTriggers('infil_areas_green', 'geom');
-- SELECT gpkgAddSpatialIndex('infil_areas_green', 'geom');

    -- Green Ampt

CREATE TABLE "infil_cells_green" (
    "fid" INTEGER NOT NULL PRIMARY KEY,
    "grid_fid" INTEGER, -- grid element number from grid table
    "infil_area_fid" INTEGER -- polygon fid from infil_areas_green table
);
INSERT INTO gpkg_contents (table_name, data_type) VALUES ('infil_cells_green', 'aspatial');

--CREATE TRIGGER "find_infil_cells_green_insert"
--    AFTER INSERT ON "infil_areas_green"
--    WHEN (NEW."geom" NOT NULL AND NOT ST_IsEmpty(NEW."geom"))
--    BEGIN
--        DELETE FROM "infil_cells_green" WHERE infil_area_fid = NEW."fid";
--        INSERT INTO "infil_cells_green" (infil_area_fid, grid_fid)
--            SELECT NEW.fid, g.fid FROM grid as g
--            WHERE ST_Intersects(CastAutomagic(g.geom), CastAutomagic(NEW.geom));
--    END;
--
--CREATE TRIGGER "find_infil_cells_green_update"
--    AFTER UPDATE ON "infil_areas_green"
--    WHEN (NEW."geom" NOT NULL AND NOT ST_IsEmpty(NEW."geom"))
--    BEGIN
--        DELETE FROM "infil_cells_green" WHERE infil_area_fid = NEW."fid";
--        INSERT INTO "infil_cells_green" (infil_area_fid, grid_fid)
--        SELECT NEW.fid, g.fid FROM grid as g
--        WHERE ST_Intersects(CastAutomagic(g.geom), CastAutomagic(NEW.geom));
--    END;
--
--CREATE TRIGGER "find_infil_cells_green_delete"
--    AFTER DELETE ON "infil_areas_green"
--    BEGIN
--        DELETE FROM "infil_cells_green" WHERE infil_area_fid = OLD."fid";
--    END;

    -- SCS

CREATE TABLE "infil_areas_scs" (
    "fid" INTEGER NOT NULL PRIMARY KEY,
    "scscn" REAL -- SCSCN, SCS curve numbers of the floodplain grid elements
);
INSERT INTO gpkg_contents (table_name, data_type, srs_id) VALUES ('infil_areas_scs', 'features', 4326);
SELECT gpkgAddGeometryColumn('infil_areas_scs', 'geom', 'POLYGON', 0, 0, 0);
SELECT gpkgAddGeometryTriggers('infil_areas_scs', 'geom');
-- SELECT gpkgAddSpatialIndex('infil_areas_scs', 'geom');

CREATE TABLE "infil_cells_scs" (
    "fid" INTEGER NOT NULL PRIMARY KEY,
    "grid_fid" INTEGER, -- grid element number from grid table
    "infil_area_fid" INTEGER -- polygon fid from infil_areas_scs table
);
INSERT INTO gpkg_contents (table_name, data_type) VALUES ('infil_cells_scs', 'aspatial');

--CREATE TRIGGER "find_infil_cells_scs_insert"
--    AFTER INSERT ON "infil_areas_scs"
--    WHEN (NEW."geom" NOT NULL AND NOT ST_IsEmpty(NEW."geom"))
--    BEGIN
--        DELETE FROM "infil_cells_scs" WHERE infil_area_fid = NEW."fid";
--        INSERT INTO "infil_cells_scs" (infil_area_fid, grid_fid)
--            SELECT NEW.fid, g.fid FROM grid as g
--            WHERE ST_Intersects(CastAutomagic(g.geom), CastAutomagic(NEW.geom));
--    END;
--
--CREATE TRIGGER "find_infil_cells_scs_update"
--    AFTER UPDATE ON "infil_areas_scs"
--    WHEN (NEW."geom" NOT NULL AND NOT ST_IsEmpty(NEW."geom"))
--    BEGIN
--        DELETE FROM "infil_cells_scs" WHERE infil_area_fid = NEW."fid";
--        INSERT INTO "infil_cells_scs" (infil_area_fid, grid_fid)
--        SELECT NEW.fid, g.fid FROM grid as g
--        WHERE ST_Intersects(CastAutomagic(g.geom), CastAutomagic(NEW.geom));
--    END;
--
--CREATE TRIGGER "find_infil_cells_scs_delete"
--    AFTER DELETE ON "infil_areas_scs"
--    BEGIN
--        DELETE FROM "infil_cells_scs" WHERE infil_area_fid = OLD."fid";
--    END;

    -- HORTON

CREATE TABLE "infil_areas_horton" (
    "fid" INTEGER NOT NULL PRIMARY KEY,
    "fhorti" REAL, -- FHORTI, Horton’s equation floodplain initial infiltration rate
    "fhortf" REAL, -- FHORTF, Horton’s equation floodplain final infiltration rate
    "deca" REAL --DECA, Horton’s equation decay coefficient
);
INSERT INTO gpkg_contents (table_name, data_type, srs_id) VALUES ('infil_areas_horton', 'features', 4326);
SELECT gpkgAddGeometryColumn('infil_areas_horton', 'geom', 'POLYGON', 0, 0, 0);
SELECT gpkgAddGeometryTriggers('infil_areas_horton', 'geom');
-- SELECT gpkgAddSpatialIndex('infil_areas_horton', 'geom');

CREATE TABLE "infil_cells_horton" (
    "fid" INTEGER NOT NULL PRIMARY KEY,
    "grid_fid" INTEGER, -- grid element number from grid table
    "infil_area_fid" INTEGER -- polygon fid from infil_areas_horton table
);
INSERT INTO gpkg_contents (table_name, data_type) VALUES ('infil_cells_horton', 'aspatial');

--CREATE TRIGGER "find_infil_cells_horton_insert"
--    AFTER INSERT ON "infil_areas_horton"
--    WHEN (NEW."geom" NOT NULL AND NOT ST_IsEmpty(NEW."geom"))
--    BEGIN
--        DELETE FROM "infil_cells_horton" WHERE infil_area_fid = NEW."fid";
--        INSERT INTO "infil_cells_horton" (infil_area_fid, grid_fid)
--            SELECT NEW.fid, g.fid FROM grid as g
--            WHERE ST_Intersects(CastAutomagic(g.geom), CastAutomagic(NEW.geom));
--    END;
--
--CREATE TRIGGER "find_infil_cells_horton_update"
--    AFTER UPDATE ON "infil_areas_horton"
--    WHEN (NEW."geom" NOT NULL AND NOT ST_IsEmpty(NEW."geom"))
--    BEGIN
--        DELETE FROM "infil_cells_horton" WHERE infil_area_fid = NEW."fid";
--        INSERT INTO "infil_cells_horton" (infil_area_fid, grid_fid)
--        SELECT NEW.fid, g.fid FROM grid as g
--        WHERE ST_Intersects(CastAutomagic(g.geom), CastAutomagic(NEW.geom));
--    END;
--
--CREATE TRIGGER "find_infil_cells_horton_delete"
--    AFTER DELETE ON "infil_areas_horton"
--    BEGIN
--        DELETE FROM "infil_cells_horton" WHERE infil_area_fid = OLD."fid";
--    END;

    -- CHANNELS

CREATE TABLE "infil_areas_chan" (
    "fid" INTEGER NOT NULL PRIMARY KEY,
    "hydconch" REAL -- HYDCONCH, hydraulic conductivity for a channel element
);
INSERT INTO gpkg_contents (table_name, data_type, srs_id) VALUES ('infil_areas_chan', 'features', 4326);
SELECT gpkgAddGeometryColumn('infil_areas_chan', 'geom', 'POLYGON', 0, 0, 0);
SELECT gpkgAddGeometryTriggers('infil_areas_chan', 'geom');
-- SELECT gpkgAddSpatialIndex('infil_areas_chan', 'geom');

CREATE TABLE "infil_chan_elems" (
    "fid" INTEGER NOT NULL PRIMARY KEY,
    "grid_fid" INTEGER, -- grid element number from grid table
    "infil_area_fid" INTEGER -- polygon fid from infil_areas_chan table
);
INSERT INTO gpkg_contents (table_name, data_type) VALUES ('infil_chan_elems', 'aspatial');

--CREATE TRIGGER "find_infil_chan_elems_insert"
--    AFTER INSERT ON "infil_areas_chan"
--    WHEN (NEW."geom" NOT NULL AND NOT ST_IsEmpty(NEW."geom"))
--    BEGIN
--        DELETE FROM "infil_chan_elems" WHERE infil_area_fid = NEW."fid";
--        INSERT INTO "infil_chan_elems" (infil_area_fid, grid_fid)
--            SELECT NEW.fid, g.fid FROM grid as g
--            WHERE ST_Intersects(CastAutomagic(g.geom), CastAutomagic(NEW.geom));
--    END;
--
--CREATE TRIGGER "find_infil_chan_elems_update"
--    AFTER UPDATE ON "infil_areas_chan"
--    WHEN (NEW."geom" NOT NULL AND NOT ST_IsEmpty(NEW."geom"))
--    BEGIN
--        DELETE FROM "infil_chan_elems" WHERE infil_area_fid = NEW."fid";
--        INSERT INTO "infil_chan_elems" (infil_area_fid, grid_fid)
--        SELECT NEW.fid, g.fid FROM grid as g
--        WHERE ST_Intersects(CastAutomagic(g.geom), CastAutomagic(NEW.geom));
--    END;
--
--CREATE TRIGGER "find_infil_chan_elems_delete"
--    AFTER DELETE ON "infil_areas_chan"
--    BEGIN
--        DELETE FROM "infil_chan_elems" WHERE infil_area_fid = OLD."fid";
--    END;

-- HYSTRUC.DAT

CREATE TABLE "struct" (
    "fid" INTEGER NOT NULL PRIMARY KEY,
    "type" TEXT, -- type of the structure, equal to the next line's STRUCHAR, decides in which table the data are stored (C for rating_curves table, R for repl_rat_curves, T for rat_table, F for culvert_equations, or D for storm_drains)
    "structname" TEXT, -- STRUCTNAME, name of the structure
    "ifporchan" INTEGER, -- IFPORCHAN, switch, 0 for floodplain structure (shares discharge between 2 floodplain elements), 1 for channel structure (channel to channel), 2 for floodplain to channel, 3 for channel to floodplain
    "icurvtable" INTEGER, -- ICURVTABLE, switch, 0 for rating curve, 1 for rating table, 2 for culvert equation
    "inflonod" INTEGER, -- INFLONOD, grid element containing the structure or structure inlet
    "outflonod" INTEGER, -- OUTFLONOD, grid element receiving the structure discharge (structure outlet)
    "inoutcont" INTEGER, -- INOUTCONT, 0 for no tailwater effects - compute discharge based on headwater, 1 for reduced discharge (no upstream flow allowed), 2 for reduced discharge and upstream flow allowed
    "headrefel" REAL, -- HEADREFEL, reference elevation above which the headwater is determined, Set 0.0 to use existing channel bed
    "clength" REAL, -- CLENGTH, culvert length,
    "cdiameter" REAL, -- CDIAMETER, culvert diameter,
    "notes" TEXT -- structure notes
);
INSERT INTO gpkg_contents (table_name, data_type, srs_id) VALUES ('struct', 'features', 4326);
SELECT gpkgAddGeometryColumn('struct', 'geom', 'LINESTRING', 0, 0, 0);
SELECT gpkgAddGeometryTriggers('struct', 'geom');
-- SELECT gpkgAddSpatialIndex('struct', 'geom');

-- TODO: triggers for creating the struct geom based on in- and outflonod

CREATE TABLE "rat_curves" (
    "fid" INTEGER NOT NULL PRIMARY KEY,
    "struct_fid" INTEGER, -- structure fid, for which the data are defined
    "hdepexc" REAL, -- HDEPEXC, maximum depth that a hydraulic structure rating curve is valid
    "coefq" REAL, -- COEFQ, discharge rating curve coefficients as a power function of the headwater depth. If 0 discharge is calculated as normal depth flow routing
    "expq" REAL, -- EXPQ, hydraulic structure discharge exponent where the discharge is expressed as a power function of the headwater depth
    "coefa" REAL, -- COEFA, flow area rating curve coefficient where the flow area A is expressed as a power function of the headwater depth, A = COEFA * depth**EXPA
    "expa" REAL -- EXPA, hydraulic structure flow area exponent where the flow area is expressed as a power function of the headwater depth
);
INSERT INTO gpkg_contents (table_name, data_type) VALUES ('rat_curves', 'aspatial');

CREATE TABLE "repl_rat_curves" (
    "fid" INTEGER NOT NULL PRIMARY KEY,
    "struct_fid" INTEGER, -- structure fid, for which the data are defined
    "repdep" REAL, -- REPDEP, flow depth that if exceeded will invoke the replacement structure rating curve parameters
    "rqcoef" REAL, -- RQCOEFQ (or RQCOEF), structure rating curve discharge replacement coefficients
    "rqexp" REAL, -- RQEXP, structure rating curve discharge replacement exponent
    "racoef" REAL, -- RACOEF, structure rating curve flow area replacement coefficient
    "raexp" REAL -- RAEXP, structure rating curve flow area replacement exponent
);
INSERT INTO gpkg_contents (table_name, data_type) VALUES ('repl_rat_curves', 'aspatial');

CREATE TABLE "rat_table" (
    "fid" INTEGER NOT NULL PRIMARY KEY,
    "struct_fid" INTEGER, -- structure fid, for which the data are defined
    "hdepth" REAL, -- HDEPTH, headwater depth for the structure headwater depth-discharge rating table
    "qtable" REAL, -- QTABLE, hydraulic structure discharges for the headwater depths
    "atable" REAL -- ATABLE, hydraulic structure flow area for each headwater depth in the rating table
);
INSERT INTO gpkg_contents (table_name, data_type) VALUES ('rat_table', 'aspatial');

CREATE TABLE "culvert_equations" (
    "fid" INTEGER NOT NULL PRIMARY KEY,
    "struct_fid" INTEGER, -- structure fid, for which the data are defined
    "typec" INTEGER, -- TYPEC, culvert switch, 1 for a box culvert and 2 for a pipe culvert
    "typeen" INTEGER, -- TYPEEN, culvert switch for entrance type 1, 2, or 3
    "culvertn" REAL, -- CULVERTN, culvert Manning’s roughness coefficient
    "ke" REAL, -- KE, culvert entrance loss coefficient
    "cubase" REAL -- CUBASE, flow width of box culvert for TYPEC = 1. For a circular culvert, CUBASE = 0
);
INSERT INTO gpkg_contents (table_name, data_type) VALUES ('culvert_equations', 'aspatial');

CREATE TABLE "storm_drains" (
    "fid" INTEGER NOT NULL PRIMARY KEY,
    "struct_fid" INTEGER, -- structure fid, for which the data are defined
    "istormdout" INTEGER, -- ISTORMDOUT, hydraulic structure outflow grid element number used to simulate a simplified storm drain (junction or outflow node)
    "stormdmax" REAL -- STORMDMAX, maximum allowable discharge (conveyance capacity) of the collection pipe represented by the ISTORMDOUT element.
);
INSERT INTO gpkg_contents (table_name, data_type) VALUES ('storm_drains', 'aspatial');


-- STREET.DAT

CREATE TABLE "street_general" (
    "fid" INTEGER NOT NULL PRIMARY KEY,
    "strman" REAL, -- STRMAN, global n-value for street flow
    "istrflo" INTEGER, -- ISTRFLO, if equal to 1 specifies that the floodplain inflow hydrograph will enter the streets rather than entering the overland portion of the grid element
    "strfno" REAL, -- STRFNO, maximum street Froude number
    "depx" REAL, -- DEPX, street curb height
    "widst" REAL -- WIDST, global assignment of street width to all streets
);
INSERT INTO gpkg_contents (table_name, data_type) VALUES ('street_general', 'aspatial');

CREATE TABLE "streets" (
    "fid" INTEGER NOT NULL PRIMARY KEY,
    "stname" TEXT, -- STNAME, character name of the street. Up to 15 characters can be used
    "notes" TEXT -- notes for a street
);
INSERT INTO gpkg_contents (table_name, data_type) VALUES ('streets', 'aspatial');

CREATE TABLE "street_seg" (
    "fid" INTEGER NOT NULL PRIMARY KEY,
    "str_fid" INTEGER, -- street fid for the street segment (from streets table)
    "igridn" INTEGER, -- IGRIDN, grid element number
    "depex" REAL, -- DEPX(L) or DEPEX(L), optional curb height, 0 to use global DEPX
    "stman" REAL, -- STMAN(L), optional spatially variable street n-value within a given grid element. 0 for global
    "elstr" REAL -- ELSTR(L), optional street elevation. If 0, the model will assign the street elevation as grid element elevation
);
INSERT INTO gpkg_contents (table_name, data_type, srs_id) VALUES ('street_seg', 'features', 4326);
SELECT gpkgAddGeometryColumn('street_seg', 'geom', 'MULTILINESTRING', 0, 0, 0);
SELECT gpkgAddGeometryTriggers('street_seg', 'geom');
-- SELECT gpkgAddSpatialIndex('street_seg', 'geom');

CREATE TABLE "street_elems" (
    "fid" INTEGER NOT NULL PRIMARY KEY,
    "seg_fid" INTEGER, -- street segment fid for the street element (from street_seg table)
    "istdir" INTEGER, -- ISTDIR, street element direction (flow direction) from the center of the grid element to a neighboring element, 1-8
    "widr" REAL -- WIDR, optional grid element street width in the ISTDIR direction
);
INSERT INTO gpkg_contents (table_name, data_type) VALUES ('street_elems', 'aspatial');

-- TODO: geometry triggers fro streets


-- ARF.DAT

-- CREATE TABLE "blocked_areas_tot" (
--     "fid" INTEGER NOT NULL PRIMARY KEY
-- );
-- INSERT INTO gpkg_contents (table_name, data_type, srs_id) VALUES ('blocked_areas_tot', 'features', 4326);
-- SELECT gpkgAddGeometryColumn('blocked_areas_tot', 'geom', 'POLYGON', 0, 0, 0);
-- SELECT gpkgAddGeometryTriggers('blocked_areas_tot', 'geom');
-- -- SELECT gpkgAddSpatialIndex('blocked_areas_tot', 'geom');
-- 
-- CREATE TABLE "blocked_cells_tot" (
--     "fid" INTEGER NOT NULL PRIMARY KEY,
--     "grid_fid" INTEGER, -- equal to fid from grid table
--     "area_fid" INTEGER -- fid of area from blocked_areas_tot table
-- );
-- INSERT INTO gpkg_contents (table_name, data_type) VALUES ('blocked_cells_tot', 'aspatial');

--CREATE TRIGGER "find_cells_arf_tot_insert"
--    AFTER INSERT ON "blocked_areas_tot"
--    WHEN (NEW."geom" NOT NULL AND NOT ST_IsEmpty(NEW."geom"))
--    BEGIN
--        DELETE FROM "blocked_cells_tot" WHERE area_fid = NEW."fid";
--        INSERT INTO "blocked_cells_tot" (area_fid, grid_fid)
--            SELECT NEW.fid, g.fid FROM grid as g
--            WHERE ST_Intersects(CastAutomagic(g.geom), CastAutomagic(NEW.geom));
--    END;
--
--CREATE TRIGGER "find_cells_arf_tot_update"
--    AFTER UPDATE ON "blocked_areas_tot"
--    WHEN (NEW."geom" NOT NULL AND NOT ST_IsEmpty(NEW."geom"))
--    BEGIN
--        DELETE FROM "blocked_cells_tot" WHERE area_fid = NEW."fid";
--        INSERT INTO "blocked_cells_tot" (area_fid, grid_fid)
--        SELECT NEW.fid, g.fid FROM grid as g
--        WHERE ST_Intersects(CastAutomagic(g.geom), CastAutomagic(NEW.geom));
--    END;
--
--CREATE TRIGGER "find_cells_arf_tot_delete"
--    AFTER DELETE ON "blocked_areas_tot"
--    BEGIN
--        DELETE FROM "blocked_cells_tot" WHERE area_fid = OLD."fid";
--    END;

CREATE TABLE "blocked_areas" (
    "fid" INTEGER NOT NULL PRIMARY KEY,
    "collapse" INTEGER, -- collapse option for blocking object
    "calc_arf" INTEGER, -- flag for calculating ARFs
    "calc_wrf" INTEGER -- flag for calculating WRFs
);
INSERT INTO gpkg_contents (table_name, data_type, srs_id) VALUES ('blocked_areas', 'features', 4326);
SELECT gpkgAddGeometryColumn('blocked_areas', 'geom', 'POLYGON', 0, 0, 0);
SELECT gpkgAddGeometryTriggers('blocked_areas', 'geom');
-- SELECT gpkgAddSpatialIndex('blocked_areas', 'geom');

CREATE TABLE "blocked_cells" (
    "fid" INTEGER NOT NULL PRIMARY KEY,
    "grid_fid" INTEGER, -- equal to fid from grid table
    "area_fid" INTEGER, -- fid of area from blocked_areas table
    "arf" REAL, -- ARF, area reduction factor for cells
    "wrf1" REAL, -- WRF(I,J), width reduction factor for the North direction
    "wrf2" REAL, -- WRF(I,J), width reduction factor for the East direction
    "wrf3" REAL, -- WRF(I,J), width reduction factor for the South direction
    "wrf4" REAL, -- WRF(I,J), width reduction factor for the West direction
    "wrf5" REAL, -- WRF(I,J), width reduction factor for the Northeast direction
    "wrf6" REAL, -- WRF(I,J), width reduction factor for the Southeast direction
    "wrf7" REAL, -- WRF(I,J), width reduction factor for the Southwest direction
    "wrf8" REAL  -- WRF(I,J), width reduction factor for the Northwest direction
);
INSERT INTO gpkg_contents (table_name, data_type, srs_id) VALUES ('blocked_cells', 'features', 4326);
SELECT gpkgAddGeometryColumn('blocked_cells', 'geom', 'POINT', 0, 0, 0);
SELECT gpkgAddGeometryTriggers('blocked_cells', 'geom');
-- SELECT gpkgAddSpatialIndex('blocked_cells', 'geom');

CREATE VIEW arfwrf AS SELECT b.fid, b.grid_fid, b.arf, b.wrf1, b.wrf2, b.wrf3, b.wrf4, b.wrf5, b.wrf6, b.wrf7, b.wrf8, g.geom FROM blocked_cells as b, grid as g where g.fid = b.grid_fid;
INSERT INTO gpkg_contents (table_name, data_type, srs_id) VALUES ('arfwrf', 'features', 4326);
INSERT INTO gpkg_geometry_columns (table_name, column_name, geometry_type_name, srs_id, z, m) VALUES ('arfwrf', 'geom', 'POLYGON', 4326, 0, 0);

CREATE VIEW wrf AS SELECT b.fid, b.grid_fid, b.arf, b.wrf1, b.wrf2, b.wrf3, b.wrf4, b.wrf5, b.wrf6, b.wrf7, b.wrf8, g.geom FROM blocked_cells as b, grid as g where b.arf <> 1 AND g.fid = b.grid_fid;
INSERT INTO gpkg_contents (table_name, data_type, srs_id) VALUES ('wrf', 'features', 4326);
INSERT INTO gpkg_geometry_columns (table_name, column_name, geometry_type_name, srs_id, z, m) VALUES ('wrf', 'geom', 'POLYGON', 4326, 0, 0);


CREATE VIEW arf AS SELECT b.fid, b.grid_fid, b.arf, g.geom FROM blocked_cells as b, grid as g where g.fid = b.grid_fid;
INSERT INTO gpkg_contents (table_name, data_type, srs_id) VALUES ('arf', 'features', 4326);
INSERT INTO gpkg_geometry_columns (table_name, column_name, geometry_type_name, srs_id, z, m) VALUES ('arf', 'geom', 'POLYGON', 4326, 0, 0);

--CREATE TRIGGER "find_cells_arf_insert"
--    AFTER INSERT ON "blocked_areas"
--    WHEN (NEW."geom" NOT NULL AND NOT ST_IsEmpty(NEW."geom"))
--    BEGIN
--        DELETE FROM "blocked_cells" WHERE area_fid = NEW."fid";
--        INSERT INTO "blocked_cells" (area_fid, grid_fid)
--            SELECT NEW.fid, g.fid FROM grid as g
--            WHERE ST_Intersects(CastAutomagic(g.geom), CastAutomagic(NEW.geom));
--    END;
--
--CREATE TRIGGER "find_cells_arf_update"
--    AFTER UPDATE ON "blocked_areas"
--    WHEN (NEW."geom" NOT NULL AND NOT ST_IsEmpty(NEW."geom"))
--    BEGIN
--        DELETE FROM "blocked_cells" WHERE area_fid = NEW."fid";
--        INSERT INTO "blocked_cells" (area_fid, grid_fid)
--        SELECT NEW.fid, g.fid FROM grid as g
--        WHERE ST_Intersects(CastAutomagic(g.geom), CastAutomagic(NEW.geom));
--    END;
--
--CREATE TRIGGER "find_cells_arf_delete"
--    AFTER DELETE ON "blocked_areas"
--    BEGIN
--        DELETE FROM "blocked_cells" WHERE area_fid = OLD."fid";
--    END;


-- MULT.DAT

CREATE TABLE "mult" (
    "fid" INTEGER NOT NULL PRIMARY KEY,
    "wmc" REAL, -- WMC, incremental width by which multiple channels will be expanded when the maximum depth DM is exceeded
    "wdrall" REAL, -- WDRALL, global assignment of the multiple channel width
    "dmall" REAL, -- DMALL, global assignment of the maximum depth
    "nodchansall" INTEGER, -- NODCHNSALL, global assignment of the number of multiple channels
    "xnmultall" REAL, -- XNMULTALL, global assignment of the multiple channel n-values
    "sslopemin" REAL, -- SSLOPEMIN, minimum slope that multiple channel assignments will be made
    "sslopemax" REAL, -- SSLOPEMAX, maximum slope that multiple channel assignments will be made
    "avuld50" REAL -- AVULD50, D50 sediment size that initiates the potential for channel avulsion
);
INSERT INTO gpkg_contents (table_name, data_type) VALUES ('mult', 'aspatial');

CREATE TABLE "mult_areas" (
    "fid" INTEGER NOT NULL PRIMARY KEY,
    "wdr" REAL, -- WDR, channel width for individual grid elements
    "dm" REAL, -- DM, maximum depth of multiple channels
    "nodchns" REAL, -- NODCHNS, number of multiple channels assigned in a grid element
    "xnmult" REAL -- XNMULT, channel n-values for individual grid elements
);
INSERT INTO gpkg_contents (table_name, data_type, srs_id) VALUES ('mult_areas', 'features', 4326);
SELECT gpkgAddGeometryColumn('mult_areas', 'geom', 'POLYGON', 0, 0, 0);
SELECT gpkgAddGeometryTriggers('mult_areas', 'geom');
-- SELECT gpkgAddSpatialIndex('mult_areas', 'geom');

CREATE TABLE "mult_cells" (
    "fid" INTEGER NOT NULL PRIMARY KEY,
    "grid_fid" INTEGER, -- equal to fid from grid table
    "area_fid" INTEGER -- fid of area from mult_areas table
);
INSERT INTO gpkg_contents (table_name, data_type) VALUES ('mult_cells', 'aspatial');

--CREATE TRIGGER "find_cells_mult_insert"
--    AFTER INSERT ON "mult_areas"
--    WHEN (NEW."geom" NOT NULL AND NOT ST_IsEmpty(NEW."geom"))
--    BEGIN
--        DELETE FROM "mult_cells" WHERE area_fid = NEW."fid";
--        INSERT INTO "mult_cells" (area_fid, grid_fid)
--            SELECT NEW.fid, g.fid FROM grid as g
--            WHERE ST_Intersects(CastAutomagic(g.geom), CastAutomagic(NEW.geom));
--    END;
--
--CREATE TRIGGER "find_cells_mult_update"
--    AFTER UPDATE ON "mult_areas"
--    WHEN (NEW."geom" NOT NULL AND NOT ST_IsEmpty(NEW."geom"))
--    BEGIN
--        DELETE FROM "mult_cells" WHERE area_fid = NEW."fid";
--        INSERT INTO "mult_cells" (area_fid, grid_fid)
--        SELECT NEW.fid, g.fid FROM grid as g
--        WHERE ST_Intersects(CastAutomagic(g.geom), CastAutomagic(NEW.geom));
--    END;
--
--CREATE TRIGGER "find_cells_mult_delete"
--    AFTER DELETE ON "mult_areas"
--    BEGIN
--        DELETE FROM "mult_cells" WHERE area_fid = OLD."fid";
--    END;


-- LEVEE.DAT

CREATE TABLE "levee_general" (
    "fid" INTEGER NOT NULL PRIMARY KEY,
    "raiselev" REAL, -- RAISELEV, incremental height that all the levee grid element crest elevations are raised
    "ilevfail" INTEGER, -- ILEVFAIL, switch identifying levee failure mode: 0 for no failure, 1 for prescribed level failure rates, 2 for initiation of levee or dam breach failure routine
    "gfragchar" TEXT, -- GFRAGCHAR, global levee fragility curve ID
    "gfragprob" REAL -- GFRAGPROB, global levee fragility curve failure probability
);
INSERT INTO gpkg_contents (table_name, data_type) VALUES ('levee_general', 'aspatial');

CREATE TABLE "levee_data" (
    "fid" INTEGER NOT NULL PRIMARY KEY,
    "grid_fid" INTEGER, -- LGRIDNO, grid element fid with a levee
    "ldir" INTEGER, -- LDIR, flow direction that will be cutoff (1-8)
    "levcrest" REAL, -- LEVCREST, the elevation of the levee crest,
    "user_line_fid" INTEGER -- FID of parent user levee line
);
INSERT INTO gpkg_contents (table_name, data_type, srs_id) VALUES ('levee_data', 'features', 4326);
SELECT gpkgAddGeometryColumn('levee_data', 'geom', 'LINESTRING', 0, 0, 0);
SELECT gpkgAddGeometryTriggers('levee_data', 'geom');
-- SELECT gpkgAddSpatialIndex('levee_data', 'geom');

CREATE TABLE "levee_failure" (
    "fid" INTEGER NOT NULL PRIMARY KEY,
    "grid_fid" INTEGER, -- LFAILGRID, grid element fid with a failure potential
    "lfaildir" INTEGER, -- LFAILDIR, the potential failure direction
    "failevel" REAL, -- FAILEVEL, the maximum elevation of the prescribed levee failure
    "failtime" REAL, -- FAILTIME, the duration (hr) that the levee will fail after the FAILEVEL elevation is exceeded by the flow depth
    "levbase" REAL, -- LEVBASE, the prescribed final failure elevation
    "failwidthmax" REAL, -- FAILWIDTHMAX, the maximum breach width
    "failrate" REAL, -- FAILRATE, the rate of vertical levee failure
    "failwidrate" REAL -- FAILWIDRATE, the rate at which the levee breach widens
);
INSERT INTO gpkg_contents (table_name, data_type) VALUES ('levee_failure', 'aspatial');

CREATE TABLE "levee_fragility" (
    "fid" INTEGER NOT NULL PRIMARY KEY,
    "grid_fid" INTEGER, -- LEVFRAGGRID, grid element fid with an individual fragility curve assignment
    "levfragchar" TEXT, -- LEVFRAGCHAR, levee fragility curve ID
    "levfragprob" REAL -- LEVFRAGPROB, levee fragility curve failure probability
);
INSERT INTO gpkg_contents (table_name, data_type) VALUES ('levee_fragility', 'aspatial');


-- FPXSEC.DAT

CREATE TABLE "fpxsec" (
    "fid" INTEGER NOT NULL PRIMARY KEY,
    "iflo" INTEGER, -- IFLO, general direction that the flow is expected to cross the floodplain cross section
    "nnxsec" INTEGER -- NNXSEC, number of floodplain elements in a given cross section
);
INSERT INTO gpkg_contents (table_name, data_type, srs_id) VALUES ('fpxsec', 'features', 4326);
SELECT gpkgAddGeometryColumn('fpxsec', 'geom', 'LINESTRING', 0, 0, 0);
SELECT gpkgAddGeometryTriggers('fpxsec', 'geom');
-- SELECT gpkgAddSpatialIndex('fpxsec', 'geom');

CREATE TABLE "fpxsec_cells" (
    "fid" INTEGER NOT NULL PRIMARY KEY,
    "fpxsec_fid" INTEGER, -- fid of a floodplain xsection from fpxsec table
    "grid_fid" INTEGER -- NODX, fid of grid cell contained in a fpxsection
);
INSERT INTO gpkg_contents (table_name, data_type) VALUES ('fpxsec_cells', 'aspatial');


-- FPFROUDE.DAT

CREATE TABLE "fpfroude" (
    "fid" INTEGER NOT NULL PRIMARY KEY,
    "froudefp" REAL -- FROUDEFP, Froude number for grid elements
);
INSERT INTO gpkg_contents (table_name, data_type, srs_id) VALUES ('fpfroude', 'features', 4326);
SELECT gpkgAddGeometryColumn('fpfroude', 'geom', 'POLYGON', 0, 0, 0);
SELECT gpkgAddGeometryTriggers('fpfroude', 'geom');
-- SELECT gpkgAddSpatialIndex('fpfroude', 'geom');

CREATE TABLE "fpfroude_cells" (
    "fid" INTEGER NOT NULL PRIMARY KEY,
    "area_fid" INTEGER, -- fid of area from frfroude table
    "grid_fid" INTEGER -- grid element fid that has an individual Froude number
);
INSERT INTO gpkg_contents (table_name, data_type) VALUES ('fpfroude_cells', 'aspatial');


-- SWMMFLO.DAT

CREATE TABLE "swmmflo" (
    "fid" INTEGER NOT NULL PRIMARY KEY,
    "swmm_jt" INTEGER, -- SWMM_JT, fid of the grid element with storm drain inlet
    "intype" INTEGER, -- INTYPE, inlet type (1-5)
    "swmm_length" REAL, -- SWMMlength, storm drain inlet curb opening lengths along the curb
    "swmm_height" REAL, -- SWMMheight, storm drain curb opening height
    "swmm_width" REAL, -- SWMMwidth
    "swmm_coeff" REAL, -- SWMMcoeff, storm drain inlet weir discharge coefficient
    "flapgate" INTEGER, -- FLAPGATE, switch (0 no flap gate, 1 flapgate)
    "name" TEXT -- optional inlet name
);
INSERT INTO gpkg_contents (table_name, data_type, srs_id) VALUES ('swmmflo', 'features', 4326);
SELECT gpkgAddGeometryColumn('swmmflo', 'geom', 'POLYGON', 0, 0, 0);
SELECT gpkgAddGeometryTriggers('swmmflo', 'geom');
-- SELECT gpkgAddSpatialIndex('swmmflo', 'geom');


-- SWMMFLORT.DAT

CREATE TABLE "swmmflort" (
    "fid" INTEGER NOT NULL PRIMARY KEY,
    "grid_fid" INTEGER, -- SWMM_JT, fid of the grid element with a storm drain inlet
    "name" TEXT -- optional name of the rating table
);
INSERT INTO gpkg_contents (table_name, data_type) VALUES ('swmmflort', 'aspatial');

CREATE TABLE "swmmflort_data" (
    "fid" INTEGER NOT NULL PRIMARY KEY,
    "swmm_rt_fid" INTEGER, -- fid of a rating table from swmmflort
    "depth" REAL, -- DEPTHSWMMRT, flow depths for the discharge rating table pairs
    "q" REAL -- QSWMMRT, discharge values for the storm drain inlet rating table
);
INSERT INTO gpkg_contents (table_name, data_type) VALUES ('swmmflort_data', 'aspatial');


-- SWMMOUTF.DAT

CREATE TABLE "swmmoutf" (
    "fid" INTEGER NOT NULL PRIMARY KEY,
    "grid_fid" INTEGER, -- OUTF_GRID, fid of the grid element with a storm drain outflow
    "name" TEXT, -- OUTF_NAME, name of the outflow
    "outf_flo" INTEGER -- OUTF_FLO2DVOL, switch, 0 for all discharge removed from strom drain system, 1 allows for the discharge to be returned to FLO-2D
);
INSERT INTO gpkg_contents (table_name, data_type, srs_id) VALUES ('swmmoutf', 'features', 4326);
SELECT gpkgAddGeometryColumn('swmmoutf', 'geom', 'POLYGON', 0, 0, 0);
SELECT gpkgAddGeometryTriggers('swmmoutf', 'geom');
-- SELECT gpkgAddSpatialIndex('swmmoutf', 'geom');


-- TOLSPATIAL.DAT

CREATE TABLE "tolspatial" (
    "fid" INTEGER NOT NULL PRIMARY KEY,
    "tol" REAL -- TOL, tollerance for grid cells contained in the polygon. A grid cell is considered contained in a polygon if its centroid is contained in it.
);
INSERT INTO gpkg_contents (table_name, data_type, srs_id) VALUES ('tolspatial', 'features', 4326);
SELECT gpkgAddGeometryColumn('tolspatial', 'geom', 'POLYGON', 0, 0, 0);
SELECT gpkgAddGeometryTriggers('tolspatial', 'geom');
-- SELECT gpkgAddSpatialIndex('tolspatial', 'geom');

CREATE TABLE "tolspatial_cells" (
    "fid" INTEGER NOT NULL PRIMARY KEY,
    "area_fid" INTEGER, -- fid of a polygon from tolspatial table
    "grid_fid" INTEGER -- IDUM, fid of grid cell contained in a fpxsection
);
INSERT INTO gpkg_contents (table_name, data_type) VALUES ('tolspatial_cells', 'aspatial');


-- WSURF.DAT

CREATE TABLE "wsurf" (
    "fid" INTEGER NOT NULL PRIMARY KEY,
    "grid_fid" INTEGER, -- IGRIDXSEC, fid of grid cell containing WSEL data
    "wselev" REAL -- WSELEV, water surface elevation for comparison
);
INSERT INTO gpkg_contents (table_name, data_type, srs_id) VALUES ('wsurf', 'features', 4326);
SELECT gpkgAddGeometryColumn('wsurf', 'geom', 'POINT', 0, 0, 0);
SELECT gpkgAddGeometryTriggers('wsurf', 'geom');
-- SELECT gpkgAddSpatialIndex('wsurf', 'geom');


-- WSTIME.DAT

CREATE TABLE "wstime" (
    "fid" INTEGER NOT NULL PRIMARY KEY,
    "grid_fid" INTEGER, -- IGRIDXSEC, fid of grid cell containing WSEL data
    "wselev" REAL, -- WSELEVTIME, water surface elevation for comparison
    "wstime" REAL -- WSTIME, time of known watersurface elevation
);
INSERT INTO gpkg_contents (table_name, data_type, srs_id) VALUES ('wstime', 'features', 4326);
SELECT gpkgAddGeometryColumn('wstime', 'geom', 'POINT', 0, 0, 0);
SELECT gpkgAddGeometryTriggers('wstime', 'geom');
-- SELECT gpkgAddSpatialIndex('wstime', 'geom');


-- BREACH.DAT

CREATE TABLE "breach_global" (
    "fid" INTEGER NOT NULL PRIMARY KEY,
    "ibreachsedeqn" INTEGER, -- IBREACHSEDEQN, sediment transport equation number
    "gbratio" REAL, -- GBRATIO, global ratio of the initial breach width to breach depth
    "gweircoef" REAL, -- GWEIRCOEF, global weir coefficient for piping or breach channel weir for an unspecified failure location
    "gbreachtime" REAL, -- GBREACHTIME, cumulative duration (hrs) that the levee erosion will initiate after the water surface exceeds the specified pipe elevation BRBOTTOMEL
    "gzu" REAL, -- GZU, global slope of the upstream face of the levee or dam for an unspecified failure location
    "gzd" REAL, -- GZD, global slope of the downstream face of the levee or dam
    "gzc" REAL, -- GZC, global average slope of the upstream and downstream face of the levee or dam core material
    "gcrestwidth" REAL, -- GCRESTWIDTH, global crest length of the levee or dam
    "gcrestlength" REAL, -- GCRESTLENGTH, global crest length of the levee or dam
    "gbrbotwidmax" REAL, -- GBRBOTWIDMAX, maximum allowable global breach bottom width (ft or m) as constrained by the valley cross section
    "gbrtopwidmax" REAL, -- GBRTOPWIDMAX, maximum allowable global breach top width (ft or m) as constrained by the valley cross section
    "gbrbottomel" REAL, -- GBRBOTTOMEL, initial global breach or pipe bottom elevation (ft or m)
    "gd50c" REAL, -- GD50C, mean sediment size (D50 in mm) of the levee or dam core material
    "gporc" REAL, -- GPORC, global porosity of the levee or dam core material
    "guwc" REAL, -- GUWC, global unit weight (lb/ft 3 or N/m 3 ) of the levee or dam core material
    "gcnc" REAL, -- GCNC, global Manning’s n-value of the levee or dam core material
    "gafrc" REAL, -- GAFRC, global angle (degrees) of internal friction of the core material for the entire levee or dam, 0 for no core
    "gcohc" REAL, -- GCOHC, global cohesive strength (lb/ft 2 or N/m 2 ) of the levee or dam core material
    "gunfcc" REAL, -- GUNFCC, global sediment gradient, ratio of D90 to D30 of the levee or dam core material
    "gd50s" REAL, -- GD50S, mean sediment size (D50 in mm) of the levee or dam shell material
    "gpors" REAL, -- GPORS, global porosity of the levee or dam shell material
    "guws" REAL, -- GUWS, global unit weight (lb/ft 3 or N/m 3 ) of the levee or dam shell material
    "gcns" REAL, -- GCNS, global Manning’s n-value of the levee or dam shell material
    "gafrs" REAL, -- GAFRS, global angle (degrees) of internal friction of the shell material for the entire levee or dam, 0 for no core
    "gcohs" REAL, -- GCOHS, global cohesive strength (lb/ft 2 or N/m 2 ) of the levee or dam shell material
    "gunfcs" REAL, -- GUNFCS, global sediment gradient, ratio of D90 to D30 of the levee or dam shell material
    "ggrasslength" REAL, -- GGRASSLENGTH, global average length of grass (inches or mm) on downstream face
    "ggrasscond" REAL, -- GGRASSCOND, condition of the grass on the downstream face
    "ggrassvmaxp" REAL, -- GGRASSVMAXP, global maximum permissible velocity (fps or mps) for a grass-lined downstream face before the grass is eroded
    "gsedconmax" REAL, -- GSEDCONMAX, global maximum sediment concentration by volume in the breach discharge
    "d50df" REAL, -- D50DF, mean sediment size (D50 in mm) of the top one foot (0.3 m) of the downstream face (riprap material)
    "gunfcdf" REAL -- GUNFCDF, global sediment gradient, ratio of D 90 to D 30 of the downstream face upper one foot of material (riprap)
);
INSERT INTO gpkg_contents (table_name, data_type) VALUES ('breach_global', 'aspatial');

CREATE TABLE "breach" (
    "fid" INTEGER NOT NULL PRIMARY KEY,
    "ibreachdir" INTEGER, -- IBREACHDIR, direction of breach
    "zu" REAL, -- ZU, slope of the upstream face of the levee or dam
    "zd" REAL, -- ZD, slope of the downstream face of the levee or dam
    "zc" REAL, -- ZC, average slope of the upstream and downstream face of the levee or dam core material
    "crestwidth" REAL, -- CRESTWIDTH, crest width of the levee or dam
    "crestlength" REAL, -- CRESTLENGTH, length of the crest of the levee or dam
    "brbotwidmax" REAL, -- BRBOTWIDMAX, maximum allowable breach bottom width (ft or m) as constrained by the valley cross section
    "brtopwidmax" REAL, -- BRTOPWIDMAX, maximum allowable breach top width (ft or m) as constrained by the valley cross section
    "brbottomel" REAL, -- BRBOTTOMEL, initial breach or pipe bottom elevation (ft or m)
    "weircoef" REAL, -- WEIRCOEF, weir coefficient for piping or breach channel weir
    "d50c" REAL, -- D50C, mean sediment size (D50 in mm) of the levee or dam core material
    "porc" REAL, -- PORC, porosity of the levee or dam core material
    "uwc" REAL, -- UWC, unit weight (lb/ft 3 or N/m 3 ) of the levee or dam core material
    "cnc" REAL, -- CNC, global Manning’s n-value of the levee or dam core material
    "afrc" REAL, -- AFRC, angle (degrees) of internal friction of the core material for the entire levee or dam, 0 for no core
    "cohc" REAL, -- COHC, cohesive strength (lb/ft 2 or N/m 2 ) of the levee or dam core material
    "unfcc" REAL, -- UNFCC, sediment gradient, ratio of D90 to D30 of the levee or dam core material
    "d50s" REAL, -- D50S, mean sediment size (D50 in mm) of the levee or dam shell material
    "pors" REAL, -- PORS, porosity of the levee or dam shell material
    "uws" REAL, -- UWS, unit weight (lb/ft 3 or N/m 3 ) of the levee or dam shell material
    "cns" REAL, -- CNS, Manning’s n-value of the levee or dam shell material
    "afrs" REAL, -- AFRS, angle (degrees) of internal friction of the shell material for the entire levee or dam, 0 for no core
    "cohs" REAL, -- COHS, cohesive strength (lb/ft 2 or N/m 2 ) of the levee or dam shell material
    "unfcs" REAL, -- UNFCS, sediment gradient, ratio of D90 to D30 of the levee or dam shell material
    "bratio" REAL, -- BRATIO, ratio of the initial breach width to breach depth
    "grasslength" REAL, -- GRASSLENGTH, average length of grass (inches or mm) on downstream face
    "grasscond" REAL, -- GRASSCOND, condition of the grass on the downstream face
    "grassvmaxp" REAL, -- GRASSVMAXP, maximum permissible velocity (fps or mps) for a grass-lined downstream face before the grass is eroded
    "sedconmax" REAL, -- maximum sediment concentration by volume in the breach discharge
    "d50df" REAL, -- D50DF, mean sediment size (D50 in mm) of the top one foot (0.3 m) of the downstream face (riprap material)
    "unfcdf" REAL, -- UNFCDF, sediment gradient, ratio of D 90 to D 30 of the downstream face upper one foot of material (riprap)
    "breachtime" REAL -- BREACHTIME, cumulative duration (hrs) that the levee erosion will initiate after the water surface exceeds the specified pipe elevation BRBOTTOMEL
);
INSERT INTO gpkg_contents (table_name, data_type, srs_id) VALUES ('breach', 'features', 4326);
SELECT gpkgAddGeometryColumn('breach', 'geom', 'POINT', 0, 0, 0);
SELECT gpkgAddGeometryTriggers('breach', 'geom');
-- SELECT gpkgAddSpatialIndex('breach', 'geom');

CREATE TABLE "breach_cells" (
    "fid" INTEGER NOT NULL PRIMARY KEY,
    "breach_fid" INTEGER, -- fid of a breach from breach table
    "grid_fid" INTEGER -- IBREACHGRID, grid element fid for which an individual breach parameters are defined
);
INSERT INTO gpkg_contents (table_name, data_type) VALUES ('breach_cells', 'aspatial');

CREATE TABLE "breach_fragility_curves" (
    "fid" INTEGER NOT NULL PRIMARY KEY,
    "fragchar" TEXT, -- FRAGCHAR, fragility curve ID - one letter and a number
    "prfail" REAL, -- PRFAIL, levee fragility curve point of failure probability
    "prdepth" REAL -- PRDEPTH, point of failure on the levee as defined by the distance or height below the levee crest
);
INSERT INTO gpkg_contents (table_name, data_type) VALUES ('breach_fragility_curves', 'aspatial');


-- SED.DAT

CREATE TABLE "mud" (
    "fid" INTEGER NOT NULL PRIMARY KEY,
    "va" REAL, -- VA, coefficient in the viscosity versus sediment concentration by volume relationship
    "vb" REAL, -- VB, exponent in the viscosity versus sediment concentration by volume relationship
    "ysa" REAL, -- YSA, coefficient of the yield stress versus sediment concentration
    "ysb" REAL, -- YSB, exponent of yield stress versus sediment concentration
    "sgsm" REAL, -- SGSM, mudflow mixtures specific gravity
    "xkx" REAL -- XKX, the laminar flow resistance parameter for overland flow
);
INSERT INTO gpkg_contents (table_name, data_type) VALUES ('mud', 'aspatial');

CREATE TABLE "mud_areas" (
    "fid" INTEGER NOT NULL PRIMARY KEY,
    "debrisv" REAL -- DEBRISV, volume of the debris basin
);
INSERT INTO gpkg_contents (table_name, data_type, srs_id) VALUES ('mud_areas', 'features', 4326);
SELECT gpkgAddGeometryColumn('mud_areas', 'geom', 'POLYGON', 0, 0, 0);
SELECT gpkgAddGeometryTriggers('mud_areas', 'geom');
-- SELECT gpkgAddSpatialIndex('mud_areas', 'geom');

CREATE TABLE "mud_cells" (
    "fid" INTEGER NOT NULL PRIMARY KEY,
    "grid_fid" INTEGER, -- JDEBNOD, grid element fid with debris basin
    "area_fid" INTEGER -- fid of area from mud_areas table, where the cell belongs to
);
INSERT INTO gpkg_contents (table_name, data_type) VALUES ('mud_cells', 'aspatial');

CREATE TABLE "sed" (
    "fid" INTEGER NOT NULL PRIMARY KEY,
    "isedeqg" INTEGER, -- ISEDEQG, transport equation number used in sediment routing for overland flow
    "isedsizefrac" INTEGER, -- ISEDSIZEFRAC, switch, if 1 sediment routing will be performed by size fraction, 0 for sed routing not by size fraction
    "dfifty" REAL, -- DFIFTY, sediment size (D50) in mm for sediment routing
    "sgrad" REAL, -- SGRAD, sediment gradation coefficient (non-dimensional)
    "sgst" REAL, -- SGST, sediment specific gravity
    "dryspwt" REAL, -- DRYSPWT, dry specific weight of the sediment
    "cvfg" REAL, -- CVFG, fine sediment volumetric concentration for overland, channel, and streets
    "isedsupply" INTEGER, -- ISEDSUPPLY, if 1 sediment rating curve will be used to define the sediment supply to a channel reach or floodplain area, otherwise 0
    "isedisplay" INTEGER, -- ISEDISPLAY, grid element number for which the sediment transport capacity for all the sediment transport equations will be listed by output
    "scourdep" REAL -- maximum allowable scour depth for all floodplain elements
);
INSERT INTO gpkg_contents (table_name, data_type) VALUES ('sed', 'aspatial');

CREATE TABLE "sed_groups" (
    "fid" INTEGER NOT NULL PRIMARY KEY,
    "isedeqi" INTEGER, -- ISEDEQI, sediment transport equation used for sediment routing by size fraction
    "bedthick" REAL, -- BEDTHICK, sediment bed thickness for sediment routing by size fraction
    "cvfi" REAL, -- CVFI, fine sediment volumetric concentration for an individual channel segment(s)
    "name" TEXT, -- name of the sediment transport parameters group
    "dist_fid" INTEGER -- fraction distribution number (from sed_group_frac table) for that group
);
INSERT INTO gpkg_contents (table_name, data_type) VALUES ('sed_groups', 'aspatial');

CREATE TABLE "sed_group_areas" (
    "fid" INTEGER NOT NULL PRIMARY KEY,
    "group_fid" INTEGER -- sediment group fid for area (from sed_groups table)
);
INSERT INTO gpkg_contents (table_name, data_type, srs_id) VALUES ('sed_group_areas', 'features', 4326);
SELECT gpkgAddGeometryColumn('sed_group_areas', 'geom', 'POLYGON', 0, 0, 0);
SELECT gpkgAddGeometryTriggers('sed_group_areas', 'geom');
-- SELECT gpkgAddSpatialIndex('sed_group_areas', 'geom');

CREATE TABLE "sed_group_frac" (
    "fid" INTEGER NOT NULL PRIMARY KEY,
    "name" TEXT -- name of the fraction distribution
);
INSERT INTO gpkg_contents (table_name, data_type) VALUES ('sed_group_frac', 'aspatial');

CREATE TABLE "sed_group_frac_data" (
    "fid" INTEGER NOT NULL PRIMARY KEY,
    "dist_fid" INTEGER, -- fraction distribution number, equal to dist_fid from sed_groups table
    "sediam" REAL, -- SEDIAM, representative sediment diameter (mm) for sediment routing by size fraction
    "sedpercent" REAL -- SEDPERCENT, sediment size distribution percentage
);
INSERT INTO gpkg_contents (table_name, data_type) VALUES ('sed_group_frac_data', 'aspatial');

CREATE TABLE "sed_group_cells" (
    "fid" INTEGER NOT NULL PRIMARY KEY,
    "grid_fid" INTEGER, -- ISEDUM, grid element fid for which a sediment group is defined
    "area_fid" INTEGER -- fid of area from sed_group_areas table, where the cell belongs to
);
INSERT INTO gpkg_contents (table_name, data_type) VALUES ('sed_group_cells', 'aspatial');

CREATE TABLE "sed_rigid_areas" (
    "fid" INTEGER NOT NULL PRIMARY KEY
);
INSERT INTO gpkg_contents (table_name, data_type, srs_id) VALUES ('sed_rigid_areas', 'features', 4326);
SELECT gpkgAddGeometryColumn('sed_rigid_areas', 'geom', 'POLYGON', 0, 0, 0);
SELECT gpkgAddGeometryTriggers('sed_rigid_areas', 'geom');
-- SELECT gpkgAddSpatialIndex('sed_rigid_areas', 'geom');

CREATE TABLE "sed_rigid_cells" (
    "fid" INTEGER NOT NULL PRIMARY KEY,
    "grid_fid" INTEGER, -- ICRETIN, grid element fid for which the rigid bed is defined
    "area_fid" INTEGER-- area fid with rigid bed defined (from sed_rigid_areas)
);
INSERT INTO gpkg_contents (table_name, data_type) VALUES ('sed_rigid_cells', 'aspatial');

CREATE TABLE "sed_supply_areas" (
    "fid" INTEGER NOT NULL PRIMARY KEY,
    "isedcfp" INTEGER, -- ISEDCFP, switch, 0 for floodplain sediment supply rating curve, 1 for channel
    "ased" REAL, -- ASED, sediment rating curve coefficient
    "bsed" REAL, -- BSED, sediment rating curve exponent, Qs = ASED * Qw ^ BSED
    "dist_fid" INTEGER -- named sediment supply fraction distribution fid from sed_supply_frac table
);
INSERT INTO gpkg_contents (table_name, data_type, srs_id) VALUES ('sed_supply_areas', 'features', 4326);
SELECT gpkgAddGeometryColumn('sed_supply_areas', 'geom', 'POLYGON', 0, 0, 0);
SELECT gpkgAddGeometryTriggers('sed_supply_areas', 'geom');
-- SELECT gpkgAddSpatialIndex('sed_supply_areas', 'geom');

CREATE TABLE "sed_supply_cells" (
    "fid" INTEGER NOT NULL PRIMARY KEY,
    "grid_fid" INTEGER, -- ISEDGRID, grid element fid for which sediment supply is defined
    "area_fid" INTEGER -- area fid with a sediment supply defined (from sed_supply_areas)
);
INSERT INTO gpkg_contents (table_name, data_type) VALUES ('sed_supply_cells', 'aspatial');

CREATE TABLE "sed_supply_frac" (
    "fid" INTEGER NOT NULL PRIMARY KEY,
    "name" TEXT
);
INSERT INTO gpkg_contents (table_name, data_type) VALUES ('sed_supply_frac', 'aspatial');

CREATE TABLE "sed_supply_frac_data" (
    "fid" INTEGER NOT NULL PRIMARY KEY,
    "dist_fid" INTEGER, -- nr of distribution the fraction belongs to, from sed_supply_frac table
    "ssediam" REAL, -- SSEDIAM, representative sediment supply diameter (mm) for sediment routing by size fraction
    "ssedpercent" REAL -- SSEDPERCENT, sediment supply size distribution percentage
);
INSERT INTO gpkg_contents (table_name, data_type) VALUES ('sed_supply_frac_data', 'aspatial');

-- USERS Layers

CREATE TABLE "user_model_boundary" (
    "fid" INTEGER PRIMARY KEY NOT NULL,
    "cell_size" REAL
);
INSERT INTO gpkg_contents (table_name, data_type, srs_id) VALUES ('user_model_boundary', 'features', 4326);
SELECT gpkgAddGeometryColumn('user_model_boundary', 'geom', 'POLYGON', 0, 0, 0);
SELECT gpkgAddGeometryTriggers('user_model_boundary', 'geom');
-- SELECT gpkgAddSpatialIndex('user_model_boundary', 'geom');

CREATE TABLE "user_1d_domain" (
    "fid" INTEGER PRIMARY KEY NOT NULL,
    "center_line_fid" INTEGER
);
INSERT INTO gpkg_contents (table_name, data_type, srs_id) VALUES ('user_1d_domain', 'features', 4326);
SELECT gpkgAddGeometryColumn('user_1d_domain', 'geom', 'POLYGON', 0, 0, 0);
SELECT gpkgAddGeometryTriggers('user_1d_domain', 'geom');

CREATE TABLE "user_centerline" (
    "fid" INTEGER PRIMARY KEY NOT NULL,
    "name" TEXT, -- name of segment (optional)
    "depinitial" REAL, -- DEPINITIAL, initial channel flow depth
    "froudc" REAL, -- FROUDC, max Froude channel number
    "roughadj" REAL, -- ROUGHADJ, coefficient for depth adjustment
    "isedn" INTEGER, -- ISEDN, sediment transport equation or data
    "notes" TEXT
);
INSERT INTO gpkg_contents (table_name, data_type, srs_id) VALUES ('user_centerline', 'features', 4326);
SELECT gpkgAddGeometryColumn('user_centerline', 'geom', 'LINESTRING', 0, 0, 0);
SELECT gpkgAddGeometryTriggers('user_centerline', 'geom');

<<<<<<< HEAD
--CREATE TABLE "user_channel_seg" (
--    "fid" INTEGER PRIMARY KEY NOT NULL,
--    "name" TEXT
--);
--INSERT INTO gpkg_contents (table_name, data_type, srs_id) VALUES ('user_channel_seg', 'features', 4326);
--SELECT gpkgAddGeometryColumn('user_channel_seg', 'geom', 'LINESTRING', 0, 0, 0);
--SELECT gpkgAddGeometryTriggers('user_channel_seg', 'geom');
-- SELECT gpkgAddSpatialIndex('user_channel_seg', 'geom');

=======
>>>>>>> b1f9639f
CREATE TABLE "user_xsections" (
    "fid" INTEGER PRIMARY KEY NOT NULL,
    "fcn" REAL, -- FCN, average Manning's n in the grid element
    "type" TEXT, -- SHAPE, type of cross-section shape definition
    "notes" TEXT
);
INSERT INTO gpkg_contents (table_name, data_type, srs_id) VALUES ('user_xsections', 'features', 4326);
SELECT gpkgAddGeometryColumn('user_xsections', 'geom', 'LINESTRING', 0, 0, 0);
SELECT gpkgAddGeometryTriggers('user_xsections', 'geom');
-- SELECT gpkgAddSpatialIndex('user_xsections', 'geom');

CREATE TABLE "user_levee_points" (
    "fid" INTEGER PRIMARY KEY NOT NULL,
    "name" TEXT,
    "elev" REAL,
    "correction" REAL
);
INSERT INTO gpkg_contents (table_name, data_type, srs_id) VALUES ('user_levee_points', 'features', 4326);
SELECT gpkgAddGeometryColumn('user_levee_points', 'geom', 'POINT', 0, 0, 0);
SELECT gpkgAddGeometryTriggers('user_levee_points', 'geom');
-- SELECT gpkgAddSpatialIndex('user_levee_points', 'geom');

CREATE TABLE "user_levee_lines" (
    "fid" INTEGER PRIMARY KEY NOT NULL,
    "name" TEXT,
    "elev" REAL,
    "correction" REAL
);
INSERT INTO gpkg_contents (table_name, data_type, srs_id) VALUES ('user_levee_lines', 'features', 4326);
SELECT gpkgAddGeometryColumn('user_levee_lines', 'geom', 'LINESTRING', 0, 0, 0);
SELECT gpkgAddGeometryTriggers('user_levee_lines', 'geom');
-- SELECT gpkgAddSpatialIndex('user_levee_lines', 'geom');

CREATE TABLE "user_levee_polygons" (
    "fid" INTEGER PRIMARY KEY NOT NULL,
    "name" TEXT,
    "elev" REAL,
    "correction" REAL
);
INSERT INTO gpkg_contents (table_name, data_type, srs_id) VALUES ('user_levee_polygons', 'features', 4326);
SELECT gpkgAddGeometryColumn('user_levee_polygons', 'geom', 'POLYGON', 0, 0, 0);
SELECT gpkgAddGeometryTriggers('user_levee_polygons', 'geom');
-- SELECT gpkgAddSpatialIndex('user_levee_polygons', 'geom');

CREATE TABLE "user_streets" (
    "fid" INTEGER PRIMARY KEY NOT NULL,
    "name" TEXT
);
INSERT INTO gpkg_contents (table_name, data_type, srs_id) VALUES ('user_streets', 'features', 4326);
SELECT gpkgAddGeometryColumn('user_streets', 'geom', 'LINESTRING', 0, 0, 0);
SELECT gpkgAddGeometryTriggers('user_streets', 'geom');
-- SELECT gpkgAddSpatialIndex('user_streets', 'geom');

CREATE TABLE "user_roughness" (
    "fid" INTEGER PRIMARY KEY NOT NULL,
    "n" REAL,
    "code" TEXT
);
INSERT INTO gpkg_contents (table_name, data_type, srs_id) VALUES ('user_roughness', 'features', 4326);
SELECT gpkgAddGeometryColumn('user_roughness', 'geom', 'POLYGON', 0, 0, 0);
SELECT gpkgAddGeometryTriggers('user_roughness', 'geom');
-- SELECT gpkgAddSpatialIndex('user_roughness', 'geom');

CREATE TABLE "user_elevation_polygons" (
    "fid" INTEGER PRIMARY KEY NOT NULL,
    "elev" REAL
);
INSERT INTO gpkg_contents (table_name, data_type, srs_id) VALUES ('user_elevation_polygons', 'features', 4326);
SELECT gpkgAddGeometryColumn('user_elevation_polygons', 'geom', 'POLYGON', 0, 0, 0);
SELECT gpkgAddGeometryTriggers('user_elevation_polygons', 'geom');
-- SELECT gpkgAddSpatialIndex('user_elevation_polygons', 'geom');

CREATE TABLE "user_bc_points" (
    "fid" INTEGER PRIMARY KEY NOT NULL,
    "type" TEXT,
    "name" TEXT
);
INSERT INTO gpkg_contents (table_name, data_type, srs_id) VALUES ('user_bc_points', 'features', 4326);
SELECT gpkgAddGeometryColumn('user_bc_points', 'geom', 'POINT', 0, 0, 0);
SELECT gpkgAddGeometryTriggers('user_bc_points', 'geom');
-- SELECT gpkgAddSpatialIndex('user_bc_points', 'geom');

-- START user_bc_points TRIGGERS

-- trigger for a new POINT INFLOW boundary
INSERT INTO trigger_control (name, enabled) VALUES ('update_inflow_on_bc_pts_insert', 1); -- enabled by default
CREATE TRIGGER "update_inflow_on_bc_pts_insert"
    AFTER INSERT ON "user_bc_points"
    WHEN (
        SELECT enabled FROM trigger_control WHERE name = 'update_inflow_on_bc_pts_insert' AND
        NEW."geom" NOT NULL AND NEW."type" = 'inflow'
    )
    BEGIN
        INSERT INTO "inflow" (name, geom_type, bc_fid) SELECT NEW."name", 'point', NEW."fid";
    END;

-- trigger for a new POINT OUTFLOW boundary
INSERT INTO trigger_control (name, enabled) VALUES ('update_outflow_on_bc_pts_insert', 1);
CREATE TRIGGER "update_outflow_on_bc_pts_insert"
    AFTER INSERT ON "user_bc_points"
    WHEN (
        SELECT enabled FROM trigger_control WHERE name = 'update_outflow_on_bc_pts_insert' AND
        NEW."geom" NOT NULL AND NEW."type" = 'outflow'
    )
    BEGIN
        INSERT INTO "outflow" (name, geom_type, bc_fid) SELECT NEW."name", 'point', NEW."fid";
    END;

-- point boundary updated - type: inflow
INSERT INTO trigger_control (name, enabled) VALUES ('update_inflow_on_bc_pts_update', 1);
CREATE TRIGGER "update_inflow_on_bc_pts_update"
    AFTER UPDATE ON "user_bc_points"
    WHEN (
        SELECT enabled FROM trigger_control WHERE name = 'update_inflow_on_bc_pts_update' AND
        NEW."type" = 'inflow'
    )
    BEGIN
        -- delete this bc from other tables
        DELETE FROM outflow WHERE bc_fid = NEW.fid AND geom_type = 'point';
        -- try to insert to the inflow table, ignore on fail (there is a unique constraint on inflow.bc_fid)
        INSERT OR IGNORE INTO inflow (name, geom_type, bc_fid) SELECT NEW."name", 'point', NEW."fid";
        -- update existing (includes geometry changes)
        UPDATE inflow SET name = NEW."name", geom_type = 'point' WHERE bc_fid = NEW.fid;
    END;

-- point boundary updated - type: outflow
INSERT INTO trigger_control (name, enabled) VALUES ('update_outflow_on_bc_pts_update', 1);
CREATE TRIGGER "update_outflow_on_bc_pts_update"
    AFTER UPDATE ON "user_bc_points"
    WHEN (
        SELECT enabled FROM trigger_control WHERE name = 'update_outflow_on_bc_pts_update' AND
        NEW."type" = 'outflow'
    )
    BEGIN
        -- delete this bc from other tables
        DELETE FROM inflow WHERE bc_fid = NEW.fid AND geom_type = 'point';
        -- try to insert to the inflow table, ignore on fail
        INSERT OR IGNORE INTO outflow (geom_type, bc_fid) SELECT 'point', NEW."fid";
        -- update existing (includes geometry changes)
        UPDATE outflow SET name = NEW."name", geom_type = 'point' WHERE bc_fid = NEW.fid;
    END;

-- inflow point boundary deleted
INSERT INTO trigger_control (name, enabled) VALUES ('update_inflow_on_bc_pts_delete', 1);
CREATE TRIGGER "update_inflow_on_bc_pts_delete"
    AFTER DELETE ON "user_bc_points"
    WHEN (
        SELECT enabled FROM trigger_control WHERE name = 'update_inflow_on_bc_pts_delete'
    )
    BEGIN
        DELETE FROM "inflow" WHERE bc_fid = OLD."fid" AND geom_type = 'point';
    END;

-- outflow point boundary deleted
INSERT INTO trigger_control (name, enabled) VALUES ('update_outflow_on_bc_pts_delete', 1);
CREATE TRIGGER "update_outflow_on_bc_pts_delete"
    AFTER DELETE ON "user_bc_points"
    WHEN (
        SELECT enabled FROM trigger_control WHERE name = 'update_outflow_on_bc_pts_delete'
    )
    BEGIN
        DELETE FROM "outflow" WHERE bc_fid = OLD."fid" AND geom_type = 'point';
    END;

-- END user_bc_points TRIGGERS


CREATE TABLE "user_bc_lines" (
    "fid" INTEGER PRIMARY KEY NOT NULL,
    "type" TEXT,
    "name" TEXT
);
INSERT INTO gpkg_contents (table_name, data_type, srs_id) VALUES ('user_bc_lines', 'features', 4326);
SELECT gpkgAddGeometryColumn('user_bc_lines', 'geom', 'LINESTRING', 0, 0, 0);
SELECT gpkgAddGeometryTriggers('user_bc_lines', 'geom');
-- SELECT gpkgAddSpatialIndex('user_bc_lines', 'geom');

-- START user_bc_lines TRIGGERS

-- trigger for a new LINE INFLOW boundary
INSERT INTO trigger_control (name, enabled) VALUES ('update_inflow_on_bc_lines_insert', 1); -- enabled by default
CREATE TRIGGER "update_inflow_on_bc_lines_insert"
    AFTER INSERT ON "user_bc_lines"
    WHEN (
        SELECT enabled FROM trigger_control WHERE name = 'update_inflow_on_bc_lines_insert' AND
        NEW."geom" NOT NULL AND NEW."type" = 'inflow'
    )
    BEGIN
        INSERT INTO "inflow" (name, geom_type, bc_fid) SELECT NEW."name", 'line', NEW."fid";
    END;

-- trigger for a new LINE OUTFLOW boundary
INSERT INTO trigger_control (name, enabled) VALUES ('update_outflow_on_bc_lines_insert', 1);
CREATE TRIGGER "update_outflow_on_bc_lines_insert"
    AFTER INSERT ON "user_bc_lines"
    WHEN (
        SELECT enabled FROM trigger_control WHERE name = 'update_outflow_on_bc_lines_insert' AND
        NEW."geom" NOT NULL AND NEW."type" = 'outflow'
    )
    BEGIN
        INSERT INTO "outflow" (name, geom_type, bc_fid) SELECT NEW."name", 'line', NEW."fid";
    END;

-- line boundary updated - type: inflow
INSERT INTO trigger_control (name, enabled) VALUES ('update_inflow_on_bc_lines_update', 1);
CREATE TRIGGER "update_inflow_on_bc_lines_update"
    AFTER UPDATE ON "user_bc_lines"
    WHEN (
        SELECT enabled FROM trigger_control WHERE name = 'update_inflow_on_bc_lines_update' AND
        NEW."type" = 'inflow'
    )
    BEGIN
        -- delete this bc from other tables
        DELETE FROM outflow WHERE bc_fid = NEW.fid AND geom_type = 'line';
        -- try to insert to the inflow table, ignore on fail (there is a unique constraint on inflow.bc_fid)
        INSERT OR IGNORE INTO inflow (name, geom_type, bc_fid) SELECT NEW."name", 'line', NEW."fid";
        -- update existing (includes geometry changes)
        UPDATE inflow SET name = NEW."name", geom_type = 'line' WHERE bc_fid = NEW.fid;
    END;

-- line boundary updated - type: outflow
INSERT INTO trigger_control (name, enabled) VALUES ('update_outflow_on_bc_lines_update', 1);
CREATE TRIGGER "update_outflow_on_bc_lines_update"
    AFTER UPDATE ON "user_bc_lines"
    WHEN (
        SELECT enabled FROM trigger_control WHERE name = 'update_outflow_on_bc_lines_update' AND
        NEW."type" = 'outflow'
    )
    BEGIN
        -- delete this bc from other tables
        DELETE FROM inflow WHERE bc_fid = NEW.fid AND geom_type = 'line';
        -- try to insert to the inflow table, ignore on fail
        INSERT OR IGNORE INTO outflow (geom_type, bc_fid) SELECT 'line', NEW."fid";
        -- update existing (includes geometry changes)
        UPDATE outflow SET name = NEW."name", geom_type = 'line' WHERE bc_fid = NEW.fid;
    END;

-- inflow line boundary deleted
INSERT INTO trigger_control (name, enabled) VALUES ('update_inflow_on_bc_lines_delete', 1);
CREATE TRIGGER "update_inflow_on_bc_lines_delete"
    AFTER DELETE ON "user_bc_lines"
    WHEN (
        SELECT enabled FROM trigger_control WHERE name = 'update_inflow_on_bc_lines_delete'
    )
    BEGIN
        DELETE FROM "inflow" WHERE bc_fid = OLD."fid" AND geom_type = 'line';
    END;

-- outflow line boundary deleted
INSERT INTO trigger_control (name, enabled) VALUES ('update_outflow_on_bc_lines_delete', 1);
CREATE TRIGGER "update_outflow_on_bc_lines_delete"
    AFTER DELETE ON "user_bc_lines"
    WHEN (
        SELECT enabled FROM trigger_control WHERE name = 'update_outflow_on_bc_lines_delete'
    )
    BEGIN
        DELETE FROM "outflow" WHERE bc_fid = OLD."fid" AND geom_type = 'line';
    END;

-- END user_bc_lines TRIGGERS

CREATE TABLE "user_bc_polygons" (
    "fid" INTEGER PRIMARY KEY NOT NULL,
    "type" TEXT,
    "name" TEXT
);
INSERT INTO gpkg_contents (table_name, data_type, srs_id) VALUES ('user_bc_polygons', 'features', 4326);
SELECT gpkgAddGeometryColumn('user_bc_polygons', 'geom', 'POLYGON', 0, 0, 0);
SELECT gpkgAddGeometryTriggers('user_bc_polygons', 'geom');
-- SELECT gpkgAddSpatialIndex('user_bc_polygons', 'geom');

CREATE TABLE "user_rbank" (
    "fid" INTEGER NOT NULL PRIMARY KEY,
    "center_line_fid" INTEGER -- FID of parent center line
);
INSERT INTO gpkg_contents (table_name, data_type, srs_id) VALUES ('user_rbank', 'features', 4326);
SELECT gpkgAddGeometryColumn('user_rbank', 'geom', 'LINESTRING', 0, 0, 0);
SELECT gpkgAddGeometryTriggers('user_rbank', 'geom');

-- START user_bc_polygons TRIGGERS

-- trigger for a new POLYGON INFLOW boundary
INSERT INTO trigger_control (name, enabled) VALUES ('update_inflow_on_bc_polygons_insert', 1); -- enabled by default
CREATE TRIGGER "update_inflow_on_bc_polygons_insert"
    AFTER INSERT ON "user_bc_polygons"
    WHEN (
        SELECT enabled FROM trigger_control WHERE name = 'update_inflow_on_bc_polygons_insert' AND
        NEW."geom" NOT NULL AND NEW."type" = 'inflow'
    )
    BEGIN
        INSERT INTO "inflow" (name, geom_type, bc_fid) SELECT NEW."name", 'polygon', NEW."fid";
    END;

-- trigger for a new POLYGON OUTFLOW boundary
INSERT INTO trigger_control (name, enabled) VALUES ('update_outflow_on_bc_polygons_insert', 1);
CREATE TRIGGER "update_outflow_on_bc_polygons_insert"
    AFTER INSERT ON "user_bc_polygons"
    WHEN (
        SELECT enabled FROM trigger_control WHERE name = 'update_outflow_on_bc_polygons_insert' AND
        NEW."geom" NOT NULL AND NEW."type" = 'outflow'
    )
    BEGIN
        INSERT INTO "outflow" (name, geom_type, bc_fid) SELECT NEW."name", 'polygon', NEW."fid";
    END;

-- polygon boundary updated - type: inflow
INSERT INTO trigger_control (name, enabled) VALUES ('update_inflow_on_bc_polygons_update', 1);
CREATE TRIGGER "update_inflow_on_bc_polygons_update"
    AFTER UPDATE ON "user_bc_polygons"
    WHEN (
        SELECT enabled FROM trigger_control WHERE name = 'update_inflow_on_bc_polygons_update' AND
        NEW."type" = 'inflow'
    )
    BEGIN
        -- delete this bc from other tables
        DELETE FROM outflow WHERE bc_fid = NEW.fid AND geom_type = 'polygon';
        -- try to insert to the inflow table, ignore on fail (there is a unique constraint on inflow.bc_fid)
        INSERT OR IGNORE INTO inflow (name, geom_type, bc_fid) SELECT NEW."name", 'polygon', NEW."fid";
        -- update existing (includes geometry changes)
        UPDATE inflow SET name = NEW."name", geom_type = 'polygon' WHERE bc_fid = NEW.fid;
    END;

-- line boundary updated - type: outflow
INSERT INTO trigger_control (name, enabled) VALUES ('update_outflow_on_bc_polygons_update', 1);
CREATE TRIGGER "update_outflow_on_bc_polygons_update"
    AFTER UPDATE ON "user_bc_polygons"
    WHEN (
        SELECT enabled FROM trigger_control WHERE name = 'update_outflow_on_bc_polygons_update' AND
        NEW."type" = 'outflow'
    )
    BEGIN
        -- delete this bc from other tables
        DELETE FROM inflow WHERE bc_fid = NEW.fid AND geom_type = 'polygon';
        -- try to insert to the inflow table, ignore on fail
        INSERT OR IGNORE INTO outflow (geom_type, bc_fid) SELECT 'polygon', NEW."fid";
        -- update existing (includes geometry changes)
        UPDATE outflow SET name = NEW."name", geom_type = 'polygon' WHERE bc_fid = NEW.fid;
    END;

-- inflow polygon boundary deleted
INSERT INTO trigger_control (name, enabled) VALUES ('update_inflow_on_bc_polygons_delete', 1);
CREATE TRIGGER "update_inflow_on_bc_polygons_delete"
    AFTER DELETE ON "user_bc_polygons"
    WHEN (
        SELECT enabled FROM trigger_control WHERE name = 'update_inflow_on_bc_polygons_delete'
    )
    BEGIN
        DELETE FROM "inflow" WHERE bc_fid = OLD."fid" AND geom_type = 'polygon';
    END;

-- outflow line boundary deleted
INSERT INTO trigger_control (name, enabled) VALUES ('update_outflow_on_bc_polygons_delete', 1);
CREATE TRIGGER "update_outflow_on_bc_polygons_delete"
    AFTER DELETE ON "user_bc_polygons"
    WHEN (
        SELECT enabled FROM trigger_control WHERE name = 'update_outflow_on_bc_polygons_delete'
    )
    BEGIN
        DELETE FROM "outflow" WHERE bc_fid = OLD."fid" AND geom_type = 'polygon';
    END;

-- END user_bc_polygons TRIGGERS

CREATE VIEW all_user_bc AS
SELECT type, 'point' as "geom_type", fid AS bc_fid, geom FROM user_bc_points
UNION ALL
SELECT type, 'line' as "geom_type", fid AS bc_fid, geom FROM user_bc_lines
UNION ALL
SELECT type, 'polygon' as "geom_type", fid AS bc_fid, geom FROM user_bc_polygons;

CREATE VIEW in_and_outflows AS
SELECT 'inflow' as type, fid, geom_type, bc_fid FROM inflow
UNION ALL
SELECT 'outflow' as type, fid, geom_type, bc_fid FROM outflow;

--
--CREATE VIEW all_user_inflows AS
--SELECT 'point' as "geom_type", fid, geom FROM user_bc_points WHERE type = 'inflow'
--UNION ALL
--SELECT 'line' as "geom_type", fid, geom FROM user_bc_lines WHERE type = 'inflow'
--UNION ALL
--SELECT 'polygon' as "geom_type", fid, geom FROM user_bc_polygons WHERE type = 'inflow';
--
--CREATE VIEW all_user_outflows AS
--SELECT 'point' as "geom_type", fid, geom FROM user_bc_points WHERE type = 'outflow'
--UNION ALL
--SELECT 'line' as "geom_type", fid, geom FROM user_bc_lines WHERE type = 'outflow'
--UNION ALL
--SELECT 'polygon' as "geom_type", fid, geom FROM user_bc_polygons WHERE type = 'outflow';<|MERGE_RESOLUTION|>--- conflicted
+++ resolved
@@ -149,7 +149,7 @@
     "note" TEXT
 );
 INSERT INTO gpkg_contents (table_name, data_type, srs_id) VALUES ('reservoirs', 'features', 4326);
-SELECT gpkgAddGeometryColumn('reservoirs', 'geom', 'POINT', 0, 0, 0);
+SELECT gpkgAddGeometryColumn('reservoirs', 'geom', 'POLYGON', 0, 0, 0);
 SELECT gpkgAddGeometryTriggers('reservoirs', 'geom');
 -- SELECT gpkgAddSpatialIndex('reservoirs', 'geom');
 
@@ -1732,18 +1732,6 @@
 SELECT gpkgAddGeometryColumn('user_centerline', 'geom', 'LINESTRING', 0, 0, 0);
 SELECT gpkgAddGeometryTriggers('user_centerline', 'geom');
 
-<<<<<<< HEAD
---CREATE TABLE "user_channel_seg" (
---    "fid" INTEGER PRIMARY KEY NOT NULL,
---    "name" TEXT
---);
---INSERT INTO gpkg_contents (table_name, data_type, srs_id) VALUES ('user_channel_seg', 'features', 4326);
---SELECT gpkgAddGeometryColumn('user_channel_seg', 'geom', 'LINESTRING', 0, 0, 0);
---SELECT gpkgAddGeometryTriggers('user_channel_seg', 'geom');
--- SELECT gpkgAddSpatialIndex('user_channel_seg', 'geom');
-
-=======
->>>>>>> b1f9639f
 CREATE TABLE "user_xsections" (
     "fid" INTEGER PRIMARY KEY NOT NULL,
     "fcn" REAL, -- FCN, average Manning's n in the grid element
