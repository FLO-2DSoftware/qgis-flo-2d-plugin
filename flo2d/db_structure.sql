-- Create GeoPackage structure


 -- Create base GeoPackage tables

SELECT gpkgCreateBaseTables();

-- Add aspatial extension

INSERT INTO gpkg_extensions
  (table_name, column_name, extension_name, definition, scope)
VALUES (
    NULL,
    NULL,
    'gdal_aspatial',
    'http://gdal.org/geopackage_aspatial.html',
    'read-write'
);

-- enable foreign keys, disable synchronous, setting journal_mode as 'MEMORY'

PRAGMA foreign_keys = ON;
PRAGMA synchronous=OFF;
PRAGMA journal_mode=MEMORY;

-- FLO-2D tables definitions

-- The main table with model control parameters (from CONT.DAT and others)

CREATE TABLE cont (
    "fid" INTEGER NOT NULL PRIMARY KEY,
    "name" TEXT NOT NULL,
    "value" TEXT,
    "note" TEXT
);
INSERT INTO gpkg_contents (table_name, data_type) VALUES ('cont', 'aspatial');


-- Triggers control table
CREATE TABLE "trigger_control" (
    "fid" INTEGER PRIMARY KEY NOT NULL,
    "name" TEXT,
    "enabled" INTEGER
);


-- Grid table - data from FPLAIN.DAT, CADPTS.DAT, TOPO.DAT, MANNINGS_N.DAT

CREATE TABLE "grid" (
    "fid" INTEGER PRIMARY KEY NOT NULL,
    "cell_north" INTEGER,
    "cell_east" INTEGER,
    "cell_south" INTEGER,
    "cell_west" INTEGER,
    "n_value" REAL,
    "elevation" REAL
);
INSERT INTO gpkg_contents (table_name, data_type, srs_id) VALUES ('grid', 'features', 4326);
SELECT gpkgAddGeometryColumn('grid', 'geom', 'POLYGON', 0, 0, 0);
SELECT gpkgAddGeometryTriggers('grid', 'geom');
SELECT gpkgAddSpatialIndex('grid', 'geom');



-- Inflow - INFLOW.DAT

CREATE TABLE "inflow" (
    "fid" INTEGER PRIMARY KEY NOT NULL,
    "name" TEXT,
    "time_series_fid" INTEGER,
    "ident" TEXT,
    "inoutfc" INTEGER,
    "note" TEXT,
    "geom_type" TEXT,
    "bc_fid" INTEGER,
    CONSTRAINT inflow_unique_gtype_fid UNIQUE (geom_type, bc_fid) ON CONFLICT IGNORE
);
INSERT INTO gpkg_contents (table_name, data_type) VALUES ('inflow', 'aspatial');

CREATE TABLE "inflow_cells" (
    "fid" INTEGER PRIMARY KEY NOT NULL,
    "inflow_fid" INTEGER NOT NULL,
    "grid_fid" INTEGER NOT NULL,
    "area_factor" REAL
);
INSERT INTO gpkg_contents (table_name, data_type) VALUES ('inflow_cells', 'aspatial');

-- trigger for a new inflow
INSERT INTO trigger_control (name, enabled) VALUES ('update_inflow_cells_on_inflow_insert', 1);
CREATE TRIGGER "update_inflow_cells_on_inflow_insert"
    AFTER INSERT ON "inflow"
    WHEN (
        SELECT enabled FROM trigger_control WHERE name = 'update_inflow_cells_on_inflow_insert'
    )
    BEGIN
        INSERT INTO inflow_cells
            (inflow_fid, grid_fid)
        SELECT
            NEW.fid, g.fid
        FROM
            grid AS g,
            all_user_bc AS abc
        WHERE
            abc.type = 'inflow' AND
            abc.geom_type = NEW.geom_type AND
            abc.bc_fid = NEW.bc_fid AND
            ST_Intersects(CastAutomagic(g.geom), CastAutomagic(abc.geom));
    END;

-- inflow updated
INSERT INTO trigger_control (name, enabled) VALUES ('update_inflow_cells_on_inflow_update', 1);
CREATE TRIGGER "update_inflow_cells_on_inflow_update"
    AFTER UPDATE ON "inflow"
    WHEN (
        SELECT enabled FROM trigger_control WHERE name = 'update_inflow_cells_on_inflow_update'
    )
    BEGIN
        DELETE FROM inflow_cells WHERE inflow_fid = NEW.fid;
        INSERT INTO inflow_cells
            (inflow_fid, grid_fid)
        SELECT
            NEW.fid, g.fid
        FROM
            grid AS g,
            all_user_bc AS abc
        WHERE
            abc.type = 'inflow' AND
            abc.geom_type = NEW.geom_type AND
            abc.bc_fid = NEW.bc_fid AND
            ST_Intersects(CastAutomagic(g.geom), CastAutomagic(abc.geom));
    END;

-- inflow deleted
INSERT INTO trigger_control (name, enabled) VALUES ('update_inflow_cells_on_inflow_delete', 1);
CREATE TRIGGER "update_inflow_cells_on_inflow_delete"
    AFTER DELETE ON "inflow"
    WHEN (
        SELECT enabled FROM trigger_control WHERE name = 'update_inflow_cells_on_inflow_delete'
    )
    BEGIN
        DELETE FROM inflow_cells WHERE inflow_fid = OLD.fid;
    END;

CREATE TABLE "reservoirs" (
    "fid" INTEGER PRIMARY KEY NOT NULL,
    "name" TEXT,
    "grid_fid" INTEGER,
    "wsel" REAL,
    "note" TEXT
);
INSERT INTO gpkg_contents (table_name, data_type, srs_id) VALUES ('reservoirs', 'features', 4326);
SELECT gpkgAddGeometryColumn('reservoirs', 'geom', 'POLYGON', 0, 0, 0);
SELECT gpkgAddGeometryTriggers('reservoirs', 'geom');
-- SELECT gpkgAddSpatialIndex('reservoirs', 'geom');

CREATE TABLE "inflow_time_series" (
    "fid" INTEGER PRIMARY KEY NOT NULL,
    "name" TEXT
);
INSERT INTO gpkg_contents (table_name, data_type) VALUES ('inflow_time_series', 'aspatial');

CREATE TABLE "inflow_time_series_data" (
    "fid" INTEGER PRIMARY KEY NOT NULL,
    "series_fid" INTEGER,
    "time" REAL,
    "value" REAL,
    "value2" REAL
);
INSERT INTO gpkg_contents (table_name, data_type) VALUES ('inflow_time_series_data', 'aspatial');

CREATE TABLE "outflow_time_series" (
    "fid" INTEGER PRIMARY KEY NOT NULL,
    "name" TEXT
);
INSERT INTO gpkg_contents (table_name, data_type) VALUES ('outflow_time_series', 'aspatial');

CREATE TABLE "outflow_time_series_data" (
    "fid" INTEGER PRIMARY KEY NOT NULL,
    "series_fid" INTEGER,
    "time" REAL,
    "value" REAL
);
INSERT INTO gpkg_contents (table_name, data_type) VALUES ('outflow_time_series_data', 'aspatial');

CREATE TABLE "rain_time_series" (
    "fid" INTEGER PRIMARY KEY NOT NULL,
    "name" TEXT
);
INSERT INTO gpkg_contents (table_name, data_type) VALUES ('rain_time_series', 'aspatial');

CREATE TABLE "rain_time_series_data" (
    "fid" INTEGER PRIMARY KEY NOT NULL,
    "series_fid" INTEGER,
    "time" REAL,
    "value" REAL
);
INSERT INTO gpkg_contents (table_name, data_type) VALUES ('rain_time_series_data', 'aspatial');


-- OUTFLOW.DAT

CREATE TABLE "outflow" (
    "fid" INTEGER PRIMARY KEY NOT NULL,
    "name" TEXT,
    "chan_out" INTEGER,
    "fp_out" INTEGER,
    "hydro_out" INTEGER,
    "chan_tser_fid" INTEGER,
    "chan_qhpar_fid" INTEGER,
    "chan_qhtab_fid" INTEGER,
    "fp_tser_fid" INTEGER,
    "type" INTEGER,
    "geom_type" TEXT,
    "bc_fid" INTEGER,
    CONSTRAINT outflow_unique_gtype_fid UNIQUE (geom_type, bc_fid) ON CONFLICT IGNORE
);
INSERT INTO gpkg_contents (table_name, data_type) VALUES ('outflow', 'aspatial');

CREATE TABLE "outflow_cells" (
    "fid" INTEGER PRIMARY KEY NOT NULL,
    "outflow_fid" INTEGER,
    "grid_fid" INTEGER,
    "area_factor" REAL
);
INSERT INTO gpkg_contents (table_name, data_type) VALUES ('outflow_cells', 'aspatial');

-- trigger for a new outflow
INSERT INTO trigger_control (name, enabled) VALUES ('update_outflow_cells_on_outflow_insert', 1);
CREATE TRIGGER "update_outflow_cells_on_outflow_insert"
    AFTER INSERT ON "outflow"
    WHEN (
        SELECT enabled FROM trigger_control WHERE name = 'update_outflow_cells_on_outflow_insert'
    )
    BEGIN
        INSERT INTO "outflow_cells" (outflow_fid, grid_fid)
            SELECT
                NEW.fid, g.fid
            FROM
                grid AS g, all_user_bc AS abc
            WHERE
                abc.type = 'outflow' AND
                abc.geom_type = NEW.geom_type AND
                abc.bc_fid = NEW.bc_fid AND
                ST_Intersects(CastAutomagic(g.geom), CastAutomagic(abc.geom));
    END;

-- outflow updated
INSERT INTO trigger_control (name, enabled) VALUES ('update_outflow_cells_on_outflow_update', 1);
CREATE TRIGGER "update_outflow_cells_on_outflow_update"
    AFTER UPDATE ON "outflow"
    WHEN (
        SELECT enabled FROM trigger_control WHERE name = 'update_outflow_cells_on_outflow_update'
    )
    BEGIN
        DELETE FROM outflow_cells WHERE outflow_fid = NEW.fid;
        INSERT INTO "outflow_cells" (outflow_fid, grid_fid)
            SELECT
                NEW.fid, g.fid
            FROM
                grid AS g, all_user_bc AS abc
            WHERE
                abc.type = 'outflow' AND
                abc.geom_type = NEW.geom_type AND
                abc.bc_fid = NEW.bc_fid AND
                ST_Intersects(CastAutomagic(g.geom), CastAutomagic(abc.geom));
    END;

-- outflow deleted
INSERT INTO trigger_control (name, enabled) VALUES ('update_outflow_cells_on_outflow_delete', 1);
CREATE TRIGGER "update_outflow_cells_on_outflow_delete"
    AFTER DELETE ON "outflow"
    WHEN (
        SELECT enabled FROM trigger_control WHERE name = 'update_outflow_cells_on_outflow_delete'
    )
    BEGIN
        DELETE FROM outflow_cells WHERE outflow_fid = OLD.fid;
    END;

CREATE VIEW outflow_chan_elems (
    elem_fid,
    outflow_fid
) AS
SELECT
    c.grid_fid, o.fid
FROM
    outflow AS o,
    outflow_cells AS c
WHERE
    o.fid = c.outflow_fid AND
    (o.chan_out > 0 OR
    o.chan_tser_fid > 0 OR
    o.chan_qhpar_fid > 0 OR
    o.chan_qhtab_fid > 0);
INSERT INTO gpkg_contents (table_name, data_type) VALUES ('outflow_chan_elems', 'aspatial');

CREATE VIEW outflow_fp_elems (
    elem_fid,
    outflow_fid
) AS
SELECT
    c.grid_fid, o.fid
FROM
    outflow AS o,
    outflow_cells AS c
WHERE
    o.fid = c.outflow_fid AND
    (o.fp_out > 0 OR
    o.fp_tser_fid > 0);
INSERT INTO gpkg_contents (table_name, data_type) VALUES ('outflow_fp_elems', 'aspatial');

-- CREATE VIEW "chan_elems_in_segment" (
--     chan_elem_fid,
--     seg_fid
-- ) AS
-- SELECT DISTINCT ichangrid, seg_fid FROM chan_r
-- UNION ALL
-- SELECT DISTINCT ichangrid, seg_fid FROM chan_v
-- UNION ALL
-- SELECT DISTINCT ichangrid, seg_fid FROM chan_t
-- UNION ALL
-- SELECT DISTINCT ichangrid, seg_fid FROM chan_n;

--CREATE TRIGGER "find_outflow_cells_insert"
--    AFTER INSERT ON "outflow"
--    WHEN (new."geom" NOT NULL AND NOT ST_IsEmpty(NEW."geom") AND NEW."ident" = 'N')
--    BEGIN
--        DELETE FROM "outflow_cells" WHERE outflow_fid = NEW."fid";
--        INSERT INTO "outflow_cells" (outflow_fid, grid_fid, area_factor)
--        SELECT NEW.fid, g.fid, ST_Area(ST_Intersection(CastAutomagic(g.geom), CastAutomagic(NEW.geom)))/ST_Area(NEW.geom) FROM grid as g
--        WHERE ST_Intersects(CastAutomagic(g.geom), CastAutomagic(NEW.geom));
--    END;
--
--CREATE TRIGGER "find_outflow_chan_elems_insert"
--    AFTER INSERT ON "outflow"
--    WHEN (new."geom" NOT NULL AND NOT ST_IsEmpty(NEW."geom") AND NEW."ident" = 'K')
--    BEGIN
--        DELETE FROM "outflow_chan_elems" WHERE outflow_fid = NEW."fid";
--        INSERT INTO "outflow_chan_elems" (outflow_fid, elem_fid) SELECT NEW.fid, g.fid FROM grid as g
--        WHERE ST_Intersects(CastAutomagic(g.geom), CastAutomagic(NEW.geom));
--    END;
--
--CREATE TRIGGER "find_outflow_cells_update"
--    AFTER UPDATE ON "outflow"
--    WHEN (NEW."geom" NOT NULL AND NOT ST_IsEmpty(NEW."geom") AND NOT NULL)
--    BEGIN
--        DELETE FROM "outflow_cells" WHERE outflow_fid = OLD."fid" AND NEW."ident" = 'N';
--        INSERT INTO "outflow_cells" (outflow_fid, grid_fid) SELECT OLD.fid, g.fid FROM grid as g
--        WHERE ST_Intersects(CastAutomagic(g.geom), CastAutomagic(NEW.geom)) AND NEW."ident" = 'N';
--    END;
--
--CREATE TRIGGER "find_outflow_chan_elems_update"
--    AFTER UPDATE ON "outflow"
--    WHEN (NEW."geom" NOT NULL AND NOT ST_IsEmpty(NEW."geom") AND NOT NULL)
--    BEGIN
--        DELETE FROM "outflow_chan_elems" WHERE outflow_fid = OLD."fid" AND NEW."ident" = 'K';
--        INSERT INTO "outflow_chan_elems" (outflow_fid, elem_fid) SELECT OLD.fid, g.fid FROM grid as g
--        WHERE ST_Intersects(CastAutomagic(g.geom), CastAutomagic(NEW.geom)) AND NEW."ident" = 'K';
--    END;
--
--CREATE TRIGGER "find_outflow_cells_delete"
--    AFTER DELETE ON "outflow"
--    WHEN (OLD."ident" = 'N')
--    BEGIN
--        DELETE FROM "outflow_cells" WHERE outflow_fid = OLD."fid";
--    END;
--
--CREATE TRIGGER "find_outflow_chan_elems_delete"
--    AFTER DELETE ON "outflow"
--    WHEN (OLD."ident" = 'K')
--    BEGIN
--        DELETE FROM "outflow_chan_elems" WHERE outflow_fid = OLD."fid";
--    END;

CREATE TABLE "qh_params" (
    "fid" INTEGER PRIMARY KEY NOT NULL,
    "name" TEXT
);
INSERT INTO gpkg_contents (table_name, data_type) VALUES ('qh_params', 'aspatial');

CREATE TABLE "qh_params_data" (
    "fid" INTEGER PRIMARY KEY NOT NULL,
    "params_fid" INTEGER, -- fid of params group from qh_params table
    "hmax" REAL,
    "coef" REAL,
    "exponent" REAL
);
INSERT INTO gpkg_contents (table_name, data_type) VALUES ('qh_params_data', 'aspatial');

CREATE TABLE "qh_table" (
    "fid" INTEGER PRIMARY KEY NOT NULL,
    "name" TEXT
);
INSERT INTO gpkg_contents (table_name, data_type) VALUES ('qh_table', 'aspatial');

CREATE TABLE "qh_table_data" (
    "fid" INTEGER PRIMARY KEY NOT NULL,
    "table_fid" INTEGER, -- fid of QH table
    "depth" REAL, -- CHDEPTH, depth above the thalweg
    "q" REAL -- CQTABLE, discharge for the channel outflow
);
INSERT INTO gpkg_contents (table_name, data_type) VALUES ('qh_table_data', 'aspatial');

CREATE TABLE "out_hydrographs" (
    "fid" INTEGER PRIMARY KEY NOT NULL,
    "hydro_sym" TEXT, -- O1-O9
    "name" TEXT
);
INSERT INTO gpkg_contents (table_name, data_type, srs_id) VALUES ('out_hydrographs', 'features', 4326);
SELECT gpkgAddGeometryColumn('out_hydrographs', 'geom', 'POLYGON', 0, 0, 0);
SELECT gpkgAddGeometryTriggers('out_hydrographs', 'geom');
-- SELECT gpkgAddSpatialIndex('out_hydrographs', 'geom');

CREATE TABLE "out_hydrographs_cells" (
    "fid" INTEGER PRIMARY KEY NOT NULL,
    "hydro_fid" INTEGER, -- fid of outflow hydrograph form out_hydrographs table
    "grid_fid" INTEGER
);
INSERT INTO gpkg_contents (table_name, data_type) VALUES ('out_hydrographs_cells', 'aspatial');


-- RAIN.DAT

CREATE TABLE "rain" (
    "fid" INTEGER NOT NULL PRIMARY KEY,
    "name" TEXT, -- name of rain
    "irainreal" INTEGER, -- IRAINREAL switch for real-time rainfall (NEXRAD)
    "irainbuilding" INTEGER, -- IRAINBUILDING, switch, if 1 rainfall on ARF portion of grid will be contributed to surface runoff
    "time_series_fid" INTEGER, -- id of time series used for rain cumulative distribution (in time)
    "tot_rainfall" REAL, -- RTT, total storm rainfall [inch or mm]
    "rainabs" REAL, -- RAINABS, rain interception or abstraction
    "irainarf" REAL, -- IRAINARF, switch for individual grid elements rain area reduction factor (1 is ON)
    "movingstrom" INTEGER, -- MOVINGSTORM, switch for moving storm simulation (1 is ON)
    "rainspeed" REAL, -- RAINSPEED, speed of moving storm
    "iraindir" INTEGER, -- IRAINDIR, direction of moving storm
    "notes" TEXT
);
INSERT INTO gpkg_contents (table_name, data_type) VALUES ('rain', 'aspatial');

CREATE TABLE "rain_arf_areas" (
    "fid" INTEGER NOT NULL PRIMARY KEY,
    "rain_fid" INTEGER, -- fid of rain the area is defined for
    "arf" REAL, -- RAINARF(I), area reduction factor
    "notes" TEXT
);
INSERT INTO gpkg_contents (table_name, data_type, srs_id) VALUES ('rain_arf_areas', 'features', 4326);
SELECT gpkgAddGeometryColumn('rain_arf_areas', 'geom', 'POLYGON', 0, 0, 0);
SELECT gpkgAddGeometryTriggers('rain_arf_areas', 'geom');
-- SELECT gpkgAddSpatialIndex('rain_arf_areas', 'geom');

CREATE TABLE "rain_arf_cells" (
    "fid" INTEGER NOT NULL PRIMARY KEY,
    "rain_arf_area_fid" INTEGER, -- fid of area with ARF defined
    "grid_fid" INTEGER, -- IRGRID(I), nr of grid element
    "arf" REAL -- RAINARF(I), ARF value for a grid elemen
);
INSERT INTO gpkg_contents (table_name, data_type) VALUES ('rain_arf_cells', 'aspatial');

--CREATE TRIGGER "find_rain_arf_cells_insert"
--    AFTER INSERT ON "rain_arf_areas"
--    WHEN (new."geom" NOT NULL AND NOT ST_IsEmpty(NEW."geom"))
--    BEGIN
--        DELETE FROM "rain_arf_cells" WHERE rain_arf_area_fid = NEW."fid";
--        INSERT INTO "rain_arf_cells" (rain_arf_area_fid, grid_fid, arf)
--        SELECT NEW.fid, g.fid, NEW.arf FROM grid as g
--        WHERE ST_Intersects(CastAutomagic(g.geom), CastAutomagic(NEW.geom));
--    END;
--
--CREATE TRIGGER "find_rain_arf_cells_update"
--    AFTER UPDATE ON "rain_arf_areas"
--    WHEN (new."geom" NOT NULL AND NOT ST_IsEmpty(NEW."geom"))
--    BEGIN
--        DELETE FROM "rain_arf_cells" WHERE rain_arf_area_fid = NEW."fid";
--        INSERT INTO "rain_arf_cells" (rain_arf_area_fid, grid_fid, arf)
--        SELECT NEW.fid, g.fid, NEW.arf FROM grid as g
--        WHERE ST_Intersects(CastAutomagic(g.geom), CastAutomagic(NEW.geom));
--    END;
--
--CREATE TRIGGER "find_rain_arf_cells_delete"
--    AFTER DELETE ON "rain_arf_areas"
--    BEGIN
--        DELETE FROM "rain_arf_cells" WHERE rain_arf_area_fid = OLD."fid";
--    END;


-- CHAN.DAT

CREATE TABLE "chan" (
    "fid" INTEGER NOT NULL PRIMARY KEY,
    "name" TEXT, -- name of segment (optional)
    "depinitial" REAL, -- DEPINITIAL, initial channel flow depth
    "froudc" REAL, -- FROUDC, max Froude channel number
    "roughadj" REAL, -- ROUGHADJ, coefficient for depth adjustment
    "isedn" INTEGER, -- ISEDN, sediment transport equation or data
    "notes" TEXT,
    "center_line_fid" INTEGER -- FID of parent center line
);
INSERT INTO gpkg_contents (table_name, data_type, srs_id) VALUES ('chan', 'features', 4326);
SELECT gpkgAddGeometryColumn('chan', 'geom', 'LINESTRING', 0, 0, 0);
SELECT gpkgAddGeometryTriggers('chan', 'geom');
-- SELECT gpkgAddSpatialIndex('chan', 'geom');


CREATE TABLE "chan_elems" (
    "fid" INTEGER NOT NULL PRIMARY KEY, -- ICHANGRID, grid element number for left bank
    "seg_fid" INTEGER, -- fid of cross-section's segment
    "nr_in_seg" INTEGER, -- cross-section number in segment
    "rbankgrid" INTEGER, -- RIGHTBANK, right bank grid element fid
    "fcn" REAL, -- FCN, average Manning's n in the grid element
    "xlen" REAL, -- channel length contained within the grid element ICHANGRID
    "type" TEXT, -- SHAPE, type of cross-section shape definition
    "notes" TEXT,
    "user_xs_fid" INTEGER,
    "interpolated" INTEGER
);
INSERT INTO gpkg_contents (table_name, data_type, srs_id) VALUES ('chan_elems', 'features', 4326);
SELECT gpkgAddGeometryColumn('chan_elems', 'geom', 'LINESTRING', 0, 0, 0);
SELECT gpkgAddGeometryTriggers('chan_elems', 'geom');
-- SELECT gpkgAddSpatialIndex('chan_elems', 'geom');

CREATE TABLE "chan_r" (
    "fid" INTEGER NOT NULL PRIMARY KEY,
    "elem_fid" INTEGER, -- fid of cross-section's element
    "bankell" REAL, -- BANKELL, left bank elevation
    "bankelr" REAL, -- BANKELR, right bank elevation
    "fcw" REAL, -- FCW, channel width
    "fcd" REAL -- channel channel thalweg depth (deepest part measured from the lowest bank)
    
);
INSERT INTO gpkg_contents (table_name, data_type) VALUES ('chan_r', 'aspatial');

CREATE TABLE "chan_v" (
    "fid" INTEGER NOT NULL PRIMARY KEY,
    "elem_fid" INTEGER, -- fid of cross-section's element
    "bankell" REAL, -- BANKELL, left bank elevation
    "bankelr" REAL, -- BANKELR, right bank elevation
    "fcd" REAL, -- channel channel thalweg depth (deepest part measured from the lowest bank)
    "a1" REAL, -- A1,
    "a2" REAL, -- A2,
    "b1" REAL, -- B1,
    "b2" REAL, -- B2,
    "c1" REAL, -- C1,
    "c2" REAL, -- C2,
    "excdep" REAL, -- EXCDEP, channel depth above which second variable area relationship will be applied
    "a11" REAL, -- A11,
    "a22" REAL, -- A22,
    "b11" REAL, -- B11,
    "b22" REAL, -- B22,
    "c11" REAL, -- C11,
    "c22" REAL -- C22,
);
INSERT INTO gpkg_contents (table_name, data_type) VALUES ('chan_v', 'aspatial');

CREATE TABLE "chan_t" (
    "fid" INTEGER NOT NULL PRIMARY KEY,
    "elem_fid" INTEGER, -- fid of cross-section's element
    "bankell" REAL, -- BANKELL, left bank elevation
    "bankelr" REAL, -- BANKELR, right bank elevation
    "fcw" REAL, -- FCW, channel width
    "fcd" REAL, -- channel channel thalweg depth (deepest part measured from the lowest bank)
    "zl" REAL, -- ZL left side slope
    "zr" REAL --ZR right side slope
);
INSERT INTO gpkg_contents (table_name, data_type) VALUES ('chan_t', 'aspatial');

CREATE TABLE "chan_n" (
    "fid" INTEGER NOT NULL PRIMARY KEY,
    "elem_fid" INTEGER, -- fid of cross-section's element
    "nxsecnum" INTEGER, -- NXSECNUM, surveyed cross section number assigned in XSEC.DAT
    "xsecname" TEXT -- xsection name
);
INSERT INTO gpkg_contents (table_name, data_type) VALUES ('chan_n', 'aspatial');

-- TODO: create triggers for geometry INSERT and UPDATE
-- use notes column to flag features created by user!
-- -- create geometry when rightbank and leftbank are given
-- CREATE TRIGGER "chan_n_geom_insert"
--     AFTER INSERT ON "chan_n"
--     WHEN (NEW."ichangrid" NOT NULL AND NEW."rbankgrid" NOT NULL)
--     BEGIN
--         UPDATE "chan_n" 
--             SET geom = (
--                 SELECT 
--                     AsGPB(MakeLine((ST_Centroid(CastAutomagic(g1.geom))),
--                     (ST_Centroid(CastAutomagic(g2.geom)))))
--                 FROM grid AS g1, grid AS g2
--                 WHERE g1.fid = ichangrid AND g2.fid = rbankgrid);
--     END;

--update left and right bank fids when geometry changed
-- CREATE TRIGGER "chan_n_banks_update_geom_changed"
--     AFTER UPDATE ON "chan_n"
--     WHEN ( NEW.notes IS NULL )
--     BEGIN
--         UPDATE "chan_n" SET ichangrid = (SELECT g.fid FROM grid AS g
--             WHERE ST_Intersects(g.geom,StartPoint(CastAutomagic(geom))))
--             WHERE fid = NEW.fid;
--         UPDATE "chan_n" SET rbankgrid = (SELECT g.fid FROM grid AS g
--             WHERE ST_Intersects(g.geom,EndPoint(CastAutomagic(geom))))
--             WHERE fid = NEW.fid;
--     END;
--
-- CREATE TRIGGER "chan_n_geom_update_banks_changed"
--     AFTER UPDATE OF ichangrid, rbankgrid ON "chan_n"
-- --     WHEN (NEW."ichangrid" NOT NULL AND NEW."rbankgrid" NOT NULL)
--     BEGIN
--         UPDATE "chan_n" 
--             SET geom = (
--                 SELECT 
--                     AsGPB(MakeLine((ST_Centroid(CastAutomagic(g1.geom))),
--                     (ST_Centroid(CastAutomagic(g2.geom)))))
--                 FROM grid AS g1, grid AS g2
--                 WHERE g1.fid = ichangrid AND g2.fid = rbankgrid);
--     END;

-- CREATE VIEW "chan_elems_in_segment" (
--     chan_elem_fid,
--     seg_fid
-- ) AS
-- SELECT DISTINCT ichangrid, seg_fid FROM chan_r
-- UNION ALL
-- SELECT DISTINCT ichangrid, seg_fid FROM chan_v
-- UNION ALL
-- SELECT DISTINCT ichangrid, seg_fid FROM chan_t
-- UNION ALL
-- SELECT DISTINCT ichangrid, seg_fid FROM chan_n;

-- CREATE TABLE "rightbanks" (
--     "fid" INTEGER NOT NULL PRIMARY KEY,
--     "seg_fid" INTEGER
-- );
-- INSERT INTO gpkg_contents (table_name, data_type, srs_id) VALUES ('rightbanks', 'features', 4326);
-- SELECT gpkgAddGeometryColumn('rightbanks', 'geom', 'LINESTRING', 0, 0, 0);
-- SELECT gpkgAddGeometryTriggers('rightbanks', 'geom');
-- -- SELECT gpkgAddSpatialIndex('rightbanks', 'geom');
--
-- CREATE TRIGGER "find_rbank_n_insert"
--     AFTER INSERT ON "chan_n"
--     WHEN (NEW."geom" NOT NULL AND NOT ST_IsEmpty(NEW."geom"))
--     BEGIN
--         DELETE FROM "rightbanks" WHERE seg_fid = NEW."seg_fid";
--         INSERT INTO "rightbanks" (seg_fid, geom)
--             SELECT
--                 NEW.seg_fid, AsGPB(MakeLine(Centroid(CastAutomagic(g.geom)))) AS geom FROM chan_n AS ch, grid AS g
--             WHERE
--                 NEW.rbankgrid = g.fid AND seg_fid = NEW.seg_fid
--             GROUP BY seg_fid;
--     END;
--
-- CREATE TRIGGER "find_rbank_n_update"
--     AFTER UPDATE ON "chan_n"
--     WHEN (NEW."geom" NOT NULL AND NOT ST_IsEmpty(NEW."geom"))
--     BEGIN
--         DELETE FROM "rightbanks" WHERE seg_fid = NEW."seg_fid";
--         INSERT INTO "rightbanks" (seg_fid, geom)
--             SELECT
--                 NEW.seg_fid, AsGPB(MakeLine(Centroid(CastAutomagic(g.geom)))) AS geom FROM chan_n AS ch, grid AS g
--             WHERE
--                 NEW.rbankgrid = g.fid AND seg_fid = NEW.seg_fid
--             GROUP BY seg_fid;
--     END;
--
-- CREATE TRIGGER "find_rbank_n_delete"
--     AFTER DELETE ON "chan_n"
--     BEGIN
--         DELETE FROM "rightbanks" WHERE seg_fid = OLD."seg_fid";
--     END;

CREATE TABLE "chan_confluences" (
    "fid" INTEGER NOT NULL PRIMARY KEY,
    "conf_fid" INTEGER, -- confluence fid
    "type" INTEGER, -- switch, tributary (0 if ICONFLO1) or main channel (1 if ICONFLO2) 
    "chan_elem_fid" INTEGER, -- ICONFLO1 or ICONFLO2, tributary or main channel element fid
    "notes" TEXT
);
INSERT INTO gpkg_contents (table_name, data_type, srs_id) VALUES ('chan_confluences', 'features', 4326);
SELECT gpkgAddGeometryColumn('chan_confluences', 'geom', 'POINT', 0, 0, 0);
SELECT gpkgAddGeometryTriggers('chan_confluences', 'geom');
-- SELECT gpkgAddSpatialIndex('chan_confluences', 'geom');

-- automatically create/modify geometry of confluences on iconflo1/2 insert/update
--CREATE TRIGGER "confluence_geom_insert"
--    AFTER INSERT ON "chan_confluences"
--    WHEN (NEW."chan_elem_fid" NOT NULL)
--    BEGIN
--        UPDATE "chan_confluences"
--            SET geom = (SELECT AsGPB(ST_Centroid(CastAutomagic(g.geom))) FROM grid AS g WHERE g.fid = chan_elem_fid);
--        -- TODO: set also seg_fid
--    END;
--
--CREATE TRIGGER "confluence_geom_update"
--    AFTER UPDATE ON "chan_confluences"
--    WHEN (NEW."chan_elem_fid" NOT NULL)
--    BEGIN
--        UPDATE "chan_confluences"
--            SET geom = (SELECT AsGPB(ST_Centroid(CastAutomagic(g.geom))) FROM grid AS g WHERE g.fid = chan_elem_fid);
--        -- TODO: set also seg_fid
--    END;

CREATE TABLE "noexchange_chan_areas" (
    "fid" INTEGER NOT NULL PRIMARY KEY,
    "notes" TEXT
);
INSERT INTO gpkg_contents (table_name, data_type, srs_id) VALUES ('noexchange_chan_areas', 'features', 4326);
SELECT gpkgAddGeometryColumn('noexchange_chan_areas', 'geom', 'POLYGON', 0, 0, 0);
SELECT gpkgAddGeometryTriggers('noexchange_chan_areas', 'geom');
-- SELECT gpkgAddSpatialIndex('noexchange_chan_areas', 'geom');

CREATE TABLE "noexchange_chan_elems" (
    "fid" INTEGER NOT NULL PRIMARY KEY,
    "noex_area_fid" INTEGER, -- fid of noexchange_chan_area polygon
    "chan_elem_fid" INTEGER -- NOEXCHANGE, channel element number not exchanging flow. Filled in by a geoprocessing trigger
);
INSERT INTO gpkg_contents (table_name, data_type) VALUES ('noexchange_chan_elems', 'aspatial');

--CREATE TRIGGER "find_noexchange_cells_insert"
--    AFTER INSERT ON "noexchange_chan_areas"
--    WHEN (NEW."geom" NOT NULL AND NOT ST_IsEmpty(NEW."geom"))
--    BEGIN
--        DELETE FROM "noexchange_chan_elems" WHERE noex_fid = NEW."fid";
--        INSERT INTO "noexchange_chan_elems" (noex_fid, grid_fid)
--        SELECT NEW.fid, g.fid FROM grid as g
--        WHERE ST_Intersects(CastAutomagic(g.geom), CastAutomagic(NEW.geom));
--    END;
--
--CREATE TRIGGER "find_noexchange_cells_update"
--    AFTER UPDATE ON "noexchange_chan_areas"
--    WHEN (NEW."geom" NOT NULL AND NOT ST_IsEmpty(NEW."geom"))
--    BEGIN
--        DELETE FROM "noexchange_chan_elems" WHERE noex_fid = NEW."fid";
--        INSERT INTO "noexchange_chan_elems" (noex_fid, grid_fid)
--        SELECT NEW.fid, g.fid FROM grid as g
--        WHERE ST_Intersects(CastAutomagic(g.geom), CastAutomagic(NEW.geom));
--    END;
--
--CREATE TRIGGER "find_noexchange_cells_delete"
--    AFTER DELETE ON "noexchange_chan_areas"
--    BEGIN
--        DELETE FROM "noexchange_chan_elems" WHERE noex_fid = OLD."fid";
--    END;

CREATE TABLE "chan_wsel" (
    "fid" INTEGER NOT NULL PRIMARY KEY,
    "seg_fid" INTEGER, -- found by geoprocessing trigger, channel segment for which the WSELs are specified
    "istart" INTEGER, -- ISTART, first channel element with a starting WSEL specified
    "wselstart" REAL, -- WSELSTART, first channel element starting WSEL
    "iend" INTEGER, -- IEND, last channel element with a starting WSEL specified
    "wselend" REAL -- WSELEND, last channel element starting WSEL
);
INSERT INTO gpkg_contents (table_name, data_type) VALUES ('chan_wsel', 'aspatial');


-- XSEC.DAT

CREATE TABLE "xsec_n_data" (
    "fid" INTEGER NOT NULL PRIMARY KEY,
    "chan_n_nxsecnum" INTEGER, -- NXSECNUM, fid of cross-section in chan_n
    "xi" REAL, -- XI, station distance from left point
    "yi" REAL -- YI, elevation
);
INSERT INTO gpkg_contents (table_name, data_type) VALUES ('xsec_n_data', 'aspatial');


-- EVAPOR.DAT

CREATE TABLE "evapor" (
    "fid" INTEGER NOT NULL PRIMARY KEY,
    "ievapmonth" INTEGER, -- IEVAPMONTH, starting month of simulation
    "iday" INTEGER, -- IDAY, starting day of the week (1-7)
    "clocktime" REAL -- CLOCKTIME, starting clock time
);
INSERT INTO gpkg_contents (table_name, data_type) VALUES ('evapor', 'aspatial');

CREATE TABLE "evapor_monthly" (
    "fid" INTEGER NOT NULL PRIMARY KEY,
    "month" TEXT, -- EMONTH, name of the month
    "monthly_evap" REAL -- EVAP, monthly evaporation rate
);
INSERT INTO gpkg_contents (table_name, data_type) VALUES ('evapor_monthly', 'aspatial');

CREATE TABLE "evapor_hourly" (
    "fid" INTEGER NOT NULL PRIMARY KEY,
    "month" TEXT, -- EMONTH, name of the month
    "hour" INTEGER, -- hour of the day (1-24)
    "hourly_evap" REAL -- EVAPER, Hourly percentage of the daily total evaporation
);
INSERT INTO gpkg_contents (table_name, data_type) VALUES ('evapor_hourly', 'aspatial');


-- INFIL.DAT

CREATE TABLE "infil" (
    "fid" INTEGER NOT NULL PRIMARY KEY,
    "infmethod" INTEGER, -- INFMETHOD, infiltration method number
    "abstr" REAL, -- ABSTR, Green Ampt global floodplain rainfall abstraction or interception
    "sati" REAL, -- SATI, Global initial saturation of the soil
    "satf" REAL, -- SATF, Global final saturation of the soil
    "poros" REAL, -- POROS, global floodplain soil porosity
    "soild" REAL, -- SOILD, Green Ampt global soil limiting depth storage
    "infchan" INTEGER, -- INFCHAN, switch for simulating channel infiltration
    "hydcall" REAL, -- HYDCALL, average global floodplain hydraulic conductivity
    "soilall" REAL, -- SOILALL, average global floodplain capillary suction
    "hydcadj" REAL, -- HYDCADJ, hydraulic conductivity adjustment variable
    "hydcxx" REAL, -- HYDCXX, global channel infiltration hydraulic conductivity
    "scsnall" REAL, -- SCSNALL, global floodplain SCS curve number
    "abstr1" REAL, -- ABSTR1, SCS global floodplain rainfall abstraction or interception
    "fhortoni" REAL, -- FHORTONI, global Horton’s equation initial infiltration rate
    "fhortonf" REAL, -- FHORTONF, global Horton’s equation final infiltration rate
    "decaya" REAL --DECAYA, Horton’s equation decay coefficient
);
INSERT INTO gpkg_contents (table_name, data_type) VALUES ('infil', 'aspatial');

CREATE TABLE "infil_chan_seg" (
    "fid" INTEGER NOT NULL PRIMARY KEY,
    "chan_seg_fid" INTEGER, -- channel segment fid from chan table
    "hydcx" REAL, -- HYDCX, initial hydraulic conductivity for a channel segment
    "hydcxfinal" REAL, -- HYDCXFINAL, final hydraulic conductivity for a channel segment
    "soildepthcx" REAL -- SOILDEPTHCX, maximum soil depth for the initial channel infiltration
);
INSERT INTO gpkg_contents (table_name, data_type) VALUES ('infil_chan_seg', 'aspatial');

CREATE TABLE "infil_areas_green" (
    "fid" INTEGER NOT NULL PRIMARY KEY,
    "hydc" REAL, -- HYDC, grid element average hydraulic conductivity
    "soils" REAL, -- SOILS, capillary suction head for floodplain grid elements
    "dtheta" REAL, -- DTHETA, grid element soil moisture deficit
    "abstrinf" REAL, -- ABSTRINF, grid element rainfall abstraction
    "rtimpf" REAL, -- RTIMPF, percent impervious floodplain area on a grid element
    "soil_depth" REAL -- SOIL_DEPTH, maximum soil depth for infiltration on a grid element
);
INSERT INTO gpkg_contents (table_name, data_type, srs_id) VALUES ('infil_areas_green', 'features', 4326);
SELECT gpkgAddGeometryColumn('infil_areas_green', 'geom', 'POLYGON', 0, 0, 0);
SELECT gpkgAddGeometryTriggers('infil_areas_green', 'geom');
-- SELECT gpkgAddSpatialIndex('infil_areas_green', 'geom');

    -- Green Ampt

CREATE TABLE "infil_cells_green" (
    "fid" INTEGER NOT NULL PRIMARY KEY,
    "grid_fid" INTEGER, -- grid element number from grid table
    "infil_area_fid" INTEGER -- polygon fid from infil_areas_green table
);
INSERT INTO gpkg_contents (table_name, data_type) VALUES ('infil_cells_green', 'aspatial');

--CREATE TRIGGER "find_infil_cells_green_insert"
--    AFTER INSERT ON "infil_areas_green"
--    WHEN (NEW."geom" NOT NULL AND NOT ST_IsEmpty(NEW."geom"))
--    BEGIN
--        DELETE FROM "infil_cells_green" WHERE infil_area_fid = NEW."fid";
--        INSERT INTO "infil_cells_green" (infil_area_fid, grid_fid)
--            SELECT NEW.fid, g.fid FROM grid as g
--            WHERE ST_Intersects(CastAutomagic(g.geom), CastAutomagic(NEW.geom));
--    END;
--
--CREATE TRIGGER "find_infil_cells_green_update"
--    AFTER UPDATE ON "infil_areas_green"
--    WHEN (NEW."geom" NOT NULL AND NOT ST_IsEmpty(NEW."geom"))
--    BEGIN
--        DELETE FROM "infil_cells_green" WHERE infil_area_fid = NEW."fid";
--        INSERT INTO "infil_cells_green" (infil_area_fid, grid_fid)
--        SELECT NEW.fid, g.fid FROM grid as g
--        WHERE ST_Intersects(CastAutomagic(g.geom), CastAutomagic(NEW.geom));
--    END;
--
--CREATE TRIGGER "find_infil_cells_green_delete"
--    AFTER DELETE ON "infil_areas_green"
--    BEGIN
--        DELETE FROM "infil_cells_green" WHERE infil_area_fid = OLD."fid";
--    END;

    -- SCS

CREATE TABLE "infil_areas_scs" (
    "fid" INTEGER NOT NULL PRIMARY KEY,
    "scscn" REAL -- SCSCN, SCS curve numbers of the floodplain grid elements
);
INSERT INTO gpkg_contents (table_name, data_type, srs_id) VALUES ('infil_areas_scs', 'features', 4326);
SELECT gpkgAddGeometryColumn('infil_areas_scs', 'geom', 'POLYGON', 0, 0, 0);
SELECT gpkgAddGeometryTriggers('infil_areas_scs', 'geom');
-- SELECT gpkgAddSpatialIndex('infil_areas_scs', 'geom');

CREATE TABLE "infil_cells_scs" (
    "fid" INTEGER NOT NULL PRIMARY KEY,
    "grid_fid" INTEGER, -- grid element number from grid table
    "infil_area_fid" INTEGER -- polygon fid from infil_areas_scs table
);
INSERT INTO gpkg_contents (table_name, data_type) VALUES ('infil_cells_scs', 'aspatial');

--CREATE TRIGGER "find_infil_cells_scs_insert"
--    AFTER INSERT ON "infil_areas_scs"
--    WHEN (NEW."geom" NOT NULL AND NOT ST_IsEmpty(NEW."geom"))
--    BEGIN
--        DELETE FROM "infil_cells_scs" WHERE infil_area_fid = NEW."fid";
--        INSERT INTO "infil_cells_scs" (infil_area_fid, grid_fid)
--            SELECT NEW.fid, g.fid FROM grid as g
--            WHERE ST_Intersects(CastAutomagic(g.geom), CastAutomagic(NEW.geom));
--    END;
--
--CREATE TRIGGER "find_infil_cells_scs_update"
--    AFTER UPDATE ON "infil_areas_scs"
--    WHEN (NEW."geom" NOT NULL AND NOT ST_IsEmpty(NEW."geom"))
--    BEGIN
--        DELETE FROM "infil_cells_scs" WHERE infil_area_fid = NEW."fid";
--        INSERT INTO "infil_cells_scs" (infil_area_fid, grid_fid)
--        SELECT NEW.fid, g.fid FROM grid as g
--        WHERE ST_Intersects(CastAutomagic(g.geom), CastAutomagic(NEW.geom));
--    END;
--
--CREATE TRIGGER "find_infil_cells_scs_delete"
--    AFTER DELETE ON "infil_areas_scs"
--    BEGIN
--        DELETE FROM "infil_cells_scs" WHERE infil_area_fid = OLD."fid";
--    END;

    -- HORTON

CREATE TABLE "infil_areas_horton" (
    "fid" INTEGER NOT NULL PRIMARY KEY,
    "fhorti" REAL, -- FHORTI, Horton’s equation floodplain initial infiltration rate
    "fhortf" REAL, -- FHORTF, Horton’s equation floodplain final infiltration rate
    "deca" REAL --DECA, Horton’s equation decay coefficient
);
INSERT INTO gpkg_contents (table_name, data_type, srs_id) VALUES ('infil_areas_horton', 'features', 4326);
SELECT gpkgAddGeometryColumn('infil_areas_horton', 'geom', 'POLYGON', 0, 0, 0);
SELECT gpkgAddGeometryTriggers('infil_areas_horton', 'geom');
-- SELECT gpkgAddSpatialIndex('infil_areas_horton', 'geom');

CREATE TABLE "infil_cells_horton" (
    "fid" INTEGER NOT NULL PRIMARY KEY,
    "grid_fid" INTEGER, -- grid element number from grid table
    "infil_area_fid" INTEGER -- polygon fid from infil_areas_horton table
);
INSERT INTO gpkg_contents (table_name, data_type) VALUES ('infil_cells_horton', 'aspatial');

--CREATE TRIGGER "find_infil_cells_horton_insert"
--    AFTER INSERT ON "infil_areas_horton"
--    WHEN (NEW."geom" NOT NULL AND NOT ST_IsEmpty(NEW."geom"))
--    BEGIN
--        DELETE FROM "infil_cells_horton" WHERE infil_area_fid = NEW."fid";
--        INSERT INTO "infil_cells_horton" (infil_area_fid, grid_fid)
--            SELECT NEW.fid, g.fid FROM grid as g
--            WHERE ST_Intersects(CastAutomagic(g.geom), CastAutomagic(NEW.geom));
--    END;
--
--CREATE TRIGGER "find_infil_cells_horton_update"
--    AFTER UPDATE ON "infil_areas_horton"
--    WHEN (NEW."geom" NOT NULL AND NOT ST_IsEmpty(NEW."geom"))
--    BEGIN
--        DELETE FROM "infil_cells_horton" WHERE infil_area_fid = NEW."fid";
--        INSERT INTO "infil_cells_horton" (infil_area_fid, grid_fid)
--        SELECT NEW.fid, g.fid FROM grid as g
--        WHERE ST_Intersects(CastAutomagic(g.geom), CastAutomagic(NEW.geom));
--    END;
--
--CREATE TRIGGER "find_infil_cells_horton_delete"
--    AFTER DELETE ON "infil_areas_horton"
--    BEGIN
--        DELETE FROM "infil_cells_horton" WHERE infil_area_fid = OLD."fid";
--    END;

    -- CHANNELS

CREATE TABLE "infil_areas_chan" (
    "fid" INTEGER NOT NULL PRIMARY KEY,
    "hydconch" REAL -- HYDCONCH, hydraulic conductivity for a channel element
);
INSERT INTO gpkg_contents (table_name, data_type, srs_id) VALUES ('infil_areas_chan', 'features', 4326);
SELECT gpkgAddGeometryColumn('infil_areas_chan', 'geom', 'POLYGON', 0, 0, 0);
SELECT gpkgAddGeometryTriggers('infil_areas_chan', 'geom');
-- SELECT gpkgAddSpatialIndex('infil_areas_chan', 'geom');

CREATE TABLE "infil_chan_elems" (
    "fid" INTEGER NOT NULL PRIMARY KEY,
    "grid_fid" INTEGER, -- grid element number from grid table
    "infil_area_fid" INTEGER -- polygon fid from infil_areas_chan table
);
INSERT INTO gpkg_contents (table_name, data_type) VALUES ('infil_chan_elems', 'aspatial');

--CREATE TRIGGER "find_infil_chan_elems_insert"
--    AFTER INSERT ON "infil_areas_chan"
--    WHEN (NEW."geom" NOT NULL AND NOT ST_IsEmpty(NEW."geom"))
--    BEGIN
--        DELETE FROM "infil_chan_elems" WHERE infil_area_fid = NEW."fid";
--        INSERT INTO "infil_chan_elems" (infil_area_fid, grid_fid)
--            SELECT NEW.fid, g.fid FROM grid as g
--            WHERE ST_Intersects(CastAutomagic(g.geom), CastAutomagic(NEW.geom));
--    END;
--
--CREATE TRIGGER "find_infil_chan_elems_update"
--    AFTER UPDATE ON "infil_areas_chan"
--    WHEN (NEW."geom" NOT NULL AND NOT ST_IsEmpty(NEW."geom"))
--    BEGIN
--        DELETE FROM "infil_chan_elems" WHERE infil_area_fid = NEW."fid";
--        INSERT INTO "infil_chan_elems" (infil_area_fid, grid_fid)
--        SELECT NEW.fid, g.fid FROM grid as g
--        WHERE ST_Intersects(CastAutomagic(g.geom), CastAutomagic(NEW.geom));
--    END;
--
--CREATE TRIGGER "find_infil_chan_elems_delete"
--    AFTER DELETE ON "infil_areas_chan"
--    BEGIN
--        DELETE FROM "infil_chan_elems" WHERE infil_area_fid = OLD."fid";
--    END;

-- HYSTRUC.DAT

CREATE TABLE "struct" (
    "fid" INTEGER NOT NULL PRIMARY KEY,
    "type" TEXT, -- type of the structure, equal to the next line's STRUCHAR, decides in which table the data are stored (C for rating_curves table, R for repl_rat_curves, T for rat_table, F for culvert_equations, or D for storm_drains)
    "structname" TEXT, -- STRUCTNAME, name of the structure
    "ifporchan" INTEGER, -- IFPORCHAN, switch, 0 for floodplain structure (shares discharge between 2 floodplain elements), 1 for channel structure (channel to channel), 2 for floodplain to channel, 3 for channel to floodplain
    "icurvtable" INTEGER, -- ICURVTABLE, switch, 0 for rating curve, 1 for rating table, 2 for culvert equation
    "inflonod" INTEGER, -- INFLONOD, grid element containing the structure or structure inlet
    "outflonod" INTEGER, -- OUTFLONOD, grid element receiving the structure discharge (structure outlet)
    "inoutcont" INTEGER, -- INOUTCONT, 0 for no tailwater effects - compute discharge based on headwater, 1 for reduced discharge (no upstream flow allowed), 2 for reduced discharge and upstream flow allowed
    "headrefel" REAL, -- HEADREFEL, reference elevation above which the headwater is determined, Set 0.0 to use existing channel bed
    "clength" REAL, -- CLENGTH, culvert length,
    "cdiameter" REAL, -- CDIAMETER, culvert diameter,
    "notes" TEXT -- structure notes
);
INSERT INTO gpkg_contents (table_name, data_type, srs_id) VALUES ('struct', 'features', 4326);
SELECT gpkgAddGeometryColumn('struct', 'geom', 'LINESTRING', 0, 0, 0);
SELECT gpkgAddGeometryTriggers('struct', 'geom');
-- SELECT gpkgAddSpatialIndex('struct', 'geom');

-- TODO: triggers for creating the struct geom based on in- and outflonod

CREATE TABLE "rat_curves" (
    "fid" INTEGER NOT NULL PRIMARY KEY,
    "struct_fid" INTEGER, -- structure fid, for which the data are defined
    "hdepexc" REAL, -- HDEPEXC, maximum depth that a hydraulic structure rating curve is valid
    "coefq" REAL, -- COEFQ, discharge rating curve coefficients as a power function of the headwater depth. If 0 discharge is calculated as normal depth flow routing
    "expq" REAL, -- EXPQ, hydraulic structure discharge exponent where the discharge is expressed as a power function of the headwater depth
    "coefa" REAL, -- COEFA, flow area rating curve coefficient where the flow area A is expressed as a power function of the headwater depth, A = COEFA * depth**EXPA
    "expa" REAL -- EXPA, hydraulic structure flow area exponent where the flow area is expressed as a power function of the headwater depth
);
INSERT INTO gpkg_contents (table_name, data_type) VALUES ('rat_curves', 'aspatial');

CREATE TABLE "repl_rat_curves" (
    "fid" INTEGER NOT NULL PRIMARY KEY,
    "struct_fid" INTEGER, -- structure fid, for which the data are defined
    "repdep" REAL, -- REPDEP, flow depth that if exceeded will invoke the replacement structure rating curve parameters
    "rqcoef" REAL, -- RQCOEFQ (or RQCOEF), structure rating curve discharge replacement coefficients
    "rqexp" REAL, -- RQEXP, structure rating curve discharge replacement exponent
    "racoef" REAL, -- RACOEF, structure rating curve flow area replacement coefficient
    "raexp" REAL -- RAEXP, structure rating curve flow area replacement exponent
);
INSERT INTO gpkg_contents (table_name, data_type) VALUES ('repl_rat_curves', 'aspatial');

CREATE TABLE "rat_table" (
    "fid" INTEGER NOT NULL PRIMARY KEY,
    "struct_fid" INTEGER, -- structure fid, for which the data are defined
    "hdepth" REAL, -- HDEPTH, headwater depth for the structure headwater depth-discharge rating table
    "qtable" REAL, -- QTABLE, hydraulic structure discharges for the headwater depths
    "atable" REAL -- ATABLE, hydraulic structure flow area for each headwater depth in the rating table
);
INSERT INTO gpkg_contents (table_name, data_type) VALUES ('rat_table', 'aspatial');

CREATE TABLE "culvert_equations" (
    "fid" INTEGER NOT NULL PRIMARY KEY,
    "struct_fid" INTEGER, -- structure fid, for which the data are defined
    "typec" INTEGER, -- TYPEC, culvert switch, 1 for a box culvert and 2 for a pipe culvert
    "typeen" INTEGER, -- TYPEEN, culvert switch for entrance type 1, 2, or 3
    "culvertn" REAL, -- CULVERTN, culvert Manning’s roughness coefficient
    "ke" REAL, -- KE, culvert entrance loss coefficient
    "cubase" REAL -- CUBASE, flow width of box culvert for TYPEC = 1. For a circular culvert, CUBASE = 0
);
INSERT INTO gpkg_contents (table_name, data_type) VALUES ('culvert_equations', 'aspatial');

CREATE TABLE "storm_drains" (
    "fid" INTEGER NOT NULL PRIMARY KEY,
    "struct_fid" INTEGER, -- structure fid, for which the data are defined
    "istormdout" INTEGER, -- ISTORMDOUT, hydraulic structure outflow grid element number used to simulate a simplified storm drain (junction or outflow node)
    "stormdmax" REAL -- STORMDMAX, maximum allowable discharge (conveyance capacity) of the collection pipe represented by the ISTORMDOUT element.
);
INSERT INTO gpkg_contents (table_name, data_type) VALUES ('storm_drains', 'aspatial');


-- STREET.DAT

CREATE TABLE "street_general" (
    "fid" INTEGER NOT NULL PRIMARY KEY,
    "strman" REAL, -- STRMAN, global n-value for street flow
    "istrflo" INTEGER, -- ISTRFLO, if equal to 1 specifies that the floodplain inflow hydrograph will enter the streets rather than entering the overland portion of the grid element
    "strfno" REAL, -- STRFNO, maximum street Froude number
    "depx" REAL, -- DEPX, street curb height
    "widst" REAL -- WIDST, global assignment of street width to all streets
);
INSERT INTO gpkg_contents (table_name, data_type) VALUES ('street_general', 'aspatial');

CREATE TABLE "streets" (
    "fid" INTEGER NOT NULL PRIMARY KEY,
    "stname" TEXT, -- STNAME, character name of the street. Up to 15 characters can be used
    "notes" TEXT -- notes for a street
);
INSERT INTO gpkg_contents (table_name, data_type) VALUES ('streets', 'aspatial');

CREATE TABLE "street_seg" (
    "fid" INTEGER NOT NULL PRIMARY KEY,
    "str_fid" INTEGER, -- street fid for the street segment (from streets table)
    "igridn" INTEGER, -- IGRIDN, grid element number
    "depex" REAL, -- DEPX(L) or DEPEX(L), optional curb height, 0 to use global DEPX
    "stman" REAL, -- STMAN(L), optional spatially variable street n-value within a given grid element. 0 for global
    "elstr" REAL -- ELSTR(L), optional street elevation. If 0, the model will assign the street elevation as grid element elevation
);
INSERT INTO gpkg_contents (table_name, data_type, srs_id) VALUES ('street_seg', 'features', 4326);
SELECT gpkgAddGeometryColumn('street_seg', 'geom', 'MULTILINESTRING', 0, 0, 0);
SELECT gpkgAddGeometryTriggers('street_seg', 'geom');
-- SELECT gpkgAddSpatialIndex('street_seg', 'geom');

CREATE TABLE "street_elems" (
    "fid" INTEGER NOT NULL PRIMARY KEY,
    "seg_fid" INTEGER, -- street segment fid for the street element (from street_seg table)
    "istdir" INTEGER, -- ISTDIR, street element direction (flow direction) from the center of the grid element to a neighboring element, 1-8
    "widr" REAL -- WIDR, optional grid element street width in the ISTDIR direction
);
INSERT INTO gpkg_contents (table_name, data_type) VALUES ('street_elems', 'aspatial');

-- TODO: geometry triggers fro streets


-- ARF.DAT

-- CREATE TABLE "blocked_areas_tot" (
--     "fid" INTEGER NOT NULL PRIMARY KEY
-- );
-- INSERT INTO gpkg_contents (table_name, data_type, srs_id) VALUES ('blocked_areas_tot', 'features', 4326);
-- SELECT gpkgAddGeometryColumn('blocked_areas_tot', 'geom', 'POLYGON', 0, 0, 0);
-- SELECT gpkgAddGeometryTriggers('blocked_areas_tot', 'geom');
-- -- SELECT gpkgAddSpatialIndex('blocked_areas_tot', 'geom');
-- 
-- CREATE TABLE "blocked_cells_tot" (
--     "fid" INTEGER NOT NULL PRIMARY KEY,
--     "grid_fid" INTEGER, -- equal to fid from grid table
--     "area_fid" INTEGER -- fid of area from blocked_areas_tot table
-- );
-- INSERT INTO gpkg_contents (table_name, data_type) VALUES ('blocked_cells_tot', 'aspatial');

--CREATE TRIGGER "find_cells_arf_tot_insert"
--    AFTER INSERT ON "blocked_areas_tot"
--    WHEN (NEW."geom" NOT NULL AND NOT ST_IsEmpty(NEW."geom"))
--    BEGIN
--        DELETE FROM "blocked_cells_tot" WHERE area_fid = NEW."fid";
--        INSERT INTO "blocked_cells_tot" (area_fid, grid_fid)
--            SELECT NEW.fid, g.fid FROM grid as g
--            WHERE ST_Intersects(CastAutomagic(g.geom), CastAutomagic(NEW.geom));
--    END;
--
--CREATE TRIGGER "find_cells_arf_tot_update"
--    AFTER UPDATE ON "blocked_areas_tot"
--    WHEN (NEW."geom" NOT NULL AND NOT ST_IsEmpty(NEW."geom"))
--    BEGIN
--        DELETE FROM "blocked_cells_tot" WHERE area_fid = NEW."fid";
--        INSERT INTO "blocked_cells_tot" (area_fid, grid_fid)
--        SELECT NEW.fid, g.fid FROM grid as g
--        WHERE ST_Intersects(CastAutomagic(g.geom), CastAutomagic(NEW.geom));
--    END;
--
--CREATE TRIGGER "find_cells_arf_tot_delete"
--    AFTER DELETE ON "blocked_areas_tot"
--    BEGIN
--        DELETE FROM "blocked_cells_tot" WHERE area_fid = OLD."fid";
--    END;

CREATE TABLE "blocked_areas" (
    "fid" INTEGER NOT NULL PRIMARY KEY,
    "collapse" INTEGER, -- collapse option for blocking object
    "calc_arf" INTEGER, -- flag for calculating ARFs
    "calc_wrf" INTEGER -- flag for calculating WRFs
);
INSERT INTO gpkg_contents (table_name, data_type, srs_id) VALUES ('blocked_areas', 'features', 4326);
SELECT gpkgAddGeometryColumn('blocked_areas', 'geom', 'POLYGON', 0, 0, 0);
SELECT gpkgAddGeometryTriggers('blocked_areas', 'geom');
-- SELECT gpkgAddSpatialIndex('blocked_areas', 'geom');

CREATE TABLE "blocked_cells" (
    "fid" INTEGER NOT NULL PRIMARY KEY,
    "grid_fid" INTEGER, -- equal to fid from grid table
    "area_fid" INTEGER, -- fid of area from blocked_areas table
    "arf" REAL, -- ARF, area reduction factor for cells
    "wrf1" REAL, -- WRF(I,J), width reduction factor for the North direction
    "wrf2" REAL, -- WRF(I,J), width reduction factor for the East direction
    "wrf3" REAL, -- WRF(I,J), width reduction factor for the South direction
    "wrf4" REAL, -- WRF(I,J), width reduction factor for the West direction
    "wrf5" REAL, -- WRF(I,J), width reduction factor for the Northeast direction
    "wrf6" REAL, -- WRF(I,J), width reduction factor for the Southeast direction
    "wrf7" REAL, -- WRF(I,J), width reduction factor for the Southwest direction
    "wrf8" REAL  -- WRF(I,J), width reduction factor for the Northwest direction
);
INSERT INTO gpkg_contents (table_name, data_type, srs_id) VALUES ('blocked_cells', 'features', 4326);
SELECT gpkgAddGeometryColumn('blocked_cells', 'geom', 'POINT', 0, 0, 0);
SELECT gpkgAddGeometryTriggers('blocked_cells', 'geom');
-- SELECT gpkgAddSpatialIndex('blocked_cells', 'geom');

CREATE VIEW arfwrf AS SELECT b.fid, b.grid_fid, b.arf, b.wrf1, b.wrf2, b.wrf3, b.wrf4, b.wrf5, b.wrf6, b.wrf7, b.wrf8, g.geom FROM blocked_cells as b, grid as g where g.fid = b.grid_fid;
INSERT INTO gpkg_contents (table_name, data_type, srs_id) VALUES ('arfwrf', 'features', 4326);
INSERT INTO gpkg_geometry_columns (table_name, column_name, geometry_type_name, srs_id, z, m) VALUES ('arfwrf', 'geom', 'POLYGON', 4326, 0, 0);

CREATE VIEW wrf AS SELECT b.fid, b.grid_fid, b.arf, b.wrf1, b.wrf2, b.wrf3, b.wrf4, b.wrf5, b.wrf6, b.wrf7, b.wrf8, g.geom FROM blocked_cells as b, grid as g where b.arf <> 1 AND g.fid = b.grid_fid;
INSERT INTO gpkg_contents (table_name, data_type, srs_id) VALUES ('wrf', 'features', 4326);
INSERT INTO gpkg_geometry_columns (table_name, column_name, geometry_type_name, srs_id, z, m) VALUES ('wrf', 'geom', 'POLYGON', 4326, 0, 0);


CREATE VIEW arf AS SELECT b.fid, b.grid_fid, b.arf, g.geom FROM blocked_cells as b, grid as g where g.fid = b.grid_fid;
INSERT INTO gpkg_contents (table_name, data_type, srs_id) VALUES ('arf', 'features', 4326);
INSERT INTO gpkg_geometry_columns (table_name, column_name, geometry_type_name, srs_id, z, m) VALUES ('arf', 'geom', 'POLYGON', 4326, 0, 0);

--CREATE TRIGGER "find_cells_arf_insert"
--    AFTER INSERT ON "blocked_areas"
--    WHEN (NEW."geom" NOT NULL AND NOT ST_IsEmpty(NEW."geom"))
--    BEGIN
--        DELETE FROM "blocked_cells" WHERE area_fid = NEW."fid";
--        INSERT INTO "blocked_cells" (area_fid, grid_fid)
--            SELECT NEW.fid, g.fid FROM grid as g
--            WHERE ST_Intersects(CastAutomagic(g.geom), CastAutomagic(NEW.geom));
--    END;
--
--CREATE TRIGGER "find_cells_arf_update"
--    AFTER UPDATE ON "blocked_areas"
--    WHEN (NEW."geom" NOT NULL AND NOT ST_IsEmpty(NEW."geom"))
--    BEGIN
--        DELETE FROM "blocked_cells" WHERE area_fid = NEW."fid";
--        INSERT INTO "blocked_cells" (area_fid, grid_fid)
--        SELECT NEW.fid, g.fid FROM grid as g
--        WHERE ST_Intersects(CastAutomagic(g.geom), CastAutomagic(NEW.geom));
--    END;
--
--CREATE TRIGGER "find_cells_arf_delete"
--    AFTER DELETE ON "blocked_areas"
--    BEGIN
--        DELETE FROM "blocked_cells" WHERE area_fid = OLD."fid";
--    END;


-- MULT.DAT

CREATE TABLE "mult" (
    "fid" INTEGER NOT NULL PRIMARY KEY,
    "wmc" REAL, -- WMC, incremental width by which multiple channels will be expanded when the maximum depth DM is exceeded
    "wdrall" REAL, -- WDRALL, global assignment of the multiple channel width
    "dmall" REAL, -- DMALL, global assignment of the maximum depth
    "nodchansall" INTEGER, -- NODCHNSALL, global assignment of the number of multiple channels
    "xnmultall" REAL, -- XNMULTALL, global assignment of the multiple channel n-values
    "sslopemin" REAL, -- SSLOPEMIN, minimum slope that multiple channel assignments will be made
    "sslopemax" REAL, -- SSLOPEMAX, maximum slope that multiple channel assignments will be made
    "avuld50" REAL -- AVULD50, D50 sediment size that initiates the potential for channel avulsion
);
INSERT INTO gpkg_contents (table_name, data_type) VALUES ('mult', 'aspatial');

CREATE TABLE "mult_areas" (
    "fid" INTEGER NOT NULL PRIMARY KEY,
    "wdr" REAL, -- WDR, channel width for individual grid elements
    "dm" REAL, -- DM, maximum depth of multiple channels
    "nodchns" REAL, -- NODCHNS, number of multiple channels assigned in a grid element
    "xnmult" REAL -- XNMULT, channel n-values for individual grid elements
);
INSERT INTO gpkg_contents (table_name, data_type, srs_id) VALUES ('mult_areas', 'features', 4326);
SELECT gpkgAddGeometryColumn('mult_areas', 'geom', 'POLYGON', 0, 0, 0);
SELECT gpkgAddGeometryTriggers('mult_areas', 'geom');
-- SELECT gpkgAddSpatialIndex('mult_areas', 'geom');

CREATE TABLE "mult_cells" (
    "fid" INTEGER NOT NULL PRIMARY KEY,
    "grid_fid" INTEGER, -- equal to fid from grid table
    "area_fid" INTEGER -- fid of area from mult_areas table
);
INSERT INTO gpkg_contents (table_name, data_type) VALUES ('mult_cells', 'aspatial');

--CREATE TRIGGER "find_cells_mult_insert"
--    AFTER INSERT ON "mult_areas"
--    WHEN (NEW."geom" NOT NULL AND NOT ST_IsEmpty(NEW."geom"))
--    BEGIN
--        DELETE FROM "mult_cells" WHERE area_fid = NEW."fid";
--        INSERT INTO "mult_cells" (area_fid, grid_fid)
--            SELECT NEW.fid, g.fid FROM grid as g
--            WHERE ST_Intersects(CastAutomagic(g.geom), CastAutomagic(NEW.geom));
--    END;
--
--CREATE TRIGGER "find_cells_mult_update"
--    AFTER UPDATE ON "mult_areas"
--    WHEN (NEW."geom" NOT NULL AND NOT ST_IsEmpty(NEW."geom"))
--    BEGIN
--        DELETE FROM "mult_cells" WHERE area_fid = NEW."fid";
--        INSERT INTO "mult_cells" (area_fid, grid_fid)
--        SELECT NEW.fid, g.fid FROM grid as g
--        WHERE ST_Intersects(CastAutomagic(g.geom), CastAutomagic(NEW.geom));
--    END;
--
--CREATE TRIGGER "find_cells_mult_delete"
--    AFTER DELETE ON "mult_areas"
--    BEGIN
--        DELETE FROM "mult_cells" WHERE area_fid = OLD."fid";
--    END;


-- LEVEE.DAT

CREATE TABLE "levee_general" (
    "fid" INTEGER NOT NULL PRIMARY KEY,
    "raiselev" REAL, -- RAISELEV, incremental height that all the levee grid element crest elevations are raised
    "ilevfail" INTEGER, -- ILEVFAIL, switch identifying levee failure mode: 0 for no failure, 1 for prescribed level failure rates, 2 for initiation of levee or dam breach failure routine
    "gfragchar" TEXT, -- GFRAGCHAR, global levee fragility curve ID
    "gfragprob" REAL -- GFRAGPROB, global levee fragility curve failure probability
);
INSERT INTO gpkg_contents (table_name, data_type) VALUES ('levee_general', 'aspatial');

CREATE TABLE "levee_data" (
    "fid" INTEGER NOT NULL PRIMARY KEY,
    "grid_fid" INTEGER, -- LGRIDNO, grid element fid with a levee
    "ldir" INTEGER, -- LDIR, flow direction that will be cutoff (1-8)
    "levcrest" REAL, -- LEVCREST, the elevation of the levee crest,
    "user_line_fid" INTEGER -- FID of parent user levee line
);
INSERT INTO gpkg_contents (table_name, data_type, srs_id) VALUES ('levee_data', 'features', 4326);
SELECT gpkgAddGeometryColumn('levee_data', 'geom', 'LINESTRING', 0, 0, 0);
SELECT gpkgAddGeometryTriggers('levee_data', 'geom');
-- SELECT gpkgAddSpatialIndex('levee_data', 'geom');

CREATE TABLE "levee_failure" (
    "fid" INTEGER NOT NULL PRIMARY KEY,
    "grid_fid" INTEGER, -- LFAILGRID, grid element fid with a failure potential
    "lfaildir" INTEGER, -- LFAILDIR, the potential failure direction
    "failevel" REAL, -- FAILEVEL, the maximum elevation of the prescribed levee failure
    "failtime" REAL, -- FAILTIME, the duration (hr) that the levee will fail after the FAILEVEL elevation is exceeded by the flow depth
    "levbase" REAL, -- LEVBASE, the prescribed final failure elevation
    "failwidthmax" REAL, -- FAILWIDTHMAX, the maximum breach width
    "failrate" REAL, -- FAILRATE, the rate of vertical levee failure
    "failwidrate" REAL -- FAILWIDRATE, the rate at which the levee breach widens
);
INSERT INTO gpkg_contents (table_name, data_type) VALUES ('levee_failure', 'aspatial');

CREATE TABLE "levee_fragility" (
    "fid" INTEGER NOT NULL PRIMARY KEY,
    "grid_fid" INTEGER, -- LEVFRAGGRID, grid element fid with an individual fragility curve assignment
    "levfragchar" TEXT, -- LEVFRAGCHAR, levee fragility curve ID
    "levfragprob" REAL -- LEVFRAGPROB, levee fragility curve failure probability
);
INSERT INTO gpkg_contents (table_name, data_type) VALUES ('levee_fragility', 'aspatial');


-- FPXSEC.DAT

CREATE TABLE "fpxsec" (
    "fid" INTEGER NOT NULL PRIMARY KEY,
    "iflo" INTEGER, -- IFLO, general direction that the flow is expected to cross the floodplain cross section
    "nnxsec" INTEGER -- NNXSEC, number of floodplain elements in a given cross section
);
INSERT INTO gpkg_contents (table_name, data_type, srs_id) VALUES ('fpxsec', 'features', 4326);
SELECT gpkgAddGeometryColumn('fpxsec', 'geom', 'LINESTRING', 0, 0, 0);
SELECT gpkgAddGeometryTriggers('fpxsec', 'geom');
-- SELECT gpkgAddSpatialIndex('fpxsec', 'geom');

CREATE TABLE "fpxsec_cells" (
    "fid" INTEGER NOT NULL PRIMARY KEY,
    "fpxsec_fid" INTEGER, -- fid of a floodplain xsection from fpxsec table
    "grid_fid" INTEGER -- NODX, fid of grid cell contained in a fpxsection
);
INSERT INTO gpkg_contents (table_name, data_type) VALUES ('fpxsec_cells', 'aspatial');


-- FPFROUDE.DAT

CREATE TABLE "fpfroude" (
    "fid" INTEGER NOT NULL PRIMARY KEY,
    "froudefp" REAL -- FROUDEFP, Froude number for grid elements
);
INSERT INTO gpkg_contents (table_name, data_type, srs_id) VALUES ('fpfroude', 'features', 4326);
SELECT gpkgAddGeometryColumn('fpfroude', 'geom', 'POLYGON', 0, 0, 0);
SELECT gpkgAddGeometryTriggers('fpfroude', 'geom');
-- SELECT gpkgAddSpatialIndex('fpfroude', 'geom');

CREATE TABLE "fpfroude_cells" (
    "fid" INTEGER NOT NULL PRIMARY KEY,
    "area_fid" INTEGER, -- fid of area from frfroude table
    "grid_fid" INTEGER -- grid element fid that has an individual Froude number
);
INSERT INTO gpkg_contents (table_name, data_type) VALUES ('fpfroude_cells', 'aspatial');


-- SWMMFLO.DAT

CREATE TABLE "swmmflo" (
    "fid" INTEGER NOT NULL PRIMARY KEY,
    "swmm_jt" INTEGER, -- SWMM_JT, fid of the grid element with storm drain inlet
    "intype" INTEGER, -- INTYPE, inlet type (1-5)
    "swmm_length" REAL, -- SWMMlength, storm drain inlet curb opening lengths along the curb
    "swmm_height" REAL, -- SWMMheight, storm drain curb opening height
    "swmm_width" REAL, -- SWMMwidth
    "swmm_coeff" REAL, -- SWMMcoeff, storm drain inlet weir discharge coefficient
    "flapgate" INTEGER, -- FLAPGATE, switch (0 no flap gate, 1 flapgate)
    "name" TEXT -- optional inlet name
);
INSERT INTO gpkg_contents (table_name, data_type, srs_id) VALUES ('swmmflo', 'features', 4326);
SELECT gpkgAddGeometryColumn('swmmflo', 'geom', 'POLYGON', 0, 0, 0);
SELECT gpkgAddGeometryTriggers('swmmflo', 'geom');
-- SELECT gpkgAddSpatialIndex('swmmflo', 'geom');


-- SWMMFLORT.DAT

CREATE TABLE "swmmflort" (
    "fid" INTEGER NOT NULL PRIMARY KEY,
    "grid_fid" INTEGER, -- SWMM_JT, fid of the grid element with a storm drain inlet
    "name" TEXT -- optional name of the rating table
);
INSERT INTO gpkg_contents (table_name, data_type) VALUES ('swmmflort', 'aspatial');

CREATE TABLE "swmmflort_data" (
    "fid" INTEGER NOT NULL PRIMARY KEY,
    "swmm_rt_fid" INTEGER, -- fid of a rating table from swmmflort
    "depth" REAL, -- DEPTHSWMMRT, flow depths for the discharge rating table pairs
    "q" REAL -- QSWMMRT, discharge values for the storm drain inlet rating table
);
INSERT INTO gpkg_contents (table_name, data_type) VALUES ('swmmflort_data', 'aspatial');


-- SWMMOUTF.DAT

CREATE TABLE "swmmoutf" (
    "fid" INTEGER NOT NULL PRIMARY KEY,
    "grid_fid" INTEGER, -- OUTF_GRID, fid of the grid element with a storm drain outflow
    "name" TEXT, -- OUTF_NAME, name of the outflow
    "outf_flo" INTEGER -- OUTF_FLO2DVOL, switch, 0 for all discharge removed from strom drain system, 1 allows for the discharge to be returned to FLO-2D
);
INSERT INTO gpkg_contents (table_name, data_type, srs_id) VALUES ('swmmoutf', 'features', 4326);
SELECT gpkgAddGeometryColumn('swmmoutf', 'geom', 'POLYGON', 0, 0, 0);
SELECT gpkgAddGeometryTriggers('swmmoutf', 'geom');
-- SELECT gpkgAddSpatialIndex('swmmoutf', 'geom');


-- TOLSPATIAL.DAT

CREATE TABLE "tolspatial" (
    "fid" INTEGER NOT NULL PRIMARY KEY,
    "tol" REAL -- TOL, tollerance for grid cells contained in the polygon. A grid cell is considered contained in a polygon if its centroid is contained in it.
);
INSERT INTO gpkg_contents (table_name, data_type, srs_id) VALUES ('tolspatial', 'features', 4326);
SELECT gpkgAddGeometryColumn('tolspatial', 'geom', 'POLYGON', 0, 0, 0);
SELECT gpkgAddGeometryTriggers('tolspatial', 'geom');
-- SELECT gpkgAddSpatialIndex('tolspatial', 'geom');

CREATE TABLE "tolspatial_cells" (
    "fid" INTEGER NOT NULL PRIMARY KEY,
    "area_fid" INTEGER, -- fid of a polygon from tolspatial table
    "grid_fid" INTEGER -- IDUM, fid of grid cell contained in a fpxsection
);
INSERT INTO gpkg_contents (table_name, data_type) VALUES ('tolspatial_cells', 'aspatial');


-- WSURF.DAT

CREATE TABLE "wsurf" (
    "fid" INTEGER NOT NULL PRIMARY KEY,
    "grid_fid" INTEGER, -- IGRIDXSEC, fid of grid cell containing WSEL data
    "wselev" REAL -- WSELEV, water surface elevation for comparison
);
INSERT INTO gpkg_contents (table_name, data_type, srs_id) VALUES ('wsurf', 'features', 4326);
SELECT gpkgAddGeometryColumn('wsurf', 'geom', 'POINT', 0, 0, 0);
SELECT gpkgAddGeometryTriggers('wsurf', 'geom');
-- SELECT gpkgAddSpatialIndex('wsurf', 'geom');


-- WSTIME.DAT

CREATE TABLE "wstime" (
    "fid" INTEGER NOT NULL PRIMARY KEY,
    "grid_fid" INTEGER, -- IGRIDXSEC, fid of grid cell containing WSEL data
    "wselev" REAL, -- WSELEVTIME, water surface elevation for comparison
    "wstime" REAL -- WSTIME, time of known watersurface elevation
);
INSERT INTO gpkg_contents (table_name, data_type, srs_id) VALUES ('wstime', 'features', 4326);
SELECT gpkgAddGeometryColumn('wstime', 'geom', 'POINT', 0, 0, 0);
SELECT gpkgAddGeometryTriggers('wstime', 'geom');
-- SELECT gpkgAddSpatialIndex('wstime', 'geom');


-- BREACH.DAT

CREATE TABLE "breach_global" (
    "fid" INTEGER NOT NULL PRIMARY KEY,
    "ibreachsedeqn" INTEGER, -- IBREACHSEDEQN, sediment transport equation number
    "gbratio" REAL, -- GBRATIO, global ratio of the initial breach width to breach depth
    "gweircoef" REAL, -- GWEIRCOEF, global weir coefficient for piping or breach channel weir for an unspecified failure location
    "gbreachtime" REAL, -- GBREACHTIME, cumulative duration (hrs) that the levee erosion will initiate after the water surface exceeds the specified pipe elevation BRBOTTOMEL
    "gzu" REAL, -- GZU, global slope of the upstream face of the levee or dam for an unspecified failure location
    "gzd" REAL, -- GZD, global slope of the downstream face of the levee or dam
    "gzc" REAL, -- GZC, global average slope of the upstream and downstream face of the levee or dam core material
    "gcrestwidth" REAL, -- GCRESTWIDTH, global crest length of the levee or dam
    "gcrestlength" REAL, -- GCRESTLENGTH, global crest length of the levee or dam
    "gbrbotwidmax" REAL, -- GBRBOTWIDMAX, maximum allowable global breach bottom width (ft or m) as constrained by the valley cross section
    "gbrtopwidmax" REAL, -- GBRTOPWIDMAX, maximum allowable global breach top width (ft or m) as constrained by the valley cross section
    "gbrbottomel" REAL, -- GBRBOTTOMEL, initial global breach or pipe bottom elevation (ft or m)
    "gd50c" REAL, -- GD50C, mean sediment size (D50 in mm) of the levee or dam core material
    "gporc" REAL, -- GPORC, global porosity of the levee or dam core material
    "guwc" REAL, -- GUWC, global unit weight (lb/ft 3 or N/m 3 ) of the levee or dam core material
    "gcnc" REAL, -- GCNC, global Manning’s n-value of the levee or dam core material
    "gafrc" REAL, -- GAFRC, global angle (degrees) of internal friction of the core material for the entire levee or dam, 0 for no core
    "gcohc" REAL, -- GCOHC, global cohesive strength (lb/ft 2 or N/m 2 ) of the levee or dam core material
    "gunfcc" REAL, -- GUNFCC, global sediment gradient, ratio of D90 to D30 of the levee or dam core material
    "gd50s" REAL, -- GD50S, mean sediment size (D50 in mm) of the levee or dam shell material
    "gpors" REAL, -- GPORS, global porosity of the levee or dam shell material
    "guws" REAL, -- GUWS, global unit weight (lb/ft 3 or N/m 3 ) of the levee or dam shell material
    "gcns" REAL, -- GCNS, global Manning’s n-value of the levee or dam shell material
    "gafrs" REAL, -- GAFRS, global angle (degrees) of internal friction of the shell material for the entire levee or dam, 0 for no core
    "gcohs" REAL, -- GCOHS, global cohesive strength (lb/ft 2 or N/m 2 ) of the levee or dam shell material
    "gunfcs" REAL, -- GUNFCS, global sediment gradient, ratio of D90 to D30 of the levee or dam shell material
    "ggrasslength" REAL, -- GGRASSLENGTH, global average length of grass (inches or mm) on downstream face
    "ggrasscond" REAL, -- GGRASSCOND, condition of the grass on the downstream face
    "ggrassvmaxp" REAL, -- GGRASSVMAXP, global maximum permissible velocity (fps or mps) for a grass-lined downstream face before the grass is eroded
    "gsedconmax" REAL, -- GSEDCONMAX, global maximum sediment concentration by volume in the breach discharge
    "d50df" REAL, -- D50DF, mean sediment size (D50 in mm) of the top one foot (0.3 m) of the downstream face (riprap material)
    "gunfcdf" REAL -- GUNFCDF, global sediment gradient, ratio of D 90 to D 30 of the downstream face upper one foot of material (riprap)
);
INSERT INTO gpkg_contents (table_name, data_type) VALUES ('breach_global', 'aspatial');

CREATE TABLE "breach" (
    "fid" INTEGER NOT NULL PRIMARY KEY,
    "ibreachdir" INTEGER, -- IBREACHDIR, direction of breach
    "zu" REAL, -- ZU, slope of the upstream face of the levee or dam
    "zd" REAL, -- ZD, slope of the downstream face of the levee or dam
    "zc" REAL, -- ZC, average slope of the upstream and downstream face of the levee or dam core material
    "crestwidth" REAL, -- CRESTWIDTH, crest width of the levee or dam
    "crestlength" REAL, -- CRESTLENGTH, length of the crest of the levee or dam
    "brbotwidmax" REAL, -- BRBOTWIDMAX, maximum allowable breach bottom width (ft or m) as constrained by the valley cross section
    "brtopwidmax" REAL, -- BRTOPWIDMAX, maximum allowable breach top width (ft or m) as constrained by the valley cross section
    "brbottomel" REAL, -- BRBOTTOMEL, initial breach or pipe bottom elevation (ft or m)
    "weircoef" REAL, -- WEIRCOEF, weir coefficient for piping or breach channel weir
    "d50c" REAL, -- D50C, mean sediment size (D50 in mm) of the levee or dam core material
    "porc" REAL, -- PORC, porosity of the levee or dam core material
    "uwc" REAL, -- UWC, unit weight (lb/ft 3 or N/m 3 ) of the levee or dam core material
    "cnc" REAL, -- CNC, global Manning’s n-value of the levee or dam core material
    "afrc" REAL, -- AFRC, angle (degrees) of internal friction of the core material for the entire levee or dam, 0 for no core
    "cohc" REAL, -- COHC, cohesive strength (lb/ft 2 or N/m 2 ) of the levee or dam core material
    "unfcc" REAL, -- UNFCC, sediment gradient, ratio of D90 to D30 of the levee or dam core material
    "d50s" REAL, -- D50S, mean sediment size (D50 in mm) of the levee or dam shell material
    "pors" REAL, -- PORS, porosity of the levee or dam shell material
    "uws" REAL, -- UWS, unit weight (lb/ft 3 or N/m 3 ) of the levee or dam shell material
    "cns" REAL, -- CNS, Manning’s n-value of the levee or dam shell material
    "afrs" REAL, -- AFRS, angle (degrees) of internal friction of the shell material for the entire levee or dam, 0 for no core
    "cohs" REAL, -- COHS, cohesive strength (lb/ft 2 or N/m 2 ) of the levee or dam shell material
    "unfcs" REAL, -- UNFCS, sediment gradient, ratio of D90 to D30 of the levee or dam shell material
    "bratio" REAL, -- BRATIO, ratio of the initial breach width to breach depth
    "grasslength" REAL, -- GRASSLENGTH, average length of grass (inches or mm) on downstream face
    "grasscond" REAL, -- GRASSCOND, condition of the grass on the downstream face
    "grassvmaxp" REAL, -- GRASSVMAXP, maximum permissible velocity (fps or mps) for a grass-lined downstream face before the grass is eroded
    "sedconmax" REAL, -- maximum sediment concentration by volume in the breach discharge
    "d50df" REAL, -- D50DF, mean sediment size (D50 in mm) of the top one foot (0.3 m) of the downstream face (riprap material)
    "unfcdf" REAL, -- UNFCDF, sediment gradient, ratio of D 90 to D 30 of the downstream face upper one foot of material (riprap)
    "breachtime" REAL -- BREACHTIME, cumulative duration (hrs) that the levee erosion will initiate after the water surface exceeds the specified pipe elevation BRBOTTOMEL
);
INSERT INTO gpkg_contents (table_name, data_type, srs_id) VALUES ('breach', 'features', 4326);
SELECT gpkgAddGeometryColumn('breach', 'geom', 'POINT', 0, 0, 0);
SELECT gpkgAddGeometryTriggers('breach', 'geom');
-- SELECT gpkgAddSpatialIndex('breach', 'geom');

CREATE TABLE "breach_cells" (
    "fid" INTEGER NOT NULL PRIMARY KEY,
    "breach_fid" INTEGER, -- fid of a breach from breach table
    "grid_fid" INTEGER -- IBREACHGRID, grid element fid for which an individual breach parameters are defined
);
INSERT INTO gpkg_contents (table_name, data_type) VALUES ('breach_cells', 'aspatial');

CREATE TABLE "breach_fragility_curves" (
    "fid" INTEGER NOT NULL PRIMARY KEY,
    "fragchar" TEXT, -- FRAGCHAR, fragility curve ID - one letter and a number
    "prfail" REAL, -- PRFAIL, levee fragility curve point of failure probability
    "prdepth" REAL -- PRDEPTH, point of failure on the levee as defined by the distance or height below the levee crest
);
INSERT INTO gpkg_contents (table_name, data_type) VALUES ('breach_fragility_curves', 'aspatial');


-- SED.DAT

CREATE TABLE "mud" (
    "fid" INTEGER NOT NULL PRIMARY KEY,
    "va" REAL, -- VA, coefficient in the viscosity versus sediment concentration by volume relationship
    "vb" REAL, -- VB, exponent in the viscosity versus sediment concentration by volume relationship
    "ysa" REAL, -- YSA, coefficient of the yield stress versus sediment concentration
    "ysb" REAL, -- YSB, exponent of yield stress versus sediment concentration
    "sgsm" REAL, -- SGSM, mudflow mixtures specific gravity
    "xkx" REAL -- XKX, the laminar flow resistance parameter for overland flow
);
INSERT INTO gpkg_contents (table_name, data_type) VALUES ('mud', 'aspatial');

CREATE TABLE "mud_areas" (
    "fid" INTEGER NOT NULL PRIMARY KEY,
    "debrisv" REAL -- DEBRISV, volume of the debris basin
);
INSERT INTO gpkg_contents (table_name, data_type, srs_id) VALUES ('mud_areas', 'features', 4326);
SELECT gpkgAddGeometryColumn('mud_areas', 'geom', 'POLYGON', 0, 0, 0);
SELECT gpkgAddGeometryTriggers('mud_areas', 'geom');
-- SELECT gpkgAddSpatialIndex('mud_areas', 'geom');

CREATE TABLE "mud_cells" (
    "fid" INTEGER NOT NULL PRIMARY KEY,
    "grid_fid" INTEGER, -- JDEBNOD, grid element fid with debris basin
    "area_fid" INTEGER -- fid of area from mud_areas table, where the cell belongs to
);
INSERT INTO gpkg_contents (table_name, data_type) VALUES ('mud_cells', 'aspatial');

CREATE TABLE "sed" (
    "fid" INTEGER NOT NULL PRIMARY KEY,
    "isedeqg" INTEGER, -- ISEDEQG, transport equation number used in sediment routing for overland flow
    "isedsizefrac" INTEGER, -- ISEDSIZEFRAC, switch, if 1 sediment routing will be performed by size fraction, 0 for sed routing not by size fraction
    "dfifty" REAL, -- DFIFTY, sediment size (D50) in mm for sediment routing
    "sgrad" REAL, -- SGRAD, sediment gradation coefficient (non-dimensional)
    "sgst" REAL, -- SGST, sediment specific gravity
    "dryspwt" REAL, -- DRYSPWT, dry specific weight of the sediment
    "cvfg" REAL, -- CVFG, fine sediment volumetric concentration for overland, channel, and streets
    "isedsupply" INTEGER, -- ISEDSUPPLY, if 1 sediment rating curve will be used to define the sediment supply to a channel reach or floodplain area, otherwise 0
    "isedisplay" INTEGER, -- ISEDISPLAY, grid element number for which the sediment transport capacity for all the sediment transport equations will be listed by output
    "scourdep" REAL -- maximum allowable scour depth for all floodplain elements
);
INSERT INTO gpkg_contents (table_name, data_type) VALUES ('sed', 'aspatial');

CREATE TABLE "sed_groups" (
    "fid" INTEGER NOT NULL PRIMARY KEY,
    "isedeqi" INTEGER, -- ISEDEQI, sediment transport equation used for sediment routing by size fraction
    "bedthick" REAL, -- BEDTHICK, sediment bed thickness for sediment routing by size fraction
    "cvfi" REAL, -- CVFI, fine sediment volumetric concentration for an individual channel segment(s)
    "name" TEXT, -- name of the sediment transport parameters group
    "dist_fid" INTEGER -- fraction distribution number (from sed_group_frac table) for that group
);
INSERT INTO gpkg_contents (table_name, data_type) VALUES ('sed_groups', 'aspatial');

CREATE TABLE "sed_group_areas" (
    "fid" INTEGER NOT NULL PRIMARY KEY,
    "group_fid" INTEGER -- sediment group fid for area (from sed_groups table)
);
INSERT INTO gpkg_contents (table_name, data_type, srs_id) VALUES ('sed_group_areas', 'features', 4326);
SELECT gpkgAddGeometryColumn('sed_group_areas', 'geom', 'POLYGON', 0, 0, 0);
SELECT gpkgAddGeometryTriggers('sed_group_areas', 'geom');
-- SELECT gpkgAddSpatialIndex('sed_group_areas', 'geom');

CREATE TABLE "sed_group_frac" (
    "fid" INTEGER NOT NULL PRIMARY KEY,
    "name" TEXT -- name of the fraction distribution
);
INSERT INTO gpkg_contents (table_name, data_type) VALUES ('sed_group_frac', 'aspatial');

CREATE TABLE "sed_group_frac_data" (
    "fid" INTEGER NOT NULL PRIMARY KEY,
    "dist_fid" INTEGER, -- fraction distribution number, equal to dist_fid from sed_groups table
    "sediam" REAL, -- SEDIAM, representative sediment diameter (mm) for sediment routing by size fraction
    "sedpercent" REAL -- SEDPERCENT, sediment size distribution percentage
);
INSERT INTO gpkg_contents (table_name, data_type) VALUES ('sed_group_frac_data', 'aspatial');

CREATE TABLE "sed_group_cells" (
    "fid" INTEGER NOT NULL PRIMARY KEY,
    "grid_fid" INTEGER, -- ISEDUM, grid element fid for which a sediment group is defined
    "area_fid" INTEGER -- fid of area from sed_group_areas table, where the cell belongs to
);
INSERT INTO gpkg_contents (table_name, data_type) VALUES ('sed_group_cells', 'aspatial');

CREATE TABLE "sed_rigid_areas" (
    "fid" INTEGER NOT NULL PRIMARY KEY
);
INSERT INTO gpkg_contents (table_name, data_type, srs_id) VALUES ('sed_rigid_areas', 'features', 4326);
SELECT gpkgAddGeometryColumn('sed_rigid_areas', 'geom', 'POLYGON', 0, 0, 0);
SELECT gpkgAddGeometryTriggers('sed_rigid_areas', 'geom');
-- SELECT gpkgAddSpatialIndex('sed_rigid_areas', 'geom');

CREATE TABLE "sed_rigid_cells" (
    "fid" INTEGER NOT NULL PRIMARY KEY,
    "grid_fid" INTEGER, -- ICRETIN, grid element fid for which the rigid bed is defined
    "area_fid" INTEGER-- area fid with rigid bed defined (from sed_rigid_areas)
);
INSERT INTO gpkg_contents (table_name, data_type) VALUES ('sed_rigid_cells', 'aspatial');

CREATE TABLE "sed_supply_areas" (
    "fid" INTEGER NOT NULL PRIMARY KEY,
    "isedcfp" INTEGER, -- ISEDCFP, switch, 0 for floodplain sediment supply rating curve, 1 for channel
    "ased" REAL, -- ASED, sediment rating curve coefficient
    "bsed" REAL, -- BSED, sediment rating curve exponent, Qs = ASED * Qw ^ BSED
    "dist_fid" INTEGER -- named sediment supply fraction distribution fid from sed_supply_frac table
);
INSERT INTO gpkg_contents (table_name, data_type, srs_id) VALUES ('sed_supply_areas', 'features', 4326);
SELECT gpkgAddGeometryColumn('sed_supply_areas', 'geom', 'POLYGON', 0, 0, 0);
SELECT gpkgAddGeometryTriggers('sed_supply_areas', 'geom');
-- SELECT gpkgAddSpatialIndex('sed_supply_areas', 'geom');

CREATE TABLE "sed_supply_cells" (
    "fid" INTEGER NOT NULL PRIMARY KEY,
    "grid_fid" INTEGER, -- ISEDGRID, grid element fid for which sediment supply is defined
    "area_fid" INTEGER -- area fid with a sediment supply defined (from sed_supply_areas)
);
INSERT INTO gpkg_contents (table_name, data_type) VALUES ('sed_supply_cells', 'aspatial');

CREATE TABLE "sed_supply_frac" (
    "fid" INTEGER NOT NULL PRIMARY KEY,
    "name" TEXT
);
INSERT INTO gpkg_contents (table_name, data_type) VALUES ('sed_supply_frac', 'aspatial');

CREATE TABLE "sed_supply_frac_data" (
    "fid" INTEGER NOT NULL PRIMARY KEY,
    "dist_fid" INTEGER, -- nr of distribution the fraction belongs to, from sed_supply_frac table
    "ssediam" REAL, -- SSEDIAM, representative sediment supply diameter (mm) for sediment routing by size fraction
    "ssedpercent" REAL -- SSEDPERCENT, sediment supply size distribution percentage
);
INSERT INTO gpkg_contents (table_name, data_type) VALUES ('sed_supply_frac_data', 'aspatial');

-- USERS Layers

CREATE TABLE "user_model_boundary" (
    "fid" INTEGER PRIMARY KEY NOT NULL,
    "cell_size" REAL
);
INSERT INTO gpkg_contents (table_name, data_type, srs_id) VALUES ('user_model_boundary', 'features', 4326);
SELECT gpkgAddGeometryColumn('user_model_boundary', 'geom', 'POLYGON', 0, 0, 0);
SELECT gpkgAddGeometryTriggers('user_model_boundary', 'geom');
-- SELECT gpkgAddSpatialIndex('user_model_boundary', 'geom');

CREATE TABLE "user_1d_domain" (
    "fid" INTEGER PRIMARY KEY NOT NULL,
    "center_line_fid" INTEGER
);
INSERT INTO gpkg_contents (table_name, data_type, srs_id) VALUES ('user_1d_domain', 'features', 4326);
SELECT gpkgAddGeometryColumn('user_1d_domain', 'geom', 'POLYGON', 0, 0, 0);
SELECT gpkgAddGeometryTriggers('user_1d_domain', 'geom');

CREATE TABLE "user_centerline" (
    "fid" INTEGER PRIMARY KEY NOT NULL,
    "name" TEXT, -- name of segment (optional)
    "depinitial" REAL, -- DEPINITIAL, initial channel flow depth
    "froudc" REAL, -- FROUDC, max Froude channel number
    "roughadj" REAL, -- ROUGHADJ, coefficient for depth adjustment
    "isedn" INTEGER, -- ISEDN, sediment transport equation or data
    "notes" TEXT
);
INSERT INTO gpkg_contents (table_name, data_type, srs_id) VALUES ('user_centerline', 'features', 4326);
SELECT gpkgAddGeometryColumn('user_centerline', 'geom', 'LINESTRING', 0, 0, 0);
SELECT gpkgAddGeometryTriggers('user_centerline', 'geom');

CREATE TABLE "user_channel_seg" (
    "fid" INTEGER PRIMARY KEY NOT NULL,
    "name" TEXT
);
INSERT INTO gpkg_contents (table_name, data_type, srs_id) VALUES ('user_channel_seg', 'features', 4326);
SELECT gpkgAddGeometryColumn('user_channel_seg', 'geom', 'LINESTRING', 0, 0, 0);
SELECT gpkgAddGeometryTriggers('user_channel_seg', 'geom');
-- SELECT gpkgAddSpatialIndex('user_channel_seg', 'geom');

CREATE TABLE "user_xsections" (
    "fid" INTEGER PRIMARY KEY NOT NULL,
    "fcn" REAL, -- FCN, average Manning's n in the grid element
    "type" TEXT, -- SHAPE, type of cross-section shape definition
    "notes" TEXT
);
INSERT INTO gpkg_contents (table_name, data_type, srs_id) VALUES ('user_xsections', 'features', 4326);
SELECT gpkgAddGeometryColumn('user_xsections', 'geom', 'LINESTRING', 0, 0, 0);
SELECT gpkgAddGeometryTriggers('user_xsections', 'geom');
-- SELECT gpkgAddSpatialIndex('user_xsections', 'geom');

CREATE TABLE "user_levee_points" (
    "fid" INTEGER PRIMARY KEY NOT NULL,
    "name" TEXT,
    "elev" REAL,
    "correction" REAL
);
INSERT INTO gpkg_contents (table_name, data_type, srs_id) VALUES ('user_levee_points', 'features', 4326);
SELECT gpkgAddGeometryColumn('user_levee_points', 'geom', 'POINT', 0, 0, 0);
SELECT gpkgAddGeometryTriggers('user_levee_points', 'geom');
-- SELECT gpkgAddSpatialIndex('user_levee_points', 'geom');

CREATE TABLE "user_levee_lines" (
    "fid" INTEGER PRIMARY KEY NOT NULL,
    "name" TEXT,
    "elev" REAL,
    "correction" REAL
);
INSERT INTO gpkg_contents (table_name, data_type, srs_id) VALUES ('user_levee_lines', 'features', 4326);
SELECT gpkgAddGeometryColumn('user_levee_lines', 'geom', 'LINESTRING', 0, 0, 0);
SELECT gpkgAddGeometryTriggers('user_levee_lines', 'geom');
-- SELECT gpkgAddSpatialIndex('user_levee_lines', 'geom');

CREATE TABLE "user_levee_polygons" (
    "fid" INTEGER PRIMARY KEY NOT NULL,
    "name" TEXT,
    "elev" REAL,
    "correction" REAL
);
INSERT INTO gpkg_contents (table_name, data_type, srs_id) VALUES ('user_levee_polygons', 'features', 4326);
SELECT gpkgAddGeometryColumn('user_levee_polygons', 'geom', 'POLYGON', 0, 0, 0);
SELECT gpkgAddGeometryTriggers('user_levee_polygons', 'geom');
-- SELECT gpkgAddSpatialIndex('user_levee_polygons', 'geom');

CREATE TABLE "user_streets" (
    "fid" INTEGER PRIMARY KEY NOT NULL,
    "name" TEXT
);
INSERT INTO gpkg_contents (table_name, data_type, srs_id) VALUES ('user_streets', 'features', 4326);
SELECT gpkgAddGeometryColumn('user_streets', 'geom', 'LINESTRING', 0, 0, 0);
SELECT gpkgAddGeometryTriggers('user_streets', 'geom');
-- SELECT gpkgAddSpatialIndex('user_streets', 'geom');

CREATE TABLE "user_roughness" (
    "fid" INTEGER PRIMARY KEY NOT NULL,
    "n" REAL,
    "code" TEXT
);
INSERT INTO gpkg_contents (table_name, data_type, srs_id) VALUES ('user_roughness', 'features', 4326);
SELECT gpkgAddGeometryColumn('user_roughness', 'geom', 'POLYGON', 0, 0, 0);
SELECT gpkgAddGeometryTriggers('user_roughness', 'geom');
-- SELECT gpkgAddSpatialIndex('user_roughness', 'geom');

CREATE TABLE "user_elevation_polygons" (
    "fid" INTEGER PRIMARY KEY NOT NULL,
    "elev" REAL
);
INSERT INTO gpkg_contents (table_name, data_type, srs_id) VALUES ('user_elevation_polygons', 'features', 4326);
SELECT gpkgAddGeometryColumn('user_elevation_polygons', 'geom', 'POLYGON', 0, 0, 0);
SELECT gpkgAddGeometryTriggers('user_elevation_polygons', 'geom');
-- SELECT gpkgAddSpatialIndex('user_elevation_polygons', 'geom');

CREATE TABLE "user_bc_points" (
    "fid" INTEGER PRIMARY KEY NOT NULL,
    "type" TEXT,
    "name" TEXT
);
INSERT INTO gpkg_contents (table_name, data_type, srs_id) VALUES ('user_bc_points', 'features', 4326);
SELECT gpkgAddGeometryColumn('user_bc_points', 'geom', 'POINT', 0, 0, 0);
SELECT gpkgAddGeometryTriggers('user_bc_points', 'geom');
-- SELECT gpkgAddSpatialIndex('user_bc_points', 'geom');

-- START user_bc_points TRIGGERS

-- trigger for a new POINT INFLOW boundary
INSERT INTO trigger_control (name, enabled) VALUES ('update_inflow_on_bc_pts_insert', 1); -- enabled by default
CREATE TRIGGER "update_inflow_on_bc_pts_insert"
    AFTER INSERT ON "user_bc_points"
    WHEN (
        SELECT enabled FROM trigger_control WHERE name = 'update_inflow_on_bc_pts_insert' AND
        NEW."geom" NOT NULL AND NEW."type" = 'inflow'
    )
    BEGIN
        INSERT INTO "inflow" (name, geom_type, bc_fid) SELECT NEW."name", 'point', NEW."fid";
    END;

-- trigger for a new POINT OUTFLOW boundary
INSERT INTO trigger_control (name, enabled) VALUES ('update_outflow_on_bc_pts_insert', 1);
CREATE TRIGGER "update_outflow_on_bc_pts_insert"
    AFTER INSERT ON "user_bc_points"
    WHEN (
        SELECT enabled FROM trigger_control WHERE name = 'update_outflow_on_bc_pts_insert' AND
        NEW."geom" NOT NULL AND NEW."type" = 'outflow'
    )
    BEGIN
        INSERT INTO "outflow" (name, geom_type, bc_fid) SELECT NEW."name", 'point', NEW."fid";
    END;

-- point boundary updated - type: inflow
INSERT INTO trigger_control (name, enabled) VALUES ('update_inflow_on_bc_pts_update', 1);
CREATE TRIGGER "update_inflow_on_bc_pts_update"
    AFTER UPDATE ON "user_bc_points"
    WHEN (
        SELECT enabled FROM trigger_control WHERE name = 'update_inflow_on_bc_pts_update' AND
        NEW."type" = 'inflow'
    )
    BEGIN
        -- delete this bc from other tables
        DELETE FROM outflow WHERE bc_fid = NEW.fid AND geom_type = 'point';
        -- try to insert to the inflow table, ignore on fail (there is a unique constraint on inflow.bc_fid)
        INSERT OR IGNORE INTO inflow (name, geom_type, bc_fid) SELECT NEW."name", 'point', NEW."fid";
        -- update existing (includes geometry changes)
        UPDATE inflow SET name = NEW."name", geom_type = 'point' WHERE bc_fid = NEW.fid;
    END;

-- point boundary updated - type: outflow
INSERT INTO trigger_control (name, enabled) VALUES ('update_outflow_on_bc_pts_update', 1);
CREATE TRIGGER "update_outflow_on_bc_pts_update"
    AFTER UPDATE ON "user_bc_points"
    WHEN (
        SELECT enabled FROM trigger_control WHERE name = 'update_outflow_on_bc_pts_update' AND
        NEW."type" = 'outflow'
    )
    BEGIN
        -- delete this bc from other tables
        DELETE FROM inflow WHERE bc_fid = NEW.fid AND geom_type = 'point';
        -- try to insert to the inflow table, ignore on fail
        INSERT OR IGNORE INTO outflow (geom_type, bc_fid) SELECT 'point', NEW."fid";
        -- update existing (includes geometry changes)
        UPDATE outflow SET name = NEW."name", geom_type = 'point' WHERE bc_fid = NEW.fid;
    END;

-- inflow point boundary deleted
INSERT INTO trigger_control (name, enabled) VALUES ('update_inflow_on_bc_pts_delete', 1);
CREATE TRIGGER "update_inflow_on_bc_pts_delete"
    AFTER DELETE ON "user_bc_points"
    WHEN (
        SELECT enabled FROM trigger_control WHERE name = 'update_inflow_on_bc_pts_delete'
    )
    BEGIN
        DELETE FROM "inflow" WHERE bc_fid = OLD."fid" AND geom_type = 'point';
    END;

-- outflow point boundary deleted
INSERT INTO trigger_control (name, enabled) VALUES ('update_outflow_on_bc_pts_delete', 1);
CREATE TRIGGER "update_outflow_on_bc_pts_delete"
    AFTER DELETE ON "user_bc_points"
    WHEN (
        SELECT enabled FROM trigger_control WHERE name = 'update_outflow_on_bc_pts_delete'
    )
    BEGIN
        DELETE FROM "outflow" WHERE bc_fid = OLD."fid" AND geom_type = 'point';
    END;

-- END user_bc_points TRIGGERS


CREATE TABLE "user_bc_lines" (
    "fid" INTEGER PRIMARY KEY NOT NULL,
    "type" TEXT,
    "name" TEXT
);
INSERT INTO gpkg_contents (table_name, data_type, srs_id) VALUES ('user_bc_lines', 'features', 4326);
SELECT gpkgAddGeometryColumn('user_bc_lines', 'geom', 'LINESTRING', 0, 0, 0);
SELECT gpkgAddGeometryTriggers('user_bc_lines', 'geom');
-- SELECT gpkgAddSpatialIndex('user_bc_lines', 'geom');

-- START user_bc_lines TRIGGERS

-- trigger for a new LINE INFLOW boundary
INSERT INTO trigger_control (name, enabled) VALUES ('update_inflow_on_bc_lines_insert', 1); -- enabled by default
CREATE TRIGGER "update_inflow_on_bc_lines_insert"
    AFTER INSERT ON "user_bc_lines"
    WHEN (
        SELECT enabled FROM trigger_control WHERE name = 'update_inflow_on_bc_lines_insert' AND
        NEW."geom" NOT NULL AND NEW."type" = 'inflow'
    )
    BEGIN
        INSERT INTO "inflow" (name, geom_type, bc_fid) SELECT NEW."name", 'line', NEW."fid";
    END;

-- trigger for a new LINE OUTFLOW boundary
INSERT INTO trigger_control (name, enabled) VALUES ('update_outflow_on_bc_lines_insert', 1);
CREATE TRIGGER "update_outflow_on_bc_lines_insert"
    AFTER INSERT ON "user_bc_lines"
    WHEN (
        SELECT enabled FROM trigger_control WHERE name = 'update_outflow_on_bc_lines_insert' AND
        NEW."geom" NOT NULL AND NEW."type" = 'outflow'
    )
    BEGIN
        INSERT INTO "outflow" (name, geom_type, bc_fid) SELECT NEW."name", 'line', NEW."fid";
    END;

-- line boundary updated - type: inflow
INSERT INTO trigger_control (name, enabled) VALUES ('update_inflow_on_bc_lines_update', 1);
CREATE TRIGGER "update_inflow_on_bc_lines_update"
    AFTER UPDATE ON "user_bc_lines"
    WHEN (
        SELECT enabled FROM trigger_control WHERE name = 'update_inflow_on_bc_lines_update' AND
        NEW."type" = 'inflow'
    )
    BEGIN
        -- delete this bc from other tables
        DELETE FROM outflow WHERE bc_fid = NEW.fid AND geom_type = 'line';
        -- try to insert to the inflow table, ignore on fail (there is a unique constraint on inflow.bc_fid)
        INSERT OR IGNORE INTO inflow (name, geom_type, bc_fid) SELECT NEW."name", 'line', NEW."fid";
        -- update existing (includes geometry changes)
        UPDATE inflow SET name = NEW."name", geom_type = 'line' WHERE bc_fid = NEW.fid;
    END;

-- line boundary updated - type: outflow
INSERT INTO trigger_control (name, enabled) VALUES ('update_outflow_on_bc_lines_update', 1);
CREATE TRIGGER "update_outflow_on_bc_lines_update"
    AFTER UPDATE ON "user_bc_lines"
    WHEN (
        SELECT enabled FROM trigger_control WHERE name = 'update_outflow_on_bc_lines_update' AND
        NEW."type" = 'outflow'
    )
    BEGIN
        -- delete this bc from other tables
        DELETE FROM inflow WHERE bc_fid = NEW.fid AND geom_type = 'line';
        -- try to insert to the inflow table, ignore on fail
        INSERT OR IGNORE INTO outflow (geom_type, bc_fid) SELECT 'line', NEW."fid";
        -- update existing (includes geometry changes)
        UPDATE outflow SET name = NEW."name", geom_type = 'line' WHERE bc_fid = NEW.fid;
    END;

-- inflow line boundary deleted
INSERT INTO trigger_control (name, enabled) VALUES ('update_inflow_on_bc_lines_delete', 1);
CREATE TRIGGER "update_inflow_on_bc_lines_delete"
    AFTER DELETE ON "user_bc_lines"
    WHEN (
        SELECT enabled FROM trigger_control WHERE name = 'update_inflow_on_bc_lines_delete'
    )
    BEGIN
        DELETE FROM "inflow" WHERE bc_fid = OLD."fid" AND geom_type = 'line';
    END;

-- outflow line boundary deleted
INSERT INTO trigger_control (name, enabled) VALUES ('update_outflow_on_bc_lines_delete', 1);
CREATE TRIGGER "update_outflow_on_bc_lines_delete"
    AFTER DELETE ON "user_bc_lines"
    WHEN (
        SELECT enabled FROM trigger_control WHERE name = 'update_outflow_on_bc_lines_delete'
    )
    BEGIN
        DELETE FROM "outflow" WHERE bc_fid = OLD."fid" AND geom_type = 'line';
    END;

-- END user_bc_lines TRIGGERS

CREATE TABLE "user_bc_polygons" (
    "fid" INTEGER PRIMARY KEY NOT NULL,
    "type" TEXT,
    "name" TEXT
);
INSERT INTO gpkg_contents (table_name, data_type, srs_id) VALUES ('user_bc_polygons', 'features', 4326);
SELECT gpkgAddGeometryColumn('user_bc_polygons', 'geom', 'POLYGON', 0, 0, 0);
SELECT gpkgAddGeometryTriggers('user_bc_polygons', 'geom');
-- SELECT gpkgAddSpatialIndex('user_bc_polygons', 'geom');

<<<<<<< HEAD
-- START user_bc_polygons TRIGGERS

-- trigger for a new POLYGON INFLOW boundary
INSERT INTO trigger_control (name, enabled) VALUES ('update_inflow_on_bc_polygons_insert', 1); -- enabled by default
CREATE TRIGGER "update_inflow_on_bc_polygons_insert"
    AFTER INSERT ON "user_bc_polygons"
    WHEN (
        SELECT enabled FROM trigger_control WHERE name = 'update_inflow_on_bc_polygons_insert' AND
        NEW."geom" NOT NULL AND NEW."type" = 'inflow'
    )
    BEGIN
        INSERT INTO "inflow" (name, geom_type, bc_fid) SELECT NEW."name", 'polygon', NEW."fid";
    END;

-- trigger for a new POLYGON OUTFLOW boundary
INSERT INTO trigger_control (name, enabled) VALUES ('update_outflow_on_bc_polygons_insert', 1);
CREATE TRIGGER "update_outflow_on_bc_polygons_insert"
    AFTER INSERT ON "user_bc_polygons"
    WHEN (
        SELECT enabled FROM trigger_control WHERE name = 'update_outflow_on_bc_polygons_insert' AND
        NEW."geom" NOT NULL AND NEW."type" = 'outflow'
    )
    BEGIN
        INSERT INTO "outflow" (name, geom_type, bc_fid) SELECT NEW."name", 'polygon', NEW."fid";
    END;

-- polygon boundary updated - type: inflow
INSERT INTO trigger_control (name, enabled) VALUES ('update_inflow_on_bc_polygons_update', 1);
CREATE TRIGGER "update_inflow_on_bc_polygons_update"
    AFTER UPDATE ON "user_bc_polygons"
    WHEN (
        SELECT enabled FROM trigger_control WHERE name = 'update_inflow_on_bc_polygons_update' AND
        NEW."type" = 'inflow'
    )
    BEGIN
        -- delete this bc from other tables
        DELETE FROM outflow WHERE bc_fid = NEW.fid AND geom_type = 'polygon';
        -- try to insert to the inflow table, ignore on fail (there is a unique constraint on inflow.bc_fid)
        INSERT OR IGNORE INTO inflow (name, geom_type, bc_fid) SELECT NEW."name", 'polygon', NEW."fid";
        -- update existing (includes geometry changes)
        UPDATE inflow SET name = NEW."name", geom_type = 'polygon' WHERE bc_fid = NEW.fid;
    END;

-- line boundary updated - type: outflow
INSERT INTO trigger_control (name, enabled) VALUES ('update_outflow_on_bc_polygons_update', 1);
CREATE TRIGGER "update_outflow_on_bc_polygons_update"
    AFTER UPDATE ON "user_bc_polygons"
    WHEN (
        SELECT enabled FROM trigger_control WHERE name = 'update_outflow_on_bc_polygons_update' AND
        NEW."type" = 'outflow'
    )
    BEGIN
        -- delete this bc from other tables
        DELETE FROM inflow WHERE bc_fid = NEW.fid AND geom_type = 'polygon';
        -- try to insert to the inflow table, ignore on fail
        INSERT OR IGNORE INTO outflow (geom_type, bc_fid) SELECT 'polygon', NEW."fid";
        -- update existing (includes geometry changes)
        UPDATE outflow SET name = NEW."name", geom_type = 'polygon' WHERE bc_fid = NEW.fid;
    END;

-- inflow polygon boundary deleted
INSERT INTO trigger_control (name, enabled) VALUES ('update_inflow_on_bc_polygons_delete', 1);
CREATE TRIGGER "update_inflow_on_bc_polygons_delete"
    AFTER DELETE ON "user_bc_polygons"
    WHEN (
        SELECT enabled FROM trigger_control WHERE name = 'update_inflow_on_bc_polygons_delete'
    )
    BEGIN
        DELETE FROM "inflow" WHERE bc_fid = OLD."fid" AND geom_type = 'polygon';
    END;

-- outflow line boundary deleted
INSERT INTO trigger_control (name, enabled) VALUES ('update_outflow_on_bc_polygons_delete', 1);
CREATE TRIGGER "update_outflow_on_bc_polygons_delete"
    AFTER DELETE ON "user_bc_polygons"
    WHEN (
        SELECT enabled FROM trigger_control WHERE name = 'update_outflow_on_bc_polygons_delete'
    )
    BEGIN
        DELETE FROM "outflow" WHERE bc_fid = OLD."fid" AND geom_type = 'polygon';
    END;

-- END user_bc_polygons TRIGGERS

CREATE VIEW all_user_bc AS
SELECT type, 'point' as "geom_type", fid AS bc_fid, geom FROM user_bc_points
UNION ALL
SELECT type, 'line' as "geom_type", fid AS bc_fid, geom FROM user_bc_lines
UNION ALL
SELECT type, 'polygon' as "geom_type", fid AS bc_fid, geom FROM user_bc_polygons;

CREATE VIEW in_and_outflows AS
SELECT 'inflow' as type, fid, geom_type, bc_fid FROM inflow
UNION ALL
SELECT 'outflow' as type, fid, geom_type, bc_fid FROM outflow;

--
--CREATE VIEW all_user_inflows AS
--SELECT 'point' as "geom_type", fid, geom FROM user_bc_points WHERE type = 'inflow'
--UNION ALL
--SELECT 'line' as "geom_type", fid, geom FROM user_bc_lines WHERE type = 'inflow'
--UNION ALL
--SELECT 'polygon' as "geom_type", fid, geom FROM user_bc_polygons WHERE type = 'inflow';
--
--CREATE VIEW all_user_outflows AS
--SELECT 'point' as "geom_type", fid, geom FROM user_bc_points WHERE type = 'outflow'
--UNION ALL
--SELECT 'line' as "geom_type", fid, geom FROM user_bc_lines WHERE type = 'outflow'
--UNION ALL
--SELECT 'polygon' as "geom_type", fid, geom FROM user_bc_polygons WHERE type = 'outflow';
=======
CREATE TABLE "user_rbank" (
    "fid" INTEGER NOT NULL PRIMARY KEY,
    "center_line_fid" INTEGER -- FID of parent center line
);
INSERT INTO gpkg_contents (table_name, data_type, srs_id) VALUES ('user_rbank', 'features', 4326);
SELECT gpkgAddGeometryColumn('user_rbank', 'geom', 'LINESTRING', 0, 0, 0);
SELECT gpkgAddGeometryTriggers('user_rbank', 'geom');
>>>>>>> eb91b599
<|MERGE_RESOLUTION|>--- conflicted
+++ resolved
@@ -2012,7 +2012,14 @@
 SELECT gpkgAddGeometryTriggers('user_bc_polygons', 'geom');
 -- SELECT gpkgAddSpatialIndex('user_bc_polygons', 'geom');
 
-<<<<<<< HEAD
+CREATE TABLE "user_rbank" (
+    "fid" INTEGER NOT NULL PRIMARY KEY,
+    "center_line_fid" INTEGER -- FID of parent center line
+);
+INSERT INTO gpkg_contents (table_name, data_type, srs_id) VALUES ('user_rbank', 'features', 4326);
+SELECT gpkgAddGeometryColumn('user_rbank', 'geom', 'LINESTRING', 0, 0, 0);
+SELECT gpkgAddGeometryTriggers('user_rbank', 'geom');
+
 -- START user_bc_polygons TRIGGERS
 
 -- trigger for a new POLYGON INFLOW boundary
@@ -2122,13 +2129,4 @@
 --UNION ALL
 --SELECT 'line' as "geom_type", fid, geom FROM user_bc_lines WHERE type = 'outflow'
 --UNION ALL
---SELECT 'polygon' as "geom_type", fid, geom FROM user_bc_polygons WHERE type = 'outflow';
-=======
-CREATE TABLE "user_rbank" (
-    "fid" INTEGER NOT NULL PRIMARY KEY,
-    "center_line_fid" INTEGER -- FID of parent center line
-);
-INSERT INTO gpkg_contents (table_name, data_type, srs_id) VALUES ('user_rbank', 'features', 4326);
-SELECT gpkgAddGeometryColumn('user_rbank', 'geom', 'LINESTRING', 0, 0, 0);
-SELECT gpkgAddGeometryTriggers('user_rbank', 'geom');
->>>>>>> eb91b599
+--SELECT 'polygon' as "geom_type", fid, geom FROM user_bc_polygons WHERE type = 'outflow';