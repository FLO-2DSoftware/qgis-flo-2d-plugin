# -*- coding: utf-8 -*-

# FLO-2D Preprocessor tools for QGIS
# Copyright © 2016 Lutra Consulting for FLO-2D

# This program is free software; you can redistribute it and/or
# modify it under the terms of the GNU General Public License
# as published by the Free Software Foundation; either version 2
# of the License, or (at your option) any later version


import os
import traceback
from functools import wraps
from user_communication import UserCommunication


def connection_required(fn):
    """
    Checking for active connection object.
    """
    @wraps(fn)
    def wrapper(self, *args, **kwargs):
        if not self.con:
            self.uc.bar_warn("Define a database connections first!")
            return
        else:
            return fn(self, *args, **kwargs)
    return wrapper


def spatialite_connect(*args, **kwargs):
    # copied from https://github.com/qgis/QGIS/blob/master/python/utils.py#L587
    try:
        from pyspatialite import dbapi2
    except ImportError:
        import sqlite3
        con = sqlite3.dbapi2.connect(*args, **kwargs)
        con.enable_load_extension(True)
        cur = con.cursor()
        libs = [
            # Spatialite >= 4.2 and Sqlite >= 3.7.17, should work on all platforms
            ("mod_spatialite", "sqlite3_modspatialite_init"),
            # Spatialite >= 4.2 and Sqlite < 3.7.17 (Travis)
            ("mod_spatialite.so", "sqlite3_modspatialite_init"),
            # Spatialite < 4.2 (linux)
            ("libspatialite.so", "sqlite3_extension_init")
        ]
        found = False
        for lib, entry_point in libs:
            try:
                cur.execute("select load_extension('{}', '{}')".format(lib, entry_point))
            except sqlite3.OperationalError:
                continue
            else:
                found = True
                break
        if not found:
            raise RuntimeError("Cannot find any suitable spatialite module")
        cur.close()
        con.enable_load_extension(False)
        return con
    return dbapi2.connect(*args, **kwargs)


def database_create(path):
    """Create geopackage with SpatiaLite functions"""
    try:
        if os.path.exists(path):
            os.remove(path)
        else:
            pass
    except Exception as e:
        # Couldn't write on the existing GeoPackage file. Check if it is not opened by another process
        return False

    con = database_connect(path)
    plugin_dir = os.path.dirname(__file__)
    script = os.path.join(plugin_dir, 'db_structure.sql')
    qry = open(script, 'r').read()
    c = con.cursor()
    c.executescript(qry)
    con.commit()
    c.close()
    return con


def database_connect(path):
    """Connect database with sqlite3"""
    try:
        con = spatialite_connect(path)
        return con
    except Exception as e:
        # Couldn't connect to GeoPackage
        return False


def database_disconnect(con):
    """Disconnect from database"""
    try:
        con.close()
    except Exception as e:
        # There is no active connection!
        pass


class GeoPackageUtils(object):
    """GeoPackage utils for handling data inside GeoPackage"""
    def __init__(self, con, iface):
        self.iface = iface
        self.uc = UserCommunication(iface, 'FLO-2D')
        self.con = con

    def execute(self, statement, inputs=None, get_rowid=False):
        """Execute a prepared SQL statement on this geopackage database."""
        cursor = self.con.cursor()
        if inputs is not None:
            result_cursor = cursor.execute(statement, inputs)
        else:
            result_cursor = cursor.execute(statement)
        rowid = cursor.lastrowid
        self.con.commit()
        if get_rowid:
            return rowid
        else:
            return result_cursor

    def execute_many(self, sql, data):
        cursor = self.con.cursor()
        if sql is not None:
            cursor.executemany(sql, data)
        else:
            return
        self.con.commit()

    def batch_execute(self, *sqls):
        for sql in sqls:
            qry = None
            if len(sql) <= 2:
                continue
            else:
                pass
            try:
                qry = sql.pop(0)
                row_len = sql.pop(0)
                qry_part = ' (' + ','.join(['?'] * row_len) + ')'
                qry_all = qry + qry_part
                cur = self.con.cursor()
                cur.executemany(qry_all, sql)
                self.con.commit()
                del sql[:]
                sql += [qry, row_len]
            except Exception as e:
                self.uc.log_info(qry)
                self.uc.log_info(traceback.format_exc())

    def check_gpkg(self):
        """Check if file is GeoPackage """
        try:
            c = self.con.cursor()
            c.execute('SELECT * FROM gpkg_contents;')
            c.fetchone()
            return True
        except Exception as e:
            return False

    def is_table_empty(self, table):
        r = self.execute('''SELECT rowid FROM {0};'''.format(table))
        if r.fetchone():
            return False
        else:
            return True

    def clear_tables(self, *tables):
        for tab in tables:
            if not self.is_table_empty(tab):
                sql = '''DELETE FROM "{0}";'''.format(tab)
                self.execute(sql)
            else:
                pass

    def get_cont_par(self, name):
        """Get a parameter value from cont table"""
        try:
            sql = '''SELECT value FROM cont WHERE name = ?;'''
            r = self.execute(sql, (name,)).fetchone()[0]
            if r:
                return r
        except:
            return None

    def set_cont_par(self, name, value):
        """Set a parameter value in cont table"""
        try:
            sql = '''SELECT fid FROM cont WHERE name = ?;'''
            r = self.execute(sql, (name,)).fetchone()[0]
            if r:
                sql = '''UPDATE cont SET value = ? WHERE name = ?;'''
                self.execute(sql, (value, name,))
            else:
                sql = '''INSERT INTO cont (name, value) VALUES (?, ?);'''
                self.execute(sql, (name, value,))
            return True
        except:
            return None

    def get_gpkg_path(self):
        """Return database attached to the current connection"""
        try:
            sql = '''PRAGMA database_list;'''
            r = self.execute(sql).fetchone()[2]
            return r
        except:
            return None

    def get_views_list(self):
        qry = "SELECT name FROM sqlite_master WHERE type='view';"
        res = self.execute(qry).fetchall()
        return res

    def grid_centroids(self, gids, table='grid', field='fid', buffers=False):
        cells = {}
        if buffers is False:
            sql = '''SELECT ST_AsText(ST_Centroid(GeomFromGPB(geom))) FROM "{0}" WHERE "{1}" = ?;'''
        else:
            sql = '''SELECT AsGPB(ST_Centroid(GeomFromGPB(geom))) FROM "{0}" WHERE "{1}" = ?;'''
        for g in gids:
            geom = self.execute(sql.format(table, field), (g,)).fetchone()[0]
            cells[g] = geom
        return cells

    def single_centroid(self, gid, table='grid', field='fid'):
        sql = '''SELECT ST_AsText(ST_Centroid(GeomFromGPB(geom))) FROM "{0}" WHERE "{1}" = ?;'''
        wkt = self.execute(sql.format(table, field), (gid,)).fetchone()[0]
        return wkt

    def build_linestring(self, gids, table='grid', field='fid'):
        gpb = '''SELECT AsGPB(ST_GeomFromText('LINESTRING('''
        points = []
        for g in gids:
            qry = '''SELECT ST_AsText(ST_Centroid(GeomFromGPB(geom))) FROM "{0}" WHERE "{1}" = ?;'''.format(table, field)
            wkt_geom = self.execute(qry, (g,)).fetchone()[0]
            points.append(wkt_geom.strip('POINT()'))
        gpb = gpb + ','.join(points) + ')\'))'
        gpb_buff = self.execute(gpb).fetchone()[0]
        return gpb_buff

    def build_multilinestring(self, gid, directions, cellsize, table='grid', field='fid'):
        functions = {
            '1': (lambda x, y, shift: (x, y + shift)),
            '2': (lambda x, y, shift: (x + shift, y)),
            '3': (lambda x, y, shift: (x, y - shift)),
            '4': (lambda x, y, shift: (x - shift, y)),
            '5': (lambda x, y, shift: (x + shift, y + shift)),
            '6': (lambda x, y, shift: (x + shift, y - shift)),
            '7': (lambda x, y, shift: (x - shift, y - shift)),
            '8': (lambda x, y, shift: (x - shift, y + shift))
        }
        gpb = '''SELECT AsGPB(ST_GeomFromText('MULTILINESTRING('''
        gpb_part = '''({0} {1}, {2} {3})'''
        qry = '''SELECT ST_AsText(ST_Centroid(GeomFromGPB(geom))) FROM "{0}" WHERE "{1}" = ?;'''.format(table, field)
        wkt_geom = self.execute(qry, (gid,)).fetchone()[0]
        x1, y1 = [float(i) for i in wkt_geom.strip('POINT()').split()]
        half_cell = cellsize * 0.5
        parts = []
        for d in directions:
            x2, y2 = functions[d](x1, y1, half_cell)
            parts.append(gpb_part.format(x1, y1, x2, y2))
        gpb = gpb + ','.join(parts) + ')\'))'
        gpb_buff = self.execute(gpb).fetchone()[0]
        return gpb_buff

    def build_levee(self, gid, direction, cellsize, table='grid', field='fid'):
        functions = {
            '1': (lambda x, y, s: (x - s/2.414, y + s, x + s/2.414, y + s)),
            '2': (lambda x, y, s: (x + s, y + s/2.414, x + s, y - s/2.414)),
            '3': (lambda x, y, s: (x + s/2.414, y - s, x - s/2.414, y - s)),
            '4': (lambda x, y, s: (x - s, y - s/2.414, x - s, y + s/2.414)),
            '5': (lambda x, y, s: (x + s/2.414, y + s, x + s, y + s/2.414)),
            '6': (lambda x, y, s: (x + s, y - s/2.414, x + s/2.414, y - s)),
            '7': (lambda x, y, s: (x - s/2.414, y - s, x - s, y - s/2.414)),
            '8': (lambda x, y, s: (x - s, y + s/2.414, x - s/2.414, y + s))
        }
        qry = '''SELECT ST_AsText(ST_Centroid(GeomFromGPB(geom))) FROM "{0}" WHERE "{1}" = ?;'''.format(table, field)
        wkt_geom = self.execute(qry, (gid,)).fetchone()[0]
        xc, yc = [float(i) for i in wkt_geom.strip('POINT()').split()]
        x1, y1, x2, y2 = functions[direction](xc, yc, cellsize*0.48)
        gpb = '''SELECT AsGPB(ST_GeomFromText('LINESTRING({0} {1}, {2} {3})'))'''.format(x1, y1, x2, y2)
        gpb_buff = self.execute(gpb).fetchone()[0]
        return gpb_buff

    def build_buffer(self, wkt_geom, distance, quadrantsegments=3):
        gpb = '''SELECT AsGPB(ST_Buffer(ST_GeomFromText('{0}'), {1}, {2}))'''
        gpb = gpb.format(wkt_geom, distance, quadrantsegments)
        gpb_buff = self.execute(gpb).fetchone()[0]
        return gpb_buff

    def build_square(self, wkt_geom, size):
        x, y = [float(x) for x in wkt_geom.strip('POINT()').split()]
        half_size = float(size) * 0.5
        gpb = '''SELECT AsGPB(ST_GeomFromText('POLYGON(({} {}, {} {}, {} {}, {} {}, {} {}))'))'''.format(
            x - half_size, y - half_size,
            x + half_size, y - half_size,
            x + half_size, y + half_size,
            x - half_size, y + half_size,
            x - half_size, y - half_size
        )
        gpb_buff = self.execute(gpb).fetchone()[0]
        return gpb_buff

    def get_max(self, table, field='fid'):
        sql = '''SELECT MAX("{0}") FROM "{1}";'''.format(field, table)
        max_val = self.execute(sql).fetchone()[0]
        max_val = 0 if max_val is None else max_val
        return max_val

    def table_info(self, table, only_columns=False):
        qry = 'PRAGMA table_info("{0}")'.format(table)
        info = self.execute(qry)
        if only_columns is True:
            info = (col[1] for col in info)
        else:
            pass
        return info

    def update_layer_extents(self, table_name):
        sql = '''UPDATE gpkg_contents SET
            min_x = (SELECT MIN(MbrMinX(GeomFromGPB(geom))) FROM "{0}"),
            min_y = (SELECT MIN(MbrMinY(GeomFromGPB(geom))) FROM "{0}"),
            max_x = (SELECT MAX(MbrMaxX(GeomFromGPB(geom))) FROM "{0}"),
            max_y = (SELECT MAX(MbrMaxY(GeomFromGPB(geom))) FROM "{0}")
            WHERE table_name='{0}';'''.format(table_name)
        self.execute(sql)

    def delete_all_imported_inflows(self):
        qry = '''SELECT fid FROM inflow WHERE geom_type IS NULL;'''
        imported = self.execute(qry).fetchall()
        if imported:
            if self.uc.question('There are imported inflows in the database. Delete them?'):
                qry = 'DELETE FROM inflow WHERE geom_type IS NULL;'
                self.execute(qry)

    def delete_all_imported_outflows(self):
        qry = '''SELECT fid FROM outflow WHERE geom_type IS NULL;'''
        imported = self.execute(qry).fetchall()
        if imported:
            if self.uc.question('There are imported outflows in the database. Delete them?'):
                qry = 'DELETE FROM outflow WHERE geom_type IS NULL;'
                self.execute(qry)

    def delete_all_imported_bcs(self):
        self.delete_all_imported_inflows()
        self.delete_all_imported_outflows()

    def fill_empty_inflow_names(self):
        qry = '''UPDATE inflow SET name = 'Inflow ' ||  cast(fid as text) WHERE name IS NULL;'''
        self.execute(qry)

    def fill_empty_outflow_names(self):
        qry = '''UPDATE outflow SET name = 'Outflow ' ||  cast(fid as text) WHERE name IS NULL;'''
        self.execute(qry)

    def get_inflow_names(self):
        qry = '''SELECT name FROM inflow WHERE name IS NOT NULL;'''
        rows = self.execute(qry).fetchall()
        return [row[0] for row in rows]

    def get_outflow_names(self):
        qry = '''SELECT name FROM outflow WHERE name IS NOT NULL;'''
        rows = self.execute(qry).fetchall()
        return [row[0] for row in rows]

<<<<<<< HEAD
    def get_inflows_list(self):
        qry = 'SELECT fid, name, geom_type, time_series_fid FROM inflow ORDER BY LOWER(name);'
        return self.execute(qry).fetchall()

    def get_outflows_list(self):
        qry = 'SELECT fid, name, type, geom_type FROM outflow ORDER BY LOWER(name);'
        return self.execute(qry).fetchall()
=======
    def disable_geom_triggers(self):
        qry = 'UPDATE trigger_control set enabled = 0;'
        self.execute(qry)

    def enable_geom_triggers(self):
        qry = 'UPDATE trigger_control set enabled = 1;'
        self.execute(qry)
>>>>>>> 0cfd2705
<|MERGE_RESOLUTION|>--- conflicted
+++ resolved
@@ -370,7 +370,6 @@
         rows = self.execute(qry).fetchall()
         return [row[0] for row in rows]
 
-<<<<<<< HEAD
     def get_inflows_list(self):
         qry = 'SELECT fid, name, geom_type, time_series_fid FROM inflow ORDER BY LOWER(name);'
         return self.execute(qry).fetchall()
@@ -378,12 +377,12 @@
     def get_outflows_list(self):
         qry = 'SELECT fid, name, type, geom_type FROM outflow ORDER BY LOWER(name);'
         return self.execute(qry).fetchall()
-=======
+
+
     def disable_geom_triggers(self):
         qry = 'UPDATE trigger_control set enabled = 0;'
         self.execute(qry)
 
     def enable_geom_triggers(self):
         qry = 'UPDATE trigger_control set enabled = 1;'
-        self.execute(qry)
->>>>>>> 0cfd2705
+        self.execute(qry)