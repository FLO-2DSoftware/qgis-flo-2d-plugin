# -*- coding: utf-8 -*-

# FLO-2D Preprocessor tools for QGIS
# Copyright © 2021 Lutra Consulting for FLO-2D

# This program is free software; you can redistribute it and/or
# modify it under the terms of the GNU General Public License
# as published by the Free Software Foundation; either version 2
# of the License, or (at your option) any later version
import os
import traceback
from collections import defaultdict
from functools import wraps

from PyQt5.QtWidgets import QProgressDialog, QApplication
from osgeo import ogr, gdal
from qgis._core import QgsMessageLog, QgsVectorLayer, QgsProject, QgsRasterLayer, QgsMapLayer
from qgis.core import QgsGeometry, QgsVectorFileWriter
from .user_communication import UserCommunication

import sqlite3

import processing

def connection_required(fn):
    """
    Checking for active connection object.
    """
    @wraps(fn)
    def wrapper(self, *args, **kwargs):
        if not self.con:
            self.uc.bar_warn("Define a database connection first!")             
            return
        else:
            return fn(self, *args, **kwargs)

    return wrapper


def spatialite_connect(*args, **kwargs):
    # copied from https://github.com/qgis/QGIS/blob/master/python/utils.py#L587
    try:
        from pyspatialite import dbapi2
    except ImportError:
        import sqlite3

        con = sqlite3.dbapi2.connect(*args, **kwargs)
        con.enable_load_extension(True)
        cur = con.cursor()
        libs = [
            # Spatialite >= 4.2 and Sqlite >= 3.7.17, should work on all platforms
            ("mod_spatialite", "sqlite3_modspatialite_init"),
            # Spatialite >= 4.2 and Sqlite < 3.7.17 (Travis)
            ("mod_spatialite.so", "sqlite3_modspatialite_init"),
            # Spatialite < 4.2 (linux)
            ("libspatialite.so", "sqlite3_extension_init"),
        ]
        found = False
        for lib, entry_point in libs:
            try:
                cur.execute("select load_extension('{}', '{}')".format(lib, entry_point))
            except sqlite3.OperationalError:
                continue
            else:
                found = True
                break
        if not found:
            raise RuntimeError("Cannot find any suitable spatialite module")
        cur.close()
        con.enable_load_extension(False)
        return con
    return dbapi2.connect(*args, **kwargs)


def database_create(path):
    """
    Create geopackage with SpatiaLite functions.
    """
    try:
        if os.path.exists(path):
            os.remove(path)
        else:
            pass
    except Exception as e:
        # Couldn't write on the existing GeoPackage file. Check if it is not opened by another process
        return False

    con = database_connect(path)
    plugin_dir = os.path.dirname(__file__)
    script = os.path.join(plugin_dir, "db_structure.sql")
    with open(script, "r") as file:
        qry = file.read()
    c = con.cursor()
    c.executescript(qry)
    con.commit()
    c.close()
    return con


def database_connect(path):
    """
    Connect database with sqlite3.
    """
    try:
        con = spatialite_connect(path)
        return con
    except Exception as e:
        # Couldn't connect to GeoPackage
        return False


def database_disconnect(con):
    """
    Disconnect from database.
    """
    try:
        con.close()
    except Exception as e:
        # There is no active connection!
        pass


# Generate list of QgsPoints from input geometry ( can be point, line, or polygon )
def extractPoints(geom):
    multi_geom = QgsGeometry()
    temp_geom = []
    if geom.type() == 0:  # it's a point
        if geom.isMultipart():
            temp_geom = geom.asMultiPoint()
        else:
            temp_geom.append(geom.asPoint())
    elif geom.type() == 1:  # it's a line
        if geom.isMultipart():
            multi_geom = geom.asMultiPolyline()  # multi_geog is a multiline
            for i in multi_geom:  # i is a line
                temp_geom.extend(i)
        else:
            temp_geom = geom.asPolyline()
    elif geom.type() == 2:  # it's a polygon
        if geom.isMultipart():
            multi_geom = geom.asMultiPolygon()  # multi_geom is a multipolygon
            for i in multi_geom:  # i is a polygon
                for j in i:  # j is a line
                    temp_geom.extend(j)
        else:
            multi_geom = geom.asPolygon()  # multi_geom is a polygon
            for i in multi_geom:  # i is a line
                temp_geom.extend(i)
    # FIXME - if there is none of know geoms (point, line, polygon) show an warning message
    return temp_geom


class GeoPackageUtils(object):
    """
    GeoPackage utils for handling data inside GeoPackage.
    """

    _metadata = [
        ["PROJ_NAME", "Project Name"],
        ["CONTACT", "Contact Engineer Name"],
        ["EMAIL", "Email Address"],
        ["COMPANY", "Company Name"],
        ["PHONE", "Phone Number"],
        ["PLUGIN_V", "FLO-2D-Plugin Version"],
        ["QGIS_V", "QGIS Version"],
        ["FLO-2D_V", "FLO-2D Build Version"],
        ["CRS", "Coordinate Reference System"],
    ]

    _descriptions = [
        ["TIME_ACCEL", "Timestep Sensitivity"],
        ["DEPTOL", "Percent Change in Depth"],
        ["NOPRTC", "Detailed Channel Output Options"],
        ["MUD", "Mudflow Switch"],
        ["COURANTFP", "Courant Stability FP"],
        ["SWMM", "Storm Drain Switch"],
        ["GRAPTIM", "Graphical Update Interval"],
        ["AMANN", "Increment n Value at runtime"],
        ["IMULTC", "Multiple Channel Switch"],
        ["FROUDL", "Global Limiting Froude"],
        ["LGPLOT", "Graphic Mode"],
        ["MSTREET", "Street Switch"],
        ["NOPRTFP", "Detailed Floodplain Output Options"],
        ["IDEBRV", "Debris Switch"],
        ["build", "Executable Build"],
        ["ITIMTEP", "Time Series Selection Switch"],
        ["STARTIMTEP", "Start time for time series output"],
        ["ENDTIMTEP", "End time for time series output"],
        ["XCONC", "Global Sediment Concentration"],
        ["ICHANNEL", "Channel Switch"],
        ["TIMTEP", "Time Series Output Interval"],
        ["SHALLOWN", "Shallow n Value"],
        ["TOLGLOBAL", "Low flow exchange limit"],
        ["COURCHAR_T", "Stability Line 3 Character"],
        ["IFLOODWAY", "Floodway Analysis Switch"],
        ["METRIC", "Metric Switch"],
        ["SIMUL", "Simulation Time"],
        ["COURANTC", "Courant Stability C"],
        ["LEVEE", "Levee Switch"],
        ["IHYDRSTRUCT", "Hydraulic Structure Switch"],
        ["ISED", "Sediment Transport Switch"],
        ["DEPTHDUR", "Depth Duration"],
        ["XARF", "Global Area Reduction"],
        ["IARFBLOCKMOD", "Global ARF=1 revision"],
        ["IWRFS", "Building Switch"],
        ["IRAIN", "Rain Switch"],
        ["COURCHAR_C", "Stability Line 2 Character ID"],
        ["COURANTST", "Courant Stability St"],
        ["IBACKUP", "Backup Switch"],
        ["INFIL", "Infiltration Switch"],
        ["TOUT", "Output Data Interval"],
        ["ENCROACH", "Encroachment Analysis Depth"],
        ["IEVAP", "Evaporation Switch"],
        ["IMODFLOW", "Modflow Switch"],
        ["DEPRESSDEPTH", "Depress Depth"],
        ["CELLSIZE", "Cellsize"],
        ["MANNING", "Global n Value Adjustment"],
        ["IDEPLT", "Plot Hydrograph"],
        ["IHOURDAILY", "Basetime Switch Hourly / Daily"],
        ["NXPRT", "Detailed FP cross section output."],
        ["PROJ", "Projection"],
    ]

    PARAMETER_DESCRIPTION = defaultdict(str)
    for name, description in _descriptions:
        PARAMETER_DESCRIPTION[name] = description

    METADATA_DESCRIPTION = defaultdict(str)
    for name, metadata in _metadata:
        METADATA_DESCRIPTION[name] = metadata

    # Current geopackage tables -> add/modify/delete when gpkg is modified
    current_gpkg_tables = [
        'metadata', 'cont', 'trigger_control', 'grid', 'inflow', 'inflow_cells',
        'reservoirs', 'inflow_time_series', 'inflow_time_series_data', 'outflow_time_series',
        'outflow_time_series_data', 'rain_time_series', 'rain_time_series_data', 'outflow',
        'outflow_cells', 'qh_params', 'qh_params_data', 'qh_table', 'qh_table_data',
        'out_hydrographs', 'out_hydrographs_cells', 'rain', 'rain_arf_cells', 'chan',
        'chan_elems', 'rbank', 'chan_r', 'chan_v', 'chan_t', 'chan_n', 'chan_confluences',
        'user_noexchange_chan_areas', 'noexchange_chan_cells', 'chan_wsel', 'xsec_n_data',
        'evapor', 'evapor_monthly', 'evapor_hourly', 'infil', 'infil_chan_seg',
        'infil_cells_green', 'infil_cells_scs', 'infil_cells_horton', 'infil_chan_elems',
        'struct', 'user_struct', 'rat_curves', 'repl_rat_curves', 'rat_table',
        'culvert_equations', 'bridge_xs', 'storm_drains', 'bridge_variables',
        'street_general', 'streets', 'street_seg', 'street_elems', 'user_blocked_areas',
        'blocked_cells', 'mult', 'mult_cells', 'mult_areas', 'mult_lines',
        'simple_mult_lines', 'simple_mult_cells', 'levee_general', 'levee_data',
        'levee_failure', 'levee_fragility', 'fpxsec', 'fpxsec_cells', 'fpfroude',
        'fpfroude_cells', 'swmm_inflows', 'swmm_inflow_patterns',
        'swmm_time_series', 'swmm_time_series_data', 'swmm_tidal_curve',
        'swmm_tidal_curve_data', 'user_swmm_storage_units', 'user_swmm_conduits', 'user_swmm_pumps',
        'swmm_pumps_curve_data', 'user_swmm_orifices', 'user_swmm_weirs', 'swmmflo',
        'swmm_other_curves',
        'swmmflort', 'swmmflort_data', 'swmmflo_culvert', 'swmmoutf', 'swmm_export',
        'spatialshallow', 'spatialshallow_cells', 'gutter_globals', 'gutter_areas',
        'gutter_lines', 'gutter_cells', 'tailing_cells', 'tolspatial', 'tolspatial_cells',
        'wsurf', 'wstime', 'breach_global', 'breach', 'breach_cells',
        'breach_fragility_curves', 'mud', 'mud_areas', 'mud_cells', 'sed_group_areas',
        'sed_groups', 'sed_group_frac', 'sed_group_frac_data', 'sed_group_cells', 'sed',
        'sed_rigid_areas', 'sed_rigid_cells', 'sed_supply_areas', 'sed_supply_cells',
        'sed_supply_frac', 'sed_supply_frac_data', 'user_fpxsec', 'user_model_boundary',
        'user_1d_domain', 'user_left_bank', 'user_right_bank', 'user_xsections',
        'chan_elems_interp', 'user_chan_r', 'user_chan_v', 'user_chan_t', 'user_chan_n',
        'user_xsec_n_data', 'user_elevation_points', 'user_levee_lines', 'user_streets',
        'user_roughness', 'user_spatial_tolerance', 'user_spatial_froude',
        'user_spatial_shallow_n', 'user_elevation_polygons', 'user_bc_points',
        'user_bc_lines', 'user_bc_polygons', 'all_schem_bc', 'user_reservoirs',
        'user_infiltration', 'user_effective_impervious_area', 'raincell',
        'raincell_data', 'buildings_areas', 'buildings_stats', 'sd_fields', 'outrc', 'swmm_control',
<<<<<<< HEAD
        'user_tailings', 'user_tailing_reservoirs', 'tailing_reservoirs', 'tailing_cells', 'external_layers'
=======
        'user_tailings', 'user_tailing_reservoirs', 'tailing_reservoirs', 'tailing_cells',
        'user_swmm_inlets_junctions', 'user_swmm_outlets'
>>>>>>> d8d3bcac
    ]

    def __init__(self, con, iface):
        self.iface = iface
        self.uc = UserCommunication(iface, "FLO-2D")
        self.con = con

    def copy_from_other(self, other_gpkg):
        """
        Function to copy an old geopackage into the newest version
        """
        new_gpkg_conn = self.con
        new_gpkg_cur = new_gpkg_conn.cursor()
        other_gpkg_conn = sqlite3.connect(other_gpkg)
        other_gpkg_cur = other_gpkg_conn.cursor()

        tab_sql = """SELECT name FROM sqlite_master WHERE type='table' AND name NOT LIKE 'gpkg_%' AND name NOT LIKE 'rtree_%';"""
        tabs = [row[0] for row in self.execute(tab_sql)]
        self.execute("ATTACH ? AS other;", (other_gpkg,))
        other_tab_sql = """SELECT name FROM other.sqlite_master WHERE type='table' AND name NOT LIKE 'gpkg_%' AND name NOT LIKE 'rtree_%';"""
        other_tabs = [row[0] for row in self.execute(other_tab_sql)]

        tables_in_both = set(tabs) & set(other_tabs)
        tables_only_in_db1 = set(tabs) - set(other_tabs)
        tables_only_in_other_gpkg = set(other_tabs) - set(tabs)

        self.clear_tables(*tabs)

        # Update old tables
        update_tables_sql = []
        is_not_vector = []
        is_not_raster = []
        for table in tables_only_in_other_gpkg:
            if table == "infil_areas_green":
                sql = """
                        INSERT INTO infil_cells_green (fid, grid_fid, hydc, soils, dtheta, abstrinf, rtimpf, soil_depth)
                        SELECT infil_cells_green.fid, infil_cells_green.grid_fid, infil_areas_green.hydc, infil_areas_green.soils,
                               infil_areas_green.dtheta, infil_areas_green.abstrinf, infil_areas_green.rtimpf, infil_areas_green.soil_depth
                        FROM other.infil_cells_green
                        JOIN other.infil_areas_green ON other.infil_cells_green.infil_area_fid = other.infil_areas_green.fid;
                      """
                update_tables_sql.append(sql)
            if table == "infil_areas_scs":
                sql = """
                        INSERT INTO infil_cells_scs (fid, grid_fid, scsn)
                        SELECT infil_cells_scs.fid, infil_cells_scs.grid_fid, infil_areas_scs.scsn
                        FROM other.infil_cells_scs
                        JOIN other.infil_areas_scs ON other.infil_cells_scs.infil_area_fid = other.infil_areas_scs.fid;
                      """
                update_tables_sql.append(sql)
            if table == "infil_areas_horton":
                sql = """
                        INSERT INTO infil_cells_horton (fid, grid_fid, fhorti, fhortf, deca)
                        SELECT infil_cells_horton.fid, infil_cells_horton.grid_fid, infil_areas_horton.fhorti, 
                            infil_areas_horton.fhortf, infil_areas_horton.deca
                        FROM other.infil_cells_horton
                        JOIN other.infil_areas_horton ON other.infil_cells_horton.infil_area_fid = other.infil_areas_horton.fid;
                      """
                update_tables_sql.append(sql)
            if table == "infil_areas_chan":
                sql = """
                        INSERT INTO infil_chan_elems (fid, grid_fid, hydconch)
                        SELECT infil_chan_elems.fid, infil_chan_elems.grid_fid, infil_areas_chan.hydconch
                        FROM other.infil_chan_elems
                        JOIN other.infil_areas_chan ON other.infil_chan_elems.infil_area_fid = other.infil_areas_chan.fid;
                      """
                update_tables_sql.append(sql)

<<<<<<< HEAD
            if table == 'sqlite_sequence' or table == 'qgis_projects' or table == 'rain_arf_areas':
=======
            if table == 'user_swmm_nodes':

                # add data to the user_swmm_inlets_junctions
                columns = self.execute(f"PRAGMA table_info('user_swmm_nodes');").fetchall()
                column_exists = any(column[1] == 'drboxarea' for column in columns)
                if column_exists:
                    sql = """
                            INSERT INTO user_swmm_inlets_junctions (
                                fid,
                                grid,
                                name,
                                sd_type,
                                external_inflow,
                                junction_invert_elev,
                                max_depth,
                                init_depth,
                                surcharge_depth,
                                intype,
                                swmm_length,
                                swmm_width,
                                swmm_height,
                                swmm_coeff,
                                swmm_feature,
                                curbheight,
                                swmm_clogging_factor,
                                swmm_time_for_clogging,
                                drboxarea,
                                geom
                            )
                            SELECT
                                user_swmm_nodes.fid,
                                user_swmm_nodes.grid,
                                user_swmm_nodes.name,
                                user_swmm_nodes.sd_type,
                                user_swmm_nodes.external_inflow,
                                user_swmm_nodes.junction_invert_elev,
                                user_swmm_nodes.max_depth,
                                user_swmm_nodes.init_depth,
                                user_swmm_nodes.surcharge_depth,
                                user_swmm_nodes.intype,
                                user_swmm_nodes.swmm_length,
                                user_swmm_nodes.swmm_width,
                                user_swmm_nodes.swmm_height,
                                user_swmm_nodes.swmm_coeff,
                                user_swmm_nodes.swmm_feature,
                                user_swmm_nodes.curbheight,
                                user_swmm_nodes.swmm_clogging_factor,
                                user_swmm_nodes.swmm_time_for_clogging,
                                user_swmm_nodes.drboxarea,
                                user_swmm_nodes.geom
                            FROM user_swmm_nodes WHERE user_swmm_nodes.sd_type <> 'O'
                          """
                    update_tables_sql.append(sql)
                else:
                    sql = """
                            INSERT INTO user_swmm_inlets_junctions (
                                fid,
                                grid,
                                name,
                                sd_type,
                                external_inflow,
                                junction_invert_elev,
                                max_depth,
                                init_depth,
                                surcharge_depth,
                                intype,
                                swmm_length,
                                swmm_width,
                                swmm_height,
                                swmm_coeff,
                                swmm_feature,
                                curbheight,
                                swmm_clogging_factor,
                                swmm_time_for_clogging,
                                geom
                            )
                            SELECT
                                user_swmm_nodes.fid,
                                user_swmm_nodes.grid,
                                user_swmm_nodes.name,
                                user_swmm_nodes.sd_type,
                                user_swmm_nodes.external_inflow,
                                user_swmm_nodes.junction_invert_elev,
                                user_swmm_nodes.max_depth,
                                user_swmm_nodes.init_depth,
                                user_swmm_nodes.surcharge_depth,
                                user_swmm_nodes.intype,
                                user_swmm_nodes.swmm_length,
                                user_swmm_nodes.swmm_width,
                                user_swmm_nodes.swmm_height,
                                user_swmm_nodes.swmm_coeff,
                                user_swmm_nodes.swmm_feature,
                                user_swmm_nodes.curbheight,
                                user_swmm_nodes.swmm_clogging_factor,
                                user_swmm_nodes.swmm_time_for_clogging,
                                user_swmm_nodes.geom
                            FROM user_swmm_nodes WHERE user_swmm_nodes.sd_type <> 'O'
                          """
                    update_tables_sql.append(sql)

                # add data to the user_swmm_outlets
                sql = """
                        INSERT INTO user_swmm_outlets (
                            grid,
                            name,
                            outfall_invert_elev,
                            flapgate, 
                            swmm_allow_discharge,
                            outfall_type,
                            tidal_curve,
                            time_series,  
                            geom
                        )
                        SELECT
                            user_swmm_nodes.grid,
                            user_swmm_nodes.name,
                            user_swmm_nodes.outfall_invert_elev,
                            user_swmm_nodes.flapgate, 
                            user_swmm_nodes.swmm_allow_discharge,
                            user_swmm_nodes.outfall_type,
                            user_swmm_nodes.tidal_curve,
                            user_swmm_nodes.time_series,  
                            user_swmm_nodes.geom
                        FROM user_swmm_nodes WHERE user_swmm_nodes.sd_type = 'O'
                      """
                update_tables_sql.append(sql)

            if table == 'sqlite_sequence' or table == 'qgis_projects' or 'user_swmm_nodes':
>>>>>>> d8d3bcac
                continue

            # check if it is a vector layer
            try:
                ds = ogr.Open(other_gpkg)
                layer = ds.GetLayerByName(table)
                # Vector
                if layer.GetGeomType() != ogr.wkbNone:
                    source_layer = QgsVectorLayer(other_gpkg + "|layername=" + table, table, "ogr")
                    options = QgsVectorFileWriter.SaveVectorOptions()
                    options.driverName = "GPKG"
                    options.includeZ = True
                    options.overrideGeometryType = source_layer.wkbType()
                    options.layerName = source_layer.name()
                    options.actionOnExistingFile = QgsVectorFileWriter.CreateOrOverwriteLayer
                    QgsVectorFileWriter.writeAsVectorFormatV3(
                        source_layer,
                        self.get_gpkg_path(),
                        QgsProject.instance().transformContext(),
                        options)
                    is_not_vector.append(table)
                    continue
            except Exception as e:
                pass

            try:
                raster_ds = gdal.Open(f"GPKG:{other_gpkg}:{table}", gdal.OF_READONLY)
                if raster_ds:
                    source_layer = QgsRasterLayer(f"GPKG:{other_gpkg}:" + table, table, "gdal")
                    layer_name = source_layer.name().replace(" ", "_")
                    params = {'INPUT': f'{source_layer.dataProvider().dataSourceUri()}',
                              'TARGET_CRS': None,
                              'NODATA': None,
                              'COPY_SUBDATASETS': False,
                              'OPTIONS': '',
                              'EXTRA': f'-co APPEND_SUBDATASET=YES -co RASTER_TABLE={layer_name} -ot Float32',
                              'DATA_TYPE': 0,
                              'OUTPUT': f'{self.get_gpkg_path()}'}

                    processing.run("gdal:translate", params)
                    is_not_raster.append(table)

            except Exception as e:
                pass

            if table in is_not_raster and table in is_not_vector:
                self.uc.log_info("Error while porting {table} to the new Geopackage! Please, add it manually.")
                self.uc.bar_error("Error while porting {table} to the new Geopackage! Please, add it manually.")

        if len(update_tables_sql) != 0:
            for sql in update_tables_sql:
                try:
                    self.execute(sql)
                except Exception as e:
                    self.uc.log_info(traceback.format_exc())

        tables_manually_updated = ['infil_cells_green']

        pd = QProgressDialog("Updating tables...", None, 0, 157)
        pd.setWindowTitle("Update GeoPackage")
        pd.setModal(True)
        pd.forceShow()
        pd.setValue(0)
        i = 0

        for tab in tabs:
            if tab in tables_manually_updated:
                continue
            pd.setLabelText(f"Updating {tab}...")
            names_new = self.table_info(tab, only_columns=True)
            names_old = set(self.table_info(tab, only_columns=True, attached_db="other"))
            import_names = (name for name in names_new if name in names_old)
            columns = ", ".join(import_names)
            try:
                # If there are values on columns, the table exists. Otherwise, just create the table.
                if columns:
                    qry = f"""INSERT OR IGNORE INTO {tab} ({columns}) SELECT {columns} FROM other.{tab};"""
                    self.execute(qry)
            except Exception as e:
                self.uc.log_info(traceback.format_exc())
            i += 1
            QApplication.processEvents()
            pd.setValue(i)

        # Compare schema differences
        update_schema_sql = []
        for table in tables_in_both:
            new_gpkg_cur.execute(f"PRAGMA table_info({table})")
            columns_new_gpkg = set(column[1] for column in new_gpkg_cur.fetchall())

            other_gpkg_cur.execute(f"PRAGMA table_info({table})")
            columns_other_gpkg = set(column[1] for column in other_gpkg_cur.fetchall())

            # locate tables with different schemas
            if columns_new_gpkg != columns_other_gpkg:
                if table == "grid":
                    sql = f'''
                                    UPDATE grid
                                    SET col = ST_X(ST_Centroid(geom)),
                                        row = ST_Y(ST_Centroid(geom))
                               '''
                    update_schema_sql.append(sql)
                if table == "outflow_cells":
                    sql = f'''
                                    UPDATE outflow_cells
                                    SET geom_type = CASE 
                                        WHEN EXISTS (SELECT 1 FROM user_bc_points WHERE user_bc_points.fid = outflow_cells.outflow_fid) THEN 'point'
                                        WHEN EXISTS (SELECT 1 FROM user_bc_lines WHERE user_bc_lines.fid = outflow_cells.outflow_fid) THEN 'line'
                                        WHEN EXISTS (SELECT 1 FROM user_bc_polygons WHERE user_bc_polygons.fid = outflow_cells.outflow_fid) THEN 'polygon'
                                        ELSE 'Unknown'
                                    END
                               '''
                    update_schema_sql.append(sql)
        if len(update_schema_sql) != 0:
            for sql in update_schema_sql:
                try:
                    self.execute(sql)
                except Exception as e:
                    self.uc.log_info(traceback.format_exc())

        self.execute("DETACH other;")

    def execute(self, statement, inputs=None, get_rowid=False):
        """
        Execute a prepared SQL statement on this geopackage database.
        """
        try:
            cursor = self.con.cursor()
            if inputs is not None:
                result_cursor = cursor.execute(statement, inputs)
            else:
                result_cursor = cursor.execute(statement)
            rowid = cursor.lastrowid
            self.con.commit()
            if get_rowid:
                return rowid
            else:
                return result_cursor

        except Exception as e:
            self.con.rollback()
            raise

    def execute_many(self, sql, data):
        try:
            cursor = self.con.cursor()
            if sql is not None:
                cursor.executemany(sql, data)
            else:
                return
            self.con.commit()
        except Exception as e:
            self.con.rollback()
            raise

    def batch_execute(self, *sqls):
        for sql in sqls:
            qry = None
            if len(sql) <= 2:
                continue
            else:
                pass
            try:
                qry = sql.pop(0)
                row_len = sql.pop(0)
                qry_part = " (" + ",".join(["?"] * row_len) + ")"
                qry_all = qry + qry_part
                cur = self.con.cursor()
                cur.executemany(qry_all, sql)
                self.con.commit()
                del sql[:]
                sql += [qry, row_len]
            except Exception as e:
                self.con.rollback()
                self.uc.log_info(qry)
                self.uc.log_info(traceback.format_exc())

    def check_gpkg(self):
        """
        Check if file is GeoPackage.
        """
        try:
            c = self.con.cursor()
            c.execute("SELECT * FROM gpkg_contents;")
            c.fetchone()
            return True
        except Exception as e:
            return False

    def check_gpkg_version(self):
        """
        Check GeoPackage version.
        """
        try:
            c = self.con.cursor()
            # Check if all expected tables exist
            for table in self.current_gpkg_tables:
                c.execute(f"SELECT COUNT(*) FROM sqlite_master WHERE type='table' AND name='{table}';")
                table_exists = c.fetchone()[0]
                if not table_exists:
                    return False
            # If all checks pass, return True
            return True
        except Exception as e:
            return False

    def get_grid_crs(self):
        """
        Function to retrieve the grid crs
        """
        try:
            qry = f"""SELECT crs.organization, crs.srs_id
                       FROM gpkg_contents AS content
                       JOIN gpkg_spatial_ref_sys AS crs ON content.srs_id = crs.srs_id
                       WHERE content.table_name = 'grid';
                   """
            crs_data = self.execute(qry).fetchone()
            if crs_data:
                organization, srs_id = crs_data
                projectCrs = f"{organization}:{srs_id}"
                return projectCrs
        except Exception as e:
            return False

    def is_table_empty(self, table):
        r = self.execute("""SELECT rowid FROM {0};""".format(table))
        if r.fetchone():
            return False
        else:
            return True

    def clear_tables(self, *tables):
        for tab in tables:
            if not self.is_table_empty(tab):
                sql = """DELETE FROM "{0}";""".format(tab)
                self.execute(sql)
            else:
                pass

    def get_cont_par(self, name):
        """
        Get a parameter value from cont table.
        """
        try:
            sql = """SELECT value FROM cont WHERE name = ?;"""
            r = self.execute(sql, (name,)).fetchone()[0]
            if r:
                return r
        except Exception as e:
            return None

    def get_metadata_par(self, name):
        """
        Get a parameter value from metadata table.
        """
        try:
            sql = """SELECT value FROM metadata WHERE name = ?;"""
            r = self.execute(sql, (name,)).fetchone()[0]
            if r:
                return r
        except Exception as e:
            return None

    def set_metadata_par(self, name, value):
        """
        Set a parameter value in metadata table.
        """
        metadata = self.METADATA_DESCRIPTION[name]
        sql = """INSERT OR REPLACE INTO metadata (name, value, note) VALUES (?,?,?);"""
        self.execute(sql, (name, value, metadata))

    def set_cont_par(self, name, value):
        """
        Set a parameter value in cont table.
        """
        description = self.PARAMETER_DESCRIPTION[name]
        sql = """INSERT OR REPLACE INTO cont (name, value, note) VALUES (?,?,?);"""
        self.execute(sql, (name, value, description))

    def get_gpkg_path(self):
        """
        Return database attached to the current connection.
        """
        try:
            sql = """PRAGMA database_list;"""
            r = self.execute(sql).fetchone()[2]
            return r
        except Exception as e:
            return None

    def get_views_list(self):
        qry = "SELECT name FROM sqlite_master WHERE type='view';"
        res = self.execute(qry).fetchall()
        return res

    def wkt_to_gpb(self, wkt_geom):
        gpb = """SELECT AsGPB(ST_GeomFromText('{}'))""".format(wkt_geom)
        gpb_buff = self.execute(gpb).fetchone()[0]
        return gpb_buff

    def grid_geom(self, gid, table="grid", field="fid"):
        sql = """SELECT geom FROM "{0}" WHERE "{1}" = ?;"""
        geom = self.execute(sql.format(table, field), (gid,)).fetchone()[0]
        return geom

    def grid_centroids(self, gids, table="grid", field="fid", buffers=False):
        cells = {}
        if buffers is False:
            sql = """SELECT ST_AsText(ST_Centroid(GeomFromGPB(geom))) FROM "{0}" WHERE "{1}" = ?;"""
        else:
            sql = """SELECT AsGPB(ST_Centroid(GeomFromGPB(geom))) FROM "{0}" WHERE "{1}" = ?;"""
        for g in gids:
            geom = self.execute(sql.format(table, field), (g,)).fetchone()[0]
            cells[g] = geom
        return cells

    def grid_centroids_all(self, table="grid", buffers=False):
        cells = []
        if buffers is False:
            sql = """SELECT fid, ST_AsText(ST_Centroid(GeomFromGPB(geom))) FROM "{0}";"""
        else:
            sql = """SELECT fid, AsGPB(ST_Centroid(GeomFromGPB(geom))) FROM "{0}";"""

        for g in self.execute(sql.format(table)).fetchall():
            cells.append(
                (
                    g[0],
                    [float(item) for item in g[1].replace("POINT(", "").replace(")", "").split(" ")],
                )
            )
        return cells

    def single_centroid(self, gid, table="grid", field="fid", buffers=False):
        if buffers is False:
            sql = """SELECT ST_AsText(ST_Centroid(GeomFromGPB(geom))) FROM "{0}" WHERE "{1}" = ?;"""
        else:
            sql = """SELECT AsGPB(ST_Centroid(GeomFromGPB(geom))) FROM "{0}" WHERE "{1}" = ?;"""
        geom = self.execute(sql.format(table, field), (gid,)).fetchone()[0]
        return geom

    def build_linestring(self, gids, table="grid", field="fid"):
        gpb = """SELECT AsGPB(ST_GeomFromText('LINESTRING("""
        points = []
        for g in gids:
            qry = """SELECT ST_AsText(ST_Centroid(GeomFromGPB(geom))) FROM "{0}" WHERE "{1}" = ?;""".format(
                table, field
            )
            wkt_geom = self.execute(qry, (g,)).fetchone()[0]
            points.append(wkt_geom.strip("POINT()"))
        gpb = gpb + ",".join(points) + ")'))"
        gpb_buff = self.execute(gpb).fetchone()[0]
        return gpb_buff

    def build_multilinestring(self, gid, directions, cellsize, table="grid", field="fid"):
        functions = {
            "1": (lambda x, y, shift: (x, y + shift)),
            "2": (lambda x, y, shift: (x + shift, y)),
            "3": (lambda x, y, shift: (x, y - shift)),
            "4": (lambda x, y, shift: (x - shift, y)),
            "5": (lambda x, y, shift: (x + shift, y + shift)),
            "6": (lambda x, y, shift: (x + shift, y - shift)),
            "7": (lambda x, y, shift: (x - shift, y - shift)),
            "8": (lambda x, y, shift: (x - shift, y + shift)),
        }
        gpb = """SELECT AsGPB(ST_GeomFromText('MULTILINESTRING("""
        gpb_part = """({0} {1}, {2} {3})"""
        qry = """SELECT ST_AsText(ST_Centroid(GeomFromGPB(geom))) FROM "{0}" WHERE "{1}" = ?;""".format(table, field)
        wkt_geom = self.execute(qry, (gid,)).fetchone()[0]  # "wkt_geom" is POINT. Centroid of cell "gid"
        x1, y1 = [float(i) for i in wkt_geom.strip("POINT()").split()]  # Coordinates x1, y1 of centriod of cell "gid".
        half_cell = cellsize * 0.5
        parts = []
        for d in directions:
            x2, y2 = functions[d](
                x1, y1, half_cell
            )  # Coords x2,y2 of end point of subline,  half_cell apart from x1,y1, in direction.
            parts.append(gpb_part.format(x1, y1, x2, y2))
        gpb = gpb + ",".join(parts) + ")'))"
        gpb_buff = self.execute(gpb).fetchone()[0]
        return gpb_buff

    def build_levee(self, gid, direction, cellsize, table="grid", field="fid"):
        """
        Builds a single line in cell "gid" according to "direction" (1 to 8)
        """
        functions = {
            "1": (lambda x, y, s: (x - s / 2.414, y + s, x + s / 2.414, y + s)),
            "2": (lambda x, y, s: (x + s, y + s / 2.414, x + s, y - s / 2.414)),
            "3": (lambda x, y, s: (x + s / 2.414, y - s, x - s / 2.414, y - s)),
            "4": (lambda x, y, s: (x - s, y - s / 2.414, x - s, y + s / 2.414)),
            "5": (lambda x, y, s: (x + s / 2.414, y + s, x + s, y + s / 2.414)),
            "6": (lambda x, y, s: (x + s, y - s / 2.414, x + s / 2.414, y - s)),
            "7": (lambda x, y, s: (x - s / 2.414, y - s, x - s, y - s / 2.414)),
            "8": (lambda x, y, s: (x - s, y + s / 2.414, x - s / 2.414, y + s)),
        }

        qry = """SELECT ST_AsText(ST_Centroid(GeomFromGPB(geom))) FROM "{0}" WHERE "{1}" = ?;""".format(table, field)
        # "qry" ends up as '''SELECT ST_AsText(ST_Centroid(GeomFromGPB(geom))) FROM "grid" WHERE "fid" = ?;'''

        wkt_geom = self.execute(qry, (gid,)).fetchone()[0]  # Centriod POINT (x,y) of cell "gid".

        xc, yc = [float(i) for i in wkt_geom.strip("POINT()").split()]
        x1, y1, x2, y2 = functions[direction](
            xc, yc, cellsize * 0.45
        )  # Get 2 points of a line from "functions" dictionary.

        gpb = """SELECT AsGPB(ST_GeomFromText('LINESTRING({0} {1}, {2} {3})'))""".format(x1, y1, x2, y2)
        # "gpb" gets a value with actual points, e.g.
        # SELECT AsGPB(ST_GeomFromText('LINESTRING(366961.647995 1185707.0, 366981.532005 1185707.0)'))
        gpb_buff = self.execute(gpb).fetchone()[0]
        return gpb_buff

    def build_buffer(self, wkt_geom, distance, quadrantsegments=3):
        gpb = """SELECT AsGPB(ST_Buffer(ST_GeomFromText('{0}'), {1}, {2}))"""
        gpb = gpb.format(wkt_geom, distance, quadrantsegments)
        gpb_buff = self.execute(gpb).fetchone()[0]
        return gpb_buff

    def build_square_xy(self, x, y, size):
        half_size = size * 0.5
        gpb = """SELECT AsGPB(ST_GeomFromText('POLYGON(({} {}, {} {}, {} {}, {} {}, {} {}))'))""".format(
            x - half_size,
            y - half_size,
            x + half_size,
            y - half_size,
            x + half_size,
            y + half_size,
            x - half_size,
            y + half_size,
            x - half_size,
            y - half_size,
        )
        gpb_buff = self.execute(gpb).fetchone()[0]
        return gpb_buff

    def build_square(self, wkt_geom, size):
        x, y = [float(x) for x in wkt_geom.strip("POINT()").split()]
        half_size = float(size) * 0.5
        gpb = """SELECT AsGPB(ST_GeomFromText('POLYGON(({} {}, {} {}, {} {}, {} {}, {} {}))'))""".format(
            x - half_size,
            y - half_size,
            x + half_size,
            y - half_size,
            x + half_size,
            y + half_size,
            x - half_size,
            y + half_size,
            x - half_size,
            y - half_size,
        )
        gpb_buff = self.execute(gpb).fetchone()[0]
        return gpb_buff

    def build_square_from_polygon(self, polygon_coordinates):
        gpb = """SELECT AsGPB(ST_GeomFromText('POLYGON(({} {}, {} {}, {} {}, {} {}, {} {}))'))""".format(
            *polygon_coordinates
        )
        gpb_buff = self.execute(gpb).fetchone()[0]
        return gpb_buff

    def build_square_from_polygon2(self, polyColRow):
        gpb = """SELECT AsGPB(ST_GeomFromText('POLYGON(({} {}, {} {}, {} {}, {} {}, {} {}))'))""".format(*polyColRow[0])
        gpb_buff = self.execute(gpb).fetchone()[0]
        return (gpb_buff, polyColRow[1], polyColRow[2])

    def get_max(self, table, field="fid"):
        sql = """SELECT MAX("{0}") FROM "{1}";""".format(field, table)
        max_val = self.execute(sql).fetchone()[0]
        max_val = 0 if max_val is None else max_val
        return max_val

    def count(self, table, field="fid"):
        sql = """SELECT COUNT("{0}") FROM "{1}";""".format(field, table)
        count = self.execute(sql).fetchone()[0]
        count = 0 if count is None else count
        return count

    def table_info(self, table, only_columns=False, attached_db=None):
        if attached_db is None:
            qry = 'PRAGMA table_info("{0}")'.format(table)
        else:
            qry = 'PRAGMA {0}.table_info("{1}")'.format(attached_db, table)
        info = self.execute(qry)
        if only_columns is True:
            info = (col[1] for col in info)
        else:
            pass
        return info

    def delete_imported_reservoirs(self):
        qry = """SELECT fid FROM reservoirs WHERE user_res_fid IS NULL;"""
        imported = self.execute(qry).fetchall()
        if imported:
            if self.uc.question("There are imported reservoirs in the database. Delete them?"):
                qry = "DELETE FROM reservoirs WHERE user_res_fid IS NULL;"
                self.execute(qry)

    def update_layer_extents(self, table_name):
        sql = """UPDATE gpkg_contents SET
            min_x = (SELECT MIN(MbrMinX(GeomFromGPB(geom))) FROM "{0}"),
            min_y = (SELECT MIN(MbrMinY(GeomFromGPB(geom))) FROM "{0}"),
            max_x = (SELECT MAX(MbrMaxX(GeomFromGPB(geom))) FROM "{0}"),
            max_y = (SELECT MAX(MbrMaxY(GeomFromGPB(geom))) FROM "{0}")
            WHERE table_name='{0}';""".format(
            table_name
        )
        self.execute(sql)

    def delete_all_imported_inflows(self):
        qry = """SELECT fid FROM inflow WHERE geom_type IS NULL;"""
        imported = self.execute(qry).fetchall()
        if imported:
            if self.uc.question("There are imported inflows in the database. Delete them?"):
                qry = "DELETE FROM inflow WHERE geom_type IS NULL;"
                self.execute(qry)

    def delete_all_imported_outflows(self):
        qry = """SELECT fid FROM outflow WHERE geom_type IS NULL;"""
        imported = self.execute(qry).fetchall()
        if imported:
            if self.uc.question("There are imported outflows in the database. Delete them?"):
                qry = "DELETE FROM outflow WHERE geom_type IS NULL;"
                self.execute(qry)

    def delete_all_imported_bcs(self):
        self.delete_all_imported_inflows()
        self.delete_all_imported_outflows()

    def delete_all_imported_structs(self):
        qry = """SELECT fid FROM struct WHERE notes = 'imported';"""
        imported = self.execute(qry).fetchall()
        if imported:
            if self.uc.question(
                "There are imported structures in the database. If you proceed they will be deleted.\nProceed anyway?"
            ):
                qry = """DELETE FROM struct WHERE notes = 'imported';"""
                self.execute(qry)
            else:
                return False
        return True

    def copy_new_struct_from_user_lyr(self):
        qry = """INSERT OR IGNORE INTO struct (fid) SELECT fid FROM user_struct;"""
        self.execute(qry)

    def fill_empty_reservoir_names(self):
        qry = """UPDATE user_reservoirs SET name = 'Reservoir ' ||  cast(fid as text) WHERE name IS NULL;"""
        self.execute(qry)
        qry = """UPDATE user_reservoirs SET wsel = 0.0 WHERE wsel IS NULL;"""
        self.execute(qry)

    def fill_empty_tailings_names(self):
        qry = """UPDATE user_tailings SET name = 'Tailings ' ||  cast(fid as text) WHERE name IS NULL;"""
        self.execute(qry)
        qry = """UPDATE user_tailings SET tailings_surf_elev = 0.0 WHERE tailings_surf_elev IS NULL;"""
        self.execute(qry)

    def fill_empty_point_tailings_names(self):
        qry = """UPDATE user_tailing_reservoirs SET name = 'Tailings ' ||  cast(fid as text) WHERE name IS NULL;"""
        self.execute(qry)
        qry = """UPDATE user_tailing_reservoirs SET tailings = 0.0 WHERE tailings IS NULL;"""
        self.execute(qry)

    def fill_empty_inflow_names(self):
        qry = """UPDATE inflow SET name = 'Inflow ' ||  cast(fid as text) WHERE name IS NULL;"""
        self.execute(qry)

    def fill_empty_outflow_names(self):
        qry = """UPDATE outflow SET name = 'Outflow ' ||  cast(fid as text) WHERE name IS NULL;"""
        self.execute(qry)

    def fill_empty_user_xsec_names(self):
        qry = """UPDATE user_xsections SET name = 'Cross-section-' ||  cast(fid as text) WHERE name IS NULL;"""
        self.execute(qry)

    def fill_empty_struct_names(self):
        qry = """UPDATE struct SET structname = 'Structure_' ||  cast(fid as text) WHERE structname IS NULL;"""
        self.execute(qry)

    def fill_empty_mult_globals(self):
        self.clear_tables("mult")
        sql_mult_defaults = [
            """INSERT INTO mult (wmc, wdrall, dmall, nodchansall,
                                     xnmultall, sslopemin, sslopemax, avuld50, simple_n) VALUES""",
            9,
        ]
        if self.get_cont_par("METRIC") == "1":
            sql_mult_defaults += [(0.0, 1.0, 0.3, 1, 0.04, 0.0, 0.0, 0.0, 0.04)]
        else:
            sql_mult_defaults += [(0.0, 3.0, 1.0, 1, 0.04, 0.0, 0.0, 0.0, 0.04)]
        self.batch_execute(sql_mult_defaults)

    def set_def_n(self):
        def_n = self.get_cont_par("MANNING")
        if not def_n:
            def_n = 0.04
        qry = """UPDATE user_xsections SET fcn = ? WHERE fcn IS NULL;"""
        self.execute(qry, (def_n,))

    def get_inflow_names(self):
        qry = """SELECT name FROM inflow WHERE name IS NOT NULL;"""
        rows = self.execute(qry).fetchall()
        return [row[0] for row in rows]

    def get_outflow_names(self):
        qry = """SELECT name FROM outflow WHERE name IS NOT NULL;"""
        rows = self.execute(qry).fetchall()
        return [row[0] for row in rows]

    def get_inflows_list(self):
        qry = "SELECT fid, name, geom_type, time_series_fid FROM inflow ORDER BY LOWER(fid);"
        return self.execute(qry).fetchall()

    def get_outflows_list(self):
        qry = "SELECT fid, name, type, geom_type FROM outflow ORDER BY LOWER(fid);"
        return self.execute(qry).fetchall()

    def get_structs_list(self):
        qry = "SELECT fid, structname, type, notes FROM struct ORDER BY LOWER(structname);"
        return self.execute(qry).fetchall()

    def disable_geom_triggers(self):
        qry = "UPDATE trigger_control SET enabled = 0;"
        self.execute(qry)

    def enable_geom_triggers(self):
        qry = "UPDATE trigger_control SET enabled = 1;"
        self.execute(qry)

    def calculate_offset(self, cell_size):
        """
        Finding offset of grid squares centers which is formed after switching from float to integers.
        Rounding to integers is needed for Bresenham's Line Algorithm.
        """
        geom = self.single_centroid("1").strip("POINT()").split()
        x, y = float(geom[0]), float(geom[1])
        x_offset = round(x / cell_size) * cell_size - x
        y_offset = round(y / cell_size) * cell_size - y
        return x_offset, y_offset

    def grid_on_point(self, x, y):
        """
        Getting fid of grid which contains given point.
        """
        qry = """
        SELECT g.fid
        FROM grid AS g
        WHERE g.ROWID IN (
            SELECT id FROM rtree_grid_geom
            WHERE
                {0} <= maxx AND
                {0} >= minx AND
                {1} <= maxy AND
                {1} >= miny)
        AND
            ST_Intersects(GeomFromGPB(g.geom), ST_GeomFromText('POINT({0} {1})'));
        """
        qry = qry.format(x, y)
        data = self.execute(qry).fetchone()
        if data is not None:
            gid = data[0]
        else:
            gid = None
        return gid

    def grid_elevation_on_point(self, x, y):
        """
        Getting elevation of grid which contains given point.
        """
        qry = """
        SELECT g.elevation
        FROM grid AS g
        WHERE g.ROWID IN (
            SELECT id FROM rtree_grid_geom
            WHERE
                {0} <= maxx AND
                {0} >= minx AND
                {1} <= maxy AND
                {1} >= miny)
        AND
            ST_Intersects(GeomFromGPB(g.geom), ST_GeomFromText('POINT({0} {1})'));
        """
        qry = qry.format(x, y)
        data = self.execute(qry).fetchone()
        if data is not None:
            elev = data[0]
        else:
            elev = None
        return elev

    def grid_value(self, gid, field):
        qry = 'SELECT "{}" FROM grid WHERE fid=?;'.format(field)
        value = self.execute(qry, (gid,)).fetchone()[0]
        return value

    def create_xs_type_n_r_t_v_tables(self):
        """
        Creates parameters values specific for each cross section type.
        """
        self.clear_tables("chan_r", "chan_v", "chan_t", "chan_n")
        chan_r = """INSERT INTO chan_r (elem_fid) VALUES (?);"""
        chan_v = """INSERT INTO chan_v (elem_fid) VALUES (?);"""
        chan_t = """INSERT INTO chan_t (elem_fid) VALUES (?);"""
        chan_n = """INSERT INTO chan_n (elem_fid) VALUES (?);"""

        xs_sql = """SELECT fid, type FROM chan_elems;"""
        cross_sections = self.execute(xs_sql).fetchall()
        cur = self.con.cursor()
        for fid, typ in cross_sections:
            if typ == "R":
                cur.execute(chan_r, (fid,))
            elif typ == "V":
                cur.execute(chan_v, (fid,))
            elif typ == "T":
                cur.execute(chan_t, (fid,))
            elif typ == "N":
                cur.execute(chan_n, (fid,))
            else:
                pass
        self.con.commit()

    def create_schematized_rbank_lines_from_xs_tips(self):
        """
        Create right bank lines.
        """
        self.clear_tables("rbank")
        qry = """
        INSERT INTO rbank (chan_seg_fid, geom)
        SELECT c.fid, AsGPB(MakeLine(centroid(CastAutomagic(g.geom)))) as geom
        FROM
            chan as c,
            (SELECT * FROM  chan_elems ORDER BY seg_fid, nr_in_seg) as ce, -- sorting the chan elems post aggregation doesn't work so we need to sort the before
            grid as g
        WHERE
            c.fid = ce.seg_fid AND
            ce.seg_fid = c.fid AND
            g.fid = ce.rbankgrid
        GROUP BY c.fid;
        """
        self.execute(qry)<|MERGE_RESOLUTION|>--- conflicted
+++ resolved
@@ -267,12 +267,8 @@
         'user_bc_lines', 'user_bc_polygons', 'all_schem_bc', 'user_reservoirs',
         'user_infiltration', 'user_effective_impervious_area', 'raincell',
         'raincell_data', 'buildings_areas', 'buildings_stats', 'sd_fields', 'outrc', 'swmm_control',
-<<<<<<< HEAD
-        'user_tailings', 'user_tailing_reservoirs', 'tailing_reservoirs', 'tailing_cells', 'external_layers'
-=======
-        'user_tailings', 'user_tailing_reservoirs', 'tailing_reservoirs', 'tailing_cells',
+        'user_tailings', 'user_tailing_reservoirs', 'tailing_reservoirs', 'tailing_cells', 'external_layers',
         'user_swmm_inlets_junctions', 'user_swmm_outlets'
->>>>>>> d8d3bcac
     ]
 
     def __init__(self, con, iface):
@@ -341,9 +337,6 @@
                       """
                 update_tables_sql.append(sql)
 
-<<<<<<< HEAD
-            if table == 'sqlite_sequence' or table == 'qgis_projects' or table == 'rain_arf_areas':
-=======
             if table == 'user_swmm_nodes':
 
                 # add data to the user_swmm_inlets_junctions
@@ -471,8 +464,7 @@
                       """
                 update_tables_sql.append(sql)
 
-            if table == 'sqlite_sequence' or table == 'qgis_projects' or 'user_swmm_nodes':
->>>>>>> d8d3bcac
+            if table == 'sqlite_sequence' or table == 'qgis_projects' or table == 'rain_arf_areas' or table == 'user_swmm_nodes':
                 continue
 
             # check if it is a vector layer
