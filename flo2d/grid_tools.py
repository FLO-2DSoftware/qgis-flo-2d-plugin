# -*- coding: utf-8 -*-

# FLO-2D Preprocessor tools for QGIS
# Copyright © 2016 Lutra Consulting for FLO-2D

# This program is free software; you can redistribute it and/or
# modify it under the terms of the GNU General Public License
# as published by the Free Software Foundation; either version 2
# of the License, or (at your option) any later version

import math
from osgeo import gdal
from qgis.core import QgsGeometry, QgsPoint, QgsSpatialIndex, QgsRasterLayer, QgsRaster
from utils import is_number


def build_grid(boundary, cell_size):
    """
    Generator which creates grid with given cell size and inside given boundary layer.
    """
    half_size = cell_size * 0.5
    biter = boundary.getFeatures()
    feature = next(biter)
    fgeom = feature.geometry()
    bbox = fgeom.boundingBox()
    xmin = math.floor(bbox.xMinimum())
    xmax = math.ceil(bbox.xMaximum())
    ymax = math.ceil(bbox.yMaximum())
    ymin = math.floor(bbox.yMinimum())
    cols = int(math.ceil(abs(xmax - xmin) / cell_size))
    rows = int(math.ceil(abs(ymax - ymin) / cell_size))
    x = xmin + half_size
    y = ymax - half_size
    for col in xrange(cols):
        y_tmp = y
        for row in xrange(rows):
            if fgeom.contains(QgsPoint(x, y_tmp)):
                poly = (
                    x - half_size, y_tmp - half_size,
                    x + half_size, y_tmp - half_size,
                    x + half_size, y_tmp + half_size,
                    x - half_size, y_tmp + half_size,
                    x - half_size, y_tmp - half_size
                )
                yield poly
            else:
                pass
            y_tmp -= cell_size
        x += cell_size


def poly2grid(grid, polygons, value_column):
    """
    Generator for assigning values from any polygon layer to target grid layer.
    """
    polys = polygons.selectedFeatures() if polygons.selectedFeatureCount() > 0 else polygons.getFeatures()
    allfeatures = {feature.id(): feature for feature in polys}
    index = QgsSpatialIndex()
    map(index.insertFeature, allfeatures.itervalues())
    for feat in grid.getFeatures():
        geom = feat.geometry()
        centroid = geom.centroid()
        fids = index.intersects(centroid.boundingBox())
        for fid in fids:
            f = allfeatures[fid]
            isin = f.geometry().contains(centroid)
            if isin is True:
                yield (f[value_column], feat.id())
            else:
                pass


def calculate_arfwrf(grid, areas):
    """
    Generator which calculates ARF and WRF values based on polygons representing blocked areas.
    """
    sides = (
        (lambda x, y, square_half, octa_half: (x - octa_half, y + square_half, x + octa_half, y + square_half)),
        (lambda x, y, square_half, octa_half: (x + square_half, y + octa_half, x + square_half, y - octa_half)),
        (lambda x, y, square_half, octa_half: (x + octa_half, y - square_half, x - octa_half, y - square_half)),
        (lambda x, y, square_half, octa_half: (x - square_half, y - octa_half, x - square_half, y + octa_half)),
        (lambda x, y, square_half, octa_half: (x + octa_half, y + square_half, x + square_half, y + octa_half)),
        (lambda x, y, square_half, octa_half: (x + square_half, y - octa_half, x + octa_half, y - square_half)),
        (lambda x, y, square_half, octa_half: (x - octa_half, y - square_half, x - square_half, y - octa_half)),
        (lambda x, y, square_half, octa_half: (x - square_half, y + octa_half, x - octa_half, y + square_half))
    )
    area_polys = areas.selectedFeatures() if areas.selectedFeatureCount() > 0 else areas.getFeatures()
    allfeatures = {feature.id(): feature for feature in area_polys}
    index = QgsSpatialIndex()
    map(index.insertFeature, allfeatures.itervalues())
    features = grid.getFeatures()
    first = next(features)
    grid_area = first.geometry().area()
    grid_side = math.sqrt(grid_area)
    octagon_side = grid_side / 2.414
    half_square = grid_side * 0.5
    half_octagon = octagon_side * 0.5
    full_wrf = (1,) * 8
    for feat in grid.getFeatures():
        geom = feat.geometry()
        fids = index.intersects(geom.boundingBox())
        for fid in fids:
            f = allfeatures[fid]
            fgeom = f.geometry()
            inter = fgeom.intersects(geom)
            if inter is True:
                areas_intersection = fgeom.intersection(geom)
                arf = round(areas_intersection.area() / grid_area, 2)
                centroid = geom.centroid()
                centroid_wkt = centroid.exportToWkt()
                if arf > 0.95:
                    yield (centroid_wkt, feat.id(), 1) + full_wrf
                    continue
                else:
                    pass
                grid_center = centroid.asPoint()
                wrf_sides = (f(grid_center.x(), grid_center.y(), half_square, half_octagon) for f in sides)
                wrf_geoms = (QgsGeometry.fromPolyline([QgsPoint(x1, y1), QgsPoint(x2, y2)]) for x1, y1, x2, y2 in wrf_sides)
                wrf = (round(line.intersection(fgeom).length() / octagon_side, 2) for line in wrf_geoms)
                yield (centroid_wkt, feat.id(), arf) + tuple(wrf)
            else:
                pass


def square_grid(gutils, boundary):
    """
    Function for calculating and writing square grid into 'grid' table.
    """
    del_qry = 'DELETE FROM grid;'
    cellsize = gutils.execute('''SELECT value FROM cont WHERE name = "CELLSIZE";''').fetchone()[0]
    update_cellsize = 'UPDATE user_model_boundary SET cell_size = ?;'
    insert_qry = '''INSERT INTO grid (geom) VALUES (AsGPB(ST_GeomFromText('POLYGON(({} {}, {} {}, {} {}, {} {}, {} {}))')));'''
    gutils.execute(update_cellsize, (cellsize,))
    cellsize = float(cellsize)
    polygons = build_grid(boundary, cellsize)
    cur = gutils.con.cursor()
    cur.execute(del_qry)
    c = 0
    for poly in polygons:
        cur.execute(insert_qry.format(*poly))
        c += 1
    gutils.con.commit()
    return c


def update_roughness(gutils, grid, roughness, column_name):
    """
    Updating roughness values inside 'grid' table
    """
    qry = 'UPDATE grid SET n_value=? WHERE fid=?;'
    gutils.con.executemany(qry, poly2grid(grid, roughness, column_name))
    gutils.con.commit()


def update_elevation(gutils, grid, elev, column_name):
    """
    Updating elevation values inside 'grid' table
    """
    qry = 'UPDATE grid SET elevation=? WHERE fid=?;'
    gutils.con.executemany(qry, poly2grid(grid, elev, column_name))
    gutils.con.commit()


def evaluate_arfwrf(gutils, grid, areas):
    """
    Calculating and inserting ARF and WRF values into 'blocked_cells' table
    """
    del_cells = 'DELETE FROM blocked_cells;'
    qry_cells = '''INSERT INTO blocked_cells (geom, area_fid, grid_fid, arf, wrf1, wrf2, wrf3, wrf4, wrf5, wrf6, wrf7, wrf8) VALUES (AsGPB(ST_GeomFromText('{}')),?,?,?,?,?,?,?,?,?,?,?);'''
    gutils.execute(del_cells)
    cur = gutils.con.cursor()
    for i, row in enumerate(calculate_arfwrf(grid, areas), 1):
        point = row[0]
        gpb_qry = qry_cells.format(point)
        cur.execute(gpb_qry, (i,) + row[1:])
    gutils.con.commit()


def raster2grid(grid, out_raster): #, src_raster, options):
    """
    Generator for resampling and probing raster data within 'grid' features
    """
    probe_raster = QgsRasterLayer(out_raster)
    if not probe_raster.isValid():
        return

    for feat in grid.getFeatures():
        center = feat.geometry().centroid().asPoint()
        ident = probe_raster.dataProvider().identify(center, QgsRaster.IdentifyFormatValue)
        if ident.isValid():
            if is_number(ident.results()[1]):
                val = round(ident.results()[1], 3)
            else:
                val = None
            yield (val, feat.id())
    del probe_raster


def grid_has_empty_elev(gutils):
    '''Return number of grid elements that have no elevation defined'''
    qry = '''SELECT count(*) FROM grid WHERE elevation IS NULL;'''
    res = gutils.execute(qry)
    try:
<<<<<<< HEAD
        n = res.next()
        return n[0]
=======
        fid = res.next()
        return True
>>>>>>> 22fa73ca
    except StopIteration:
        return None


def fid_from_grid(gutils, table_name, table_fids=None, grid_center=False, switch=False):
    """
    Get a list of grid elements fids that intersect the given tables features.
    Optionally, users can specify a list of table_fids to be checked.
    """
    grid_geom = 'ST_Centroid(GeomFromGPB(g1.geom))' if grid_center is True else 'GeomFromGPB(g1.geom)'
    qry = '''
    SELECT
        g2.fid, g1.fid
    FROM
        grid AS g1, {0} AS g2
    WHERE g1.ROWID IN (
            SELECT id FROM rtree_grid_geom
            WHERE
                ST_MinX(GeomFromGPB(g2.geom)) <= maxx AND
                ST_MaxX(GeomFromGPB(g2.geom)) >= minx AND
                ST_MinY(GeomFromGPB(g2.geom)) <= maxy AND
                ST_MaxY(GeomFromGPB(g2.geom)) >= miny)
    AND
        ST_Intersects({1}, GeomFromGPB(g2.geom))
    '''
    qry = qry.format(table_name, grid_geom)
    if table_fids:
        qry += 'AND g2.fid IN ({}) '.format(', '.join(f for f in table_fids))
    else:
        pass
    qry += '''ORDER BY g2.fid, g1.fid;'''
    first, second = (1, 0) if switch is True else (0, 1)
    grid_elems = ((row[first], row[second]) for row in gutils.execute(qry))
    return grid_elems<|MERGE_RESOLUTION|>--- conflicted
+++ resolved
@@ -201,13 +201,8 @@
     qry = '''SELECT count(*) FROM grid WHERE elevation IS NULL;'''
     res = gutils.execute(qry)
     try:
-<<<<<<< HEAD
         n = res.next()
         return n[0]
-=======
-        fid = res.next()
-        return True
->>>>>>> 22fa73ca
     except StopIteration:
         return None
 
