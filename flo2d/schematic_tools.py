# -*- coding: utf-8 -*-

# FLO-2D Preprocessor tools for QGIS
# Copyright © 2016 Lutra Consulting for FLO-2D

# This program is free software; you can redistribute it and/or
# modify it under the terms of the GNU General Public License
# as published by the Free Software Foundation; either version 2
# of the License, or (at your option) any later version
import traceback
from operator import itemgetter
from itertools import izip
from collections import defaultdict, OrderedDict
from math import pi, sqrt
from PyQt4.QtCore import QPyNullVariant
from qgis.core import QGis, QgsSpatialIndex, QgsFeature, QgsFeatureRequest, QgsVector, QgsGeometry, QgsPoint
from geopackage_utils import GeoPackageUtils
from grid_tools import spatial_index, fid_from_grid


# Levees tools
def get_intervals(line_feature, point_features, col_value, buffer_size):
    """
    Function which calculates intervals and assigning values based on intersection between line and snapped points.
    Points are selected by line buffer and filtered by the distance from the line feature.
    """
    lgeom = line_feature.geometry()
    tot_len = lgeom.length()
    buf = lgeom.buffer(buffer_size, 5)
    positions = {}
    for feat in point_features:
        pnt = feat.geometry()
        if buf.contains(pnt):
            pass
        else:
            continue
        pos = lgeom.lineLocatePoint(pnt) / tot_len
        val = feat[col_value]
        closest = lgeom.distance(pnt)
        if pos not in positions or closest < positions[pos][-1]:
            positions.values()
            positions[pos] = (pos, val, closest)
        else:
            pass
    snapped = (i[:-1] for i in sorted(positions.values(), key=itemgetter(0)))
    intervals = []
    try:
        start_distance, start_value = next(snapped)
        end_distance, end_value = next(snapped)
        while True:
            delta_distance = end_distance - start_distance
            delta_value = end_value - start_value
            interval = (start_distance, end_distance, delta_distance, start_value, end_value, delta_value)
            intervals.append(interval)
            start_distance, start_value = end_distance, end_value
            end_distance, end_value = next(snapped)
    except StopIteration:
        return intervals


def interpolate_along_line(line_feature, sampling_features, intervals, id_col='fid', join_col='user_line_fid'):
    """
    Generator for interpolating values of sampling features centroids snapped to interpolation line.
    Line intervals list needs to be calculated first and derived as a generator parameter.
    """
    start, end = intervals[0], intervals[-1]
    lgeom = line_feature.geometry()
    lid = line_feature[id_col]
    tot_len = lgeom.length()
    sc = [(lgeom.lineLocatePoint(f.geometry().centroid()) / tot_len, f[id_col]) for f in sampling_features if f[join_col] == lid]
    sc.sort()
    inter_iter = iter(intervals)
    snapped_iter = iter(sc)
    try:
        start_distance, end_distance, delta_distance, start_value, end_value, delta_value = next(inter_iter)
        position, fid = next(snapped_iter)
        while True:
            if start_distance < position < end_distance:
                segment_distance = position - start_distance
                coef = segment_distance / delta_distance
                value = start_value + delta_value * coef
                yield (value, fid)
            elif position == start_distance:
                yield (start_value, fid)
            elif position == end_distance:
                yield (end_value, fid)
            elif position < start[0]:
                yield (start[3], fid)
            elif position > end[1]:
                yield (start[4], fid)
            else:
                start_distance, end_distance, delta_distance, start_value, end_value, delta_value = next(inter_iter)
                continue
            position, fid = next(snapped_iter)
    except StopIteration:
        return


def polys2levees(line_feature, poly_lyr, levees_lyr, value_col, correct_val, id_col='fid', join_col='user_line_fid'):
    """
    Generator for assigning elevation values from polygons to levees.
    Levee sides centroids are snapped to the user levee line feature and next tested for intersecting with polygons.
    """
    lgeom = line_feature.geometry()
    lid = line_feature[id_col]
    polys = poly_lyr.getFeatures()
    allfeatures, index = spatial_index(polys)
    fids = index.intersects(lgeom.boundingBox())
    sel_polys = [allfeatures[fid] for fid in fids if allfeatures[fid].geometry().intersects(lgeom)]
    for feat in levees_lyr.getFeatures():
        if feat[join_col] == lid:
            pass
        else:
            continue
        levcrest = feat['levcrest']
        center = feat.geometry().centroid()
        pos = lgeom.lineLocatePoint(center)
        pnt = lgeom.interpolate(pos)
        for poly in sel_polys:
            if poly.geometry().contains(pnt):
                abs_val, cor = poly[value_col], poly[correct_val]
                if not isinstance(abs_val, QPyNullVariant) and not isinstance(cor, QPyNullVariant):
                    poly_val = abs_val + cor
                elif not isinstance(abs_val, QPyNullVariant) and isinstance(cor, QPyNullVariant):
                    poly_val = abs_val
                elif isinstance(abs_val, QPyNullVariant) and not isinstance(cor, QPyNullVariant):
                    poly_val = cor + levcrest
                else:
                    continue
                yield (poly_val, feat[id_col])
                break
            else:
                pass


def levee_grid_isect_pts(levee_fid, grid_fid, levee_lyr, grid_lyr, with_centroid=True):
    lfeat = levee_lyr.getFeatures(QgsFeatureRequest(levee_fid)).next()
    gfeat = grid_lyr.getFeatures(QgsFeatureRequest(grid_fid)).next()
    grid_centroid = gfeat.geometry().centroid().asPoint()
    lg_isect = gfeat.geometry().intersection(lfeat.geometry())
    pts = []
    if lg_isect.isMultipart():
        for part in lg_isect.asMultiPolyline():
            p1 = part[0]
            p2 = part[-1]
            pts.append((p1, p2))
    else:
        p1 = lg_isect.asPolyline()[0]
        p2 = lg_isect.asPolyline()[-1]
        pts.append((p1, p2))
    if with_centroid:
        return pts, grid_centroid
    else:
        return pts, None


def levee_schematic(lid_gid_elev, levee_lyr, grid_lyr):
    schem_lines = {}
    gids = []
    nv = QgsVector(0, 1)
    # for each line crossing a grid element
    for lid, gid, elev in lid_gid_elev:
        pts, c = levee_grid_isect_pts(lid, gid, levee_lyr, grid_lyr)
        if gid not in gids:
            schem_lines[gid] = {}
            schem_lines[gid]['lines'] = {}
            schem_lines[gid]['centroid'] = c
            schem_lines[gid]['elev'] = elev
            gids.append(gid)
        else:
            pass
        sides = []
        # for each entry and leaving point pair
        for pts_pair in pts:
            p1, p2 = pts_pair
            c_p1 = p1 - c
            c_p2 = p2 - c
            a = c_p1.angle(c_p2)
            a = 2 * pi + a if a < 0 else a
            # drawing direction (is it clockwise?)
            cw = a >= pi
            c_p1_a = c_p1.angle(nv)
            c_p1_a = 2 * pi + c_p1_a if c_p1_a < 0 else c_p1_a
            c_p2_a = c_p2.angle(nv)
            c_p2_a = 2 * pi + c_p2_a if c_p2_a < 0 else c_p2_a
            # nearest octagon nodes
            n1 = int(c_p1_a / (pi / 4)) % 8
            n2 = int(c_p2_a / (pi / 4)) % 8
            # if entry and leaving octagon node are identical, skip the pair (no levee seg)
            if n1 == n2:
                continue
            else:
                pass
            # starting and ending octagon side for current pts pair
            s1 = (n1 + 1 if cw else n1) % 8
            s2 = (n2 if cw else n2 + 1) % 8
            # add sides from s1 to s2 for creating the segments
            sides.append(s2)
            while s1 != s2:
                sides.insert(0, s1)
                s1 = (s1 + 1 if cw else s1 - 1) % 8
        sides = set(sides)
        schem_lines[gid]['lines'][lid] = sides
    return schem_lines


def generate_schematic_levees(gutils, levee_lyr, grid_lyr):
    # octagon nodes to sides map
    octagon_levee_dirs = {0: 1, 1: 5, 2: 2, 3: 6, 4: 3, 5: 7, 6: 4, 7: 8}
    levee_dir_pts = {
        1: (lambda x, y, square_half, octa_half: (x - octa_half, y + square_half, x + octa_half, y + square_half)),
        2: (lambda x, y, square_half, octa_half: (x + square_half, y + octa_half, x + square_half, y - octa_half)),
        3: (lambda x, y, square_half, octa_half: (x + octa_half, y - square_half, x - octa_half, y - square_half)),
        4: (lambda x, y, square_half, octa_half: (x - square_half, y - octa_half, x - square_half, y + octa_half)),
        5: (lambda x, y, square_half, octa_half: (x + octa_half, y + square_half, x + square_half, y + octa_half)),
        6: (lambda x, y, square_half, octa_half: (x + square_half, y - octa_half, x + octa_half, y - square_half)),
        7: (lambda x, y, square_half, octa_half: (x - octa_half, y - square_half, x - square_half, y - octa_half)),
        8: (lambda x, y, square_half, octa_half: (x - square_half, y + octa_half, x - octa_half, y + square_half))
    }
    lid_gid_elev = fid_from_grid(gutils, 'user_levee_lines', None, False, False, 'elevation')
    cell_size = float(gutils.get_cont_par('CELLSIZE'))
    scale = 0.9
    # square half
    sh = cell_size * 0.5 * scale
    # octagon half
    oh = sh / 2.414
    schem_lines = levee_schematic(lid_gid_elev, levee_lyr, grid_lyr)

    del_sql = '''DELETE FROM levee_data WHERE user_line_fid IS NOT NULL;'''
    ins_sql = '''INSERT INTO levee_data (grid_fid, ldir, levcrest, user_line_fid, geom)
                 VALUES (?,?,?,?, AsGPB(ST_GeomFromText(?)));'''

    # create levee segments for distinct levee directions in each grid element
    grid_levee_seg = {}
    data = []
    for gid, gdata in schem_lines.iteritems():
        elev = gdata['elev']
        grid_levee_seg[gid] = {}
        grid_levee_seg[gid]['sides'] = {}
        grid_levee_seg[gid]['centroid'] = gdata['centroid']
        for lid, sides in gdata['lines'].iteritems():
            for side in sides:
                if side not in grid_levee_seg[gid]['sides'].keys():
                    grid_levee_seg[gid]['sides'][side] = lid
                    ldir = octagon_levee_dirs[side]
                    c = gdata['centroid']
                    data.append((
                        gid,
                        ldir,
                        elev,
                        lid,
                        'LINESTRING({0} {1}, {2} {3})'.format(*levee_dir_pts[ldir](c.x(), c.y(), sh, oh))
                    ))
    gutils.con.execute(del_sql)
    gutils.con.executemany(ins_sql, data)
    gutils.con.commit()


# Line schematizing tools
def bresenham_line(x1, y1, x2, y2):
    """
    Bresenham's Line Algorithm.
    Returns a list of [x,y] tuples. Works with integer coordinates.
    Based on impl from http://www.roguebasin.com/index.php?title=Bresenham%27s_Line_Algorithm
    """

    # Determine how steep the line is
    is_steep = abs(y2 - y1) > abs(x2 - x1)

    # Rotate line
    if is_steep:
        x1, y1 = y1, x1
        x2, y2 = y2, x2

    # Swap start and end points if necessary and store swap state
    swapped = False
    if x1 > x2:
        x1, x2 = x2, x1
        y1, y2 = y2, y1
        swapped = True

    # Calculate differentials
    dx = x2 - x1
    dy = y2 - y1

    # Calculate error
    error = int(dx / 2.0)
    ystep = 1 if y1 < y2 else -1

    # Iterate over bounding box generating points between start and end
    y = y1
    points = []
    for x in range(x1, x2 + 1):
        coord = (y, x) if is_steep else (x, y)
        points.append(coord)
        error -= abs(dy)
        if error < 0:
            y += ystep
            error += dx

    # Reverse the list if the coordinates were swapped
    if swapped:
        points.reverse()
    return points


def snap_line(x1, y1, x2, y2, cell_size, offset_x, offset_y):
    """
    Take line from (x1,y1) to (x2,y2) and generate list of cell coordinates
    covered by the line within the given grid.
    """

    def float_to_int_coords(x, y):
        xt = int(round((x + offset_x) / float(cell_size)))
        yt = int(round((y + offset_y) / float(cell_size)))
        return xt, yt

    def int_to_float_coords(xt, yt):
        x = xt * cell_size - offset_x
        y = yt * cell_size - offset_y
        return x, y

    xt1, yt1 = float_to_int_coords(x1, y1)
    xt2, yt2 = float_to_int_coords(x2, y2)

    points = bresenham_line(xt1, yt1, xt2, yt2)

    return [int_to_float_coords(x, y) for x, y in points]


def schematize_lines(lines, cell_size, offset_x, offset_y, feats_only=False, get_id=False):
    """
    Generator for finding grid centroids coordinates for each schematized line segment.
    Calculations are done using Bresenham's Line Algorithm.
    """
    line_features = lines.getFeatures() if feats_only is False else lines
    for line in line_features:
        segment = []
        try:
            vertices = line.geometry().asPolyline()
            iver = iter(vertices)
            x1, y1 = next(iver)
            x2, y2 = next(iver)
            vals = [x for x in snap_line(x1, y1, x2, y2, cell_size, offset_x, offset_y)]
            segment += vals
            while True:
                x1, y1 = x2, y2
                x2, y2 = next(iver)
                vals = [x for x in snap_line(x1, y1, x2, y2, cell_size, offset_x, offset_y)][1:]
                segment += vals
        except StopIteration:
            if get_id is True:
                yield line.id(), segment
            else:
                yield segment


def inject_points(line_geom, points):
    """
    Function for inserting points located on line geometry as line vertexes.
    """
    new_line = line_geom.asPolyline()
    iline = iter(line_geom.asPolyline())
    ipoints = iter(points)
    pnt = next(ipoints)
    xy = next(iline)
    distance = line_geom.lineLocatePoint(QgsGeometry.fromPoint(pnt))
    vdistance = line_geom.lineLocatePoint(QgsGeometry.fromPoint(xy))
    shift = 0
    index = 0
    try:
        while True:
            if vdistance == distance:
                pnt = next(ipoints)
                xy = next(iline)
                distance = line_geom.lineLocatePoint(QgsGeometry.fromPoint(pnt))
                vdistance = line_geom.lineLocatePoint(QgsGeometry.fromPoint(xy))
                index += 1
            elif vdistance < distance:
                xy = next(iline)
                vdistance = line_geom.lineLocatePoint(QgsGeometry.fromPoint(xy))
                index += 1
            elif vdistance > distance:
                new_line.insert(index + shift, pnt)
                pnt = next(ipoints)
                distance = line_geom.lineLocatePoint(QgsGeometry.fromPoint(pnt))
                shift += 1
    except StopIteration:
        return new_line


# Streets schematizing tools
def populate_directions(coords, grids):
    """
    Function for populating streets directions inside each grid cell.
    """
    try:
        start, end = (0, 0)
        igrids = iter(grids)
        x1, y1 = next(igrids)
        x2, y2 = next(igrids)
        while True:
            if x1 == x2 and y1 < y2:
                start = 1
                end = 3
            elif x1 < x2 and y1 == y2:
                start = 2
                end = 4
            elif x1 == x2 and y1 > y2:
                start = 3
                end = 1
            elif x1 > x2 and y1 == y2:
                start = 4
                end = 2
            elif x1 < x2 and y1 < y2:
                start = 5
                end = 7
            elif x1 < x2 and y1 > y2:
                start = 6
                end = 8
            elif x1 > x2 and y1 > y2:
                start = 7
                end = 5
            elif x1 > x2 and y1 < y2:
                start = 8
                end = 6
            else:
                pass
            coords[(x1, y1)].add(start)
            coords[(x2, y2)].add(end)
            x1, y1 = x2, y2
            x2, y2 = next(igrids)
    except StopIteration:
        return


def schematize_streets(gutils, line_layer, cell_size):
    """
    Calculating and writing schematized streets into the 'street_seg' table.
    """
    streets_sql = '''INSERT INTO streets (fid) VALUES (?);'''
    seg_sql = '''INSERT INTO street_seg (geom, str_fid) VALUES (AsGPB(ST_GeomFromText('MULTILINESTRING({0})')), ?)'''
    elems_sql = '''INSERT INTO street_elems (seg_fid, istdir) VALUES (?,?)'''
    gpb_part = '''({0} {1}, {2} {3})'''
    half_cell = cell_size * 0.5
    gutils.clear_tables('streets', 'street_seg', 'street_elems')
    functions = {
        1: (lambda x, y, shift: (x, y + shift)),
        2: (lambda x, y, shift: (x + shift, y)),
        3: (lambda x, y, shift: (x, y - shift)),
        4: (lambda x, y, shift: (x - shift, y)),
        5: (lambda x, y, shift: (x + shift, y + shift)),
        6: (lambda x, y, shift: (x + shift, y - shift)),
        7: (lambda x, y, shift: (x - shift, y - shift)),
        8: (lambda x, y, shift: (x - shift, y + shift))
    }
    x_offset, y_offset = gutils.calculate_offset(gutils, cell_size)
    fid_segments = schematize_lines(line_layer, cell_size, x_offset, y_offset, get_id=True)
    cursor = gutils.con.cursor()
    fid_coords = {}
    coords = defaultdict(set)
    # Populating directions within each grid cell
    for fid, grids in fid_segments:
        populate_directions(coords, grids)
        # Assigning user line fid for each grid centroid coordinates
        for xy in coords.iterkeys():
            if xy not in fid_coords:
                fid_coords[xy] = fid
            else:
                continue
        cursor.execute(streets_sql, (fid,))
    for i, (xy, directions) in enumerate(coords.iteritems(), 1):
        x1, y1 = xy
        xy_dir = []
        for d in directions:
            cursor.execute(elems_sql, (i, d))
            xy_dir.append(functions[d](x1, y1, half_cell))
        multiline = ','.join((gpb_part.format(x1, y1, x2, y2) for x2, y2 in xy_dir))
        gpb_insert = seg_sql.format(multiline)
        cursor.execute(gpb_insert, (fid_coords[xy],))
    gutils.con.commit()
    fid_grid = fid_from_grid(gutils, 'street_seg', grid_center=True, switch=True)
    grid_sql = '''UPDATE street_seg SET igridn = ? WHERE fid = ?;'''
    gutils.execute_many(grid_sql, fid_grid)
    update_streets = '''
    UPDATE streets SET
        stname = (SELECT name FROM user_streets WHERE fid = streets.fid),
        notes = (SELECT notes FROM user_streets WHERE fid = streets.fid);'''
    update_street_seg = '''
    UPDATE street_seg SET
        depex = (SELECT curb_height FROM user_streets WHERE fid = street_seg.str_fid),
        stman = (SELECT n_value FROM user_streets WHERE fid = street_seg.str_fid),
        elstr = (SELECT elevation FROM user_streets WHERE fid = street_seg.str_fid);'''
    update_street_elems = '''
        UPDATE street_elems SET
            widr = (
                    SELECT us.street_width
                    FROM user_streets AS us, street_seg AS seg
                    WHERE us.fid = seg.str_fid AND street_elems.seg_fid = seg.fid);
                    '''
    crop_seg_sql = '''DELETE FROM street_seg WHERE igridn IS NULL;'''
    crop_elem_sql = '''DELETE FROM street_elems WHERE seg_fid NOT IN (SELECT fid FROM street_seg);'''
    gutils.execute(update_streets)
    gutils.execute(update_street_seg)
    gutils.execute(update_street_elems)
    gutils.execute(crop_seg_sql)
    gutils.execute(crop_elem_sql)


class DomainSchematizer(GeoPackageUtils):
    """
    Class for handling 1D Domain schematizing processes.
    """

    def __init__(self, con, iface, lyrs):
        super(DomainSchematizer, self).__init__(con, iface)
        self.lyrs = lyrs
        self.cell_size = float(self.get_cont_par('CELLSIZE'))
        self.diagonal = sqrt(2) * self.cell_size
        self.x_offset, self.y_offset = self.calculate_offset(self.cell_size)

        self.user_lbank_lyr = lyrs.data['user_left_bank']['qlyr']
        self.left_bank_lyr = lyrs.data['chan']['qlyr']
        self.xsections_lyr = lyrs.data['user_xsections']['qlyr']

        self.xs_index = None
        self.xsections_feats = None

        self.banks_data = []

    def set_xs_features(self):
        """
        Setting features and spatial indexes.
        """
        self.xsections_feats, self.xs_index = spatial_index(self.xsections_lyr.getFeatures())

    def process_bank_lines(self):
        """
        Schematizing left bank.
        """
        # Creating spatial index on domain polygons and finding proper one for each river center line
        self.clear_tables('chan', 'chan_elems', 'rbank', 'chan_confluences')
        self.set_xs_features()
        for feat in self.user_lbank_lyr.getFeatures():
            lbank_fid = feat.id()
            lbank_geom = QgsGeometry.fromPolyline(feat.geometry().asPolyline())
            # Getting sorted cross section, left and right edge
            sorted_xs = self.get_sorted_xs(feat)
            self.schematize_banks(feat)
            self.banks_data.append((lbank_fid, lbank_geom, sorted_xs))
        self.left_bank_lyr.triggerRepaint()

    def process_xsections(self):
        """
        Schematizing cross sections.
        """
        insert_chan = '''
        INSERT INTO chan_elems (geom, fid, rbankgrid, seg_fid, nr_in_seg, user_xs_fid, interpolated) VALUES
        (AsGPB(ST_GeomFromText('LINESTRING({0} {1}, {2} {3})')),?,?,?,?,?,?);'''
        for lbank_fid, lbank_geom, sorted_xs in self.banks_data:
            req = QgsFeatureRequest().setFilterExpression('"user_lbank_fid" = {}'.format(lbank_fid))
            lsegment_feat = next(self.left_bank_lyr.getFeatures(req))
            lsegment_points = lsegment_feat.geometry().asPolyline()
            # Finding left crossing points
            left_points = self.bank_stations(sorted_xs, lbank_geom)
            # Finding closest points to channel segment
            left_nodes = self.closest_nodes(lsegment_points, left_points)
            vertex_idx = []
            # Snapping cross sections to channel segment
            for xs, (lnode, idx) in izip(sorted_xs, left_nodes):
                vertex_idx.append(idx)
                move = lnode - xs.geometry().vertexAt(0)
                self.shift_line_geom(xs, move)
            # Rotating and schematizing user cross sections
            self.schematize_xs(sorted_xs)
            # Interpolating cross sections
            inter_xs = self.interpolate_xs(lsegment_points, sorted_xs, vertex_idx)
            # Clipping cross sections between each other
            clipped_xs = self.clip_schema_xs(inter_xs)
            # Saving schematized and interpolated cross sections
            sqls = []
            for i, (x1, y1, x2, y2, org_fid, interpolated) in enumerate(clipped_xs, 1):
                try:
                    lbankgrid = self.grid_on_point(x1, y1)
                    rbankgrid = self.grid_on_point(x2, y2)
                except Exception as e:
                    self.uc.log_info(traceback.format_exc())
                    continue
                vals = (lbankgrid, rbankgrid, lbank_fid, i, org_fid, interpolated)
                sqls.append((insert_chan.format(x1, y1, x2, y2), vals))
            cursor = self.con.cursor()
            for qry, vals in sqls:
                try:
                    cursor.execute(qry, vals)
                except Exception as e:
                    self.uc.log_info(traceback.format_exc())
                    continue
            self.con.commit()

    def process_attributes(self):
        """
        Attributes post-processing.
        """
        self.update_1d_area()
        self.update_xs_type()
        self.update_rbank()

    def get_sorted_xs(self, centerline_feat):
        """
        Selecting and sorting cross sections for given river center line.
        """
        centerline = centerline_feat.geometry()
        fids = self.xs_index.intersects(centerline.boundingBox())
        cross_sections = [self.xsections_feats[fid] for fid in fids
                          if self.xsections_feats[fid].geometry().intersects(centerline)]
        cross_sections.sort(key=lambda cs: centerline.lineLocatePoint(cs.geometry().intersection(centerline)))
        return cross_sections

    def schematize_banks(self, lbank_feat):
        """
        Schematizing left bank and saving to GeoPackage.
        """
        fid = lbank_feat.id()
        left_line = lbank_feat.geometry()
        insert_left_sql = '''
        INSERT INTO chan (geom, user_lbank_fid) VALUES (AsGPB(ST_GeomFromText('LINESTRING({0})')), ?)'''
        left_segment = self.schematize_points(left_line.asPolyline())
        vertices = ','.join(('{0} {1}'.format(*xy) for xy in left_segment))
        self.execute(insert_left_sql.format(vertices), (fid,))

    def schematize_points(self, points):
        """
        Using Bresenham's Line Algorithm on list of points.
        """
        feat = QgsFeature()
        geom = QgsGeometry.fromPolyline(points)
        feat.setGeometry(geom)
        # One line only
        lines = (feat,)
        segments = tuple(schematize_lines(lines, self.cell_size, self.x_offset, self.y_offset, feats_only=True))
        segment = segments[0]
        return segment

    @staticmethod
    def trim_xs(xs_features, poly_geom):
        """
        Trimming xs features list to poly_geom boundaries.
        """
        for xs in xs_features:
            xs_geom = xs.geometry()
            trimmed = xs_geom.intersection(poly_geom)
            xs.setGeometry(trimmed)

    @staticmethod
    def shift_line_geom(feature, shift_vector):
        """
        Shifting feature geometry according to poly_geom boundaries.
        """
        geom = feature.geometry()
        polyline = geom.asPolyline()
        for pnt in polyline:
            pnt += shift_vector
        feature.setGeometry(QgsGeometry.fromPolyline(polyline))

    @staticmethod
    def bank_stations(sorted_xs, lbank_geom):
        """
        Finding crossing points between bank lines and cross sections.
        """
        left_points = []
        for xs in sorted_xs:
            xs_geom = xs.geometry()
            xs_line = xs_geom.asPolyline()
            start = QgsGeometry.fromPoint(xs_line[0])
            left_cross = lbank_geom.nearestPoint(start)
            left_points.append(left_cross.asPoint())
        return left_points

    @staticmethod
    def closest_nodes(segment_points, bank_points):
        """
        Getting closest vertexes (with its indexes) to the bank points.
        """
        segment_geom = QgsGeometry.fromPolyline(segment_points)
        nodes = [segment_geom.closestVertex(pnt)[:2] for pnt in bank_points]
        return nodes

    def schematize_xs(self, shifted_xs):
        """
        Rotating and schematizing (sorted and shifted) cross sections using Bresenham's Line Algorithm.
        """
        for xs_feat in shifted_xs:
            geom_poly = xs_feat.geometry().asPolyline()
            start, end = geom_poly[0], geom_poly[-1]
            azimuth = start.azimuth(end)
            if azimuth < 0:
                azimuth += 360
            closest_angle = round(azimuth / 45) * 45
            rotation = closest_angle - azimuth
            end_geom = QgsGeometry.fromPoint(end)
            end_geom.rotate(rotation, start)
            end_point = end_geom.asPoint()
            points = [start, end_point]
            xs_schema = self.schematize_points(points)
            new_geom = QgsGeometry.fromPolyline([QgsPoint(*xs_schema[0]), QgsPoint(*xs_schema[-1])])
            xs_feat.setGeometry(new_geom)

    def interpolate_xs(self, left_segment, xs_features, idx):
        """
        Interpolating cross sections.
        """
        last_idx = idx[-1]
        isegment = iter(left_segment)
        current_vertex = next(isegment)
        previous_vertex = current_vertex

        xs_iter = iter(xs_features)
        current_xs = next(xs_iter)
        next_xs = next(xs_iter)

        idx_iter = iter(idx)
        current_idx = next(idx_iter)
        next_idx = next(idx_iter)

        start_point = None
        end_point = None
        xs_fid = current_xs.id()
        interpolated = 0
        i = 0
        try:
            while True:
                if i == current_idx:
                    xs_geom = current_xs.geometry()
                    start_point, end_point = xs_geom.asPolyline()
                elif i < next_idx:
                    shift = current_vertex - previous_vertex
                    start_point += shift
                    end_point += shift
                    interpolated = 1
                elif i == next_idx:
                    current_xs = next_xs
                    current_idx = next_idx
                    xs_fid = current_xs.id()
                    interpolated = 0
                    if i == last_idx:
                        xs_geom = current_xs.geometry()
                        start_point, end_point = xs_geom.asPolyline()
                    else:
                        next_xs = next(xs_iter)
                        next_idx = next(idx_iter)
                        continue
                elif i > last_idx:
                    shift = current_vertex - previous_vertex
                    start_point += shift
                    end_point += shift
                    interpolated = 1
                end_point = self.fix_xs_angle(left_segment, start_point, end_point)
                yield [start_point.x(), start_point.y(), end_point.x(), end_point.y(), xs_fid, interpolated]
                i += 1
                previous_vertex = current_vertex
                current_vertex = next(isegment)
        except StopIteration:
            return

    @staticmethod
    def fix_xs_angle(segment, start_point, end_point):
        if end_point in segment:
            azimuth = start_point.azimuth(end_point)
            if azimuth < 0:
                azimuth += 360
            if int(azimuth) % 90 == 0:
                rotation = 90
            else:
                rotation = 45
            end_geom = QgsGeometry.fromPoint(end_point)
            end_geom.rotate(rotation, start_point)
            end_point = end_geom.asPoint()
        else:
            pass
        return end_point

    @staticmethod
    def clip_schema_xs(schema_xs):
        """
        Clipping schematized cross sections between each other.
        """
        # Clipping between original cross sections and creating spatial index on them.
        allfeatures = {}
        index = QgsSpatialIndex()
        previous = OrderedDict()
        first_clip_xs = []
        for xs in schema_xs:
            x1, y1, x2, y2, org_fid, interpolated = xs
            if interpolated == 1:
                first_clip_xs.append(xs)
                continue
            geom = QgsGeometry.fromPolyline([QgsPoint(x1, y1), QgsPoint(x2, y2)])
            for key, prev_geom in previous.items():
                cross = geom.intersects(prev_geom)
                if cross is False:
                    previous.popitem(last=False)
                else:
                    geom.splitGeometry(prev_geom.asPolyline(), 0)
            end = geom.asPolyline()[-1]
            x2, y2 = end.x(), end.y()
            first_clip_xs.append((x1, y1, x2, y2, org_fid, interpolated))
            # Inserting clipped cross sections to spatial index
            feat = QgsFeature()
            feat.setFeatureId(org_fid)
            feat.setGeometry(geom)
            allfeatures[org_fid] = feat
            index.insertFeature(feat)
            previous[org_fid] = geom

        # Clipping interpolated cross sections to original one and between each other
        previous.clear()
        second_clip_xs = []
        for xs in first_clip_xs:
            x1, y1, x2, y2, org_fid, interpolated = xs
            if interpolated == 0:
                second_clip_xs.append(xs)
                continue

<<<<<<< HEAD
def update_1d_area(gutils):
    """
    Assigning properties from user layers.
    """
    update_chan = '''
    UPDATE chan
    SET
        name = (SELECT name FROM user_centerline WHERE fid = chan.center_line_fid),
        depinitial = (SELECT depinitial FROM user_centerline WHERE fid = chan.center_line_fid),
        froudc = (SELECT froudc FROM user_centerline WHERE fid = chan.center_line_fid),
        roughadj = (SELECT roughadj FROM user_centerline WHERE fid = chan.center_line_fid),
        isedn = (SELECT isedn FROM user_centerline WHERE fid = chan.center_line_fid),
        notes = (SELECT notes FROM user_centerline WHERE fid = chan.center_line_fid);
    '''
    update_chan_elems = '''
    UPDATE chan_elems
    SET
        fcn = (SELECT fcn FROM user_xsections WHERE fid = chan_elems.user_xs_fid),
        type = (SELECT type FROM user_xsections WHERE fid = chan_elems.user_xs_fid),
        notes = (SELECT notes FROM user_xsections WHERE fid = chan_elems.user_xs_fid);
    '''
    update_xlen = '''
    UPDATE chan_elems
    SET
        xlen = (
            SELECT round(ST_Length(ST_Intersection(GeomFromGPB(g.geom), GeomFromGPB(l.geom))), 3)
            FROM grid AS g, chan AS l
            WHERE g.fid = chan_elems.fid AND l.center_line_fid = chan_elems.seg_fid
            );
    '''

    gutils.execute(update_chan)
    gutils.execute(update_chan_elems)
    gutils.execute(update_xlen)


def update_rbank(gutils):
    """
    Create right bank lines
    """
    del_qry = 'DELETE FROM rbank;'
    gutils.execute(del_qry)
    qry = '''
    INSERT INTO rbank (chan_seg_fid, geom)
    SELECT c.fid, AsGPB(MakeLine(centroid(CastAutomagic(g.geom)))) as geom
    FROM
        chan as c,
        (SELECT * FROM  chan_elems ORDER BY seg_fid, nr_in_seg) as ce, -- sorting the chan elems post aggregation doesn't work so we need to sort the before
        grid as g
    WHERE
        c.fid = ce.seg_fid AND
        ce.seg_fid = c.fid AND
        g.fid = ce.rbankgrid
    GROUP BY c.fid;
    '''
    gutils.execute(qry)


def schematize_reservoirs(gutils):
    gutils.clear_tables('reservoirs')
    ins_qry = '''INSERT INTO reservoirs (user_res_fid, name, grid_fid, wsel)
                SELECT
                    ur.fid, ur.name, g.fid, ur.wsel
                FROM
                    grid AS g, user_reservoirs AS ur
                WHERE
                    ST_Intersects(CastAutomagic(g.geom), CastAutomagic(ur.geom))
                LIMIT 1;'''
    gutils.execute(ins_qry)
=======
            geom = QgsGeometry.fromPolyline([QgsPoint(x1, y1), QgsPoint(x2, y2)])
            for fid in index.intersects(geom.boundingBox()):
                f = allfeatures[fid]
                fgeom = f.geometry()
                if fgeom.intersects(geom):
                    end = geom.intersection(fgeom).asPoint()
                    x2, y2 = end.x(), end.y()
                    geom = QgsGeometry.fromPolyline([QgsPoint(x1, y1), QgsPoint(x2, y2)])
            for key, prev_geom in previous.items():
                cross = geom.intersects(prev_geom)
                if cross is False:
                    previous.popitem(last=False)
                else:
                    geom.splitGeometry(prev_geom.asPolyline(), 0)
            previous[org_fid] = geom
            end = geom.asPolyline()[-1]
            x2, y2 = end.x(), end.y()
            second_clip_xs.append((x1, y1, x2, y2, org_fid, interpolated))
        return second_clip_xs

    def update_1d_area(self):
        """
        Assigning properties from user layers.
        """
        update_chan = '''
        UPDATE chan
        SET
            name = (SELECT name FROM user_left_bank WHERE fid = chan.user_lbank_fid),
            depinitial = (SELECT depinitial FROM user_left_bank WHERE fid = chan.user_lbank_fid),
            froudc = (SELECT froudc FROM user_left_bank WHERE fid = chan.user_lbank_fid),
            roughadj = (SELECT roughadj FROM user_left_bank WHERE fid = chan.user_lbank_fid),
            isedn = (SELECT isedn FROM user_left_bank WHERE fid = chan.user_lbank_fid),
            notes = (SELECT notes FROM user_left_bank WHERE fid = chan.user_lbank_fid),
            rank = (SELECT rank FROM user_left_bank WHERE fid = chan.user_lbank_fid);
        '''
        update_chan_elems = '''
        UPDATE chan_elems
        SET
            fcn = (SELECT fcn FROM user_xsections WHERE fid = chan_elems.user_xs_fid),
            type = (SELECT type FROM user_xsections WHERE fid = chan_elems.user_xs_fid),
            notes = (SELECT notes FROM user_xsections WHERE fid = chan_elems.user_xs_fid);
        '''
        update_xlen = '''
        UPDATE chan_elems
        SET
            xlen = (
                SELECT round(ST_Length(ST_Intersection(GeomFromGPB(g.geom), GeomFromGPB(l.geom))), 3)
                FROM grid AS g, chan AS l
                WHERE g.fid = chan_elems.fid AND l.user_lbank_fid = chan_elems.seg_fid
                );
        '''

        self.execute(update_chan)
        self.execute(update_chan_elems)
        self.execute(update_xlen)


class Confluences(GeoPackageUtils):
    """
    Class for finding confluences.
    """

    def __init__(self, con, iface, lyrs):
        super(Confluences, self).__init__(con, iface)
        self.lyrs = lyrs

        self.left_bank_lyr = lyrs.data['chan']['qlyr']
        self.right_bank_lyr = lyrs.data['rbank']['qlyr']
        self.xsections_lyr = lyrs.data['chan_elems']['qlyr']

    def calculate_confluences(self):
        # Iterate over every left bank
        vertex_range = []
        qry = 'SELECT fid, rank FROM chan ORDER BY rank, fid;'
        self.left_bank_lyr.startEditing()
        for (fid, rank) in self.execute(qry):
            # Skip searching for confluences for main channel
            if rank <= 1:
                continue
            # Selecting left bank segment with given 'fid'
            segment_req = QgsFeatureRequest().setFilterExpression('"fid" = {}'.format(fid))
            segment = next(self.left_bank_lyr.getFeatures(segment_req))
            seg_geom = segment.geometry()
            # Selecting and iterating over potential receivers with higher rank
            rank_req = QgsFeatureRequest().setFilterExpression('"rank" = {}'.format(rank - 1))
            receivers = self.left_bank_lyr.getFeatures(rank_req)
            for lfeat in receivers:
                lfeat_id = lfeat.id()
                req = QgsFeatureRequest().setFilterExpression('"chan_seg_fid" = {}'.format(lfeat_id))
                rfeat = next(self.right_bank_lyr.getFeatures(req))
                left_geom = lfeat.geometry()
                right_geom = rfeat.geometry()
                side = None
                if seg_geom.intersects(left_geom):
                    side = 'left'
                elif seg_geom.intersects(right_geom):
                    side = 'right'
                if side is not None:
                    new_geom, new_len = self.trim_segment(seg_geom, left_geom, right_geom)
                    self.left_bank_lyr.changeGeometry(fid, new_geom)
                    vertex_range.append((fid, lfeat_id, new_len, new_len+1, side))
                    break
        self.left_bank_lyr.commitChanges()
        self.left_bank_lyr.updateExtents()
        self.left_bank_lyr.triggerRepaint()
        self.set_confluences(vertex_range)
        self.update_xs_type()
        self.update_rbank()

    @staticmethod
    def trim_segment(seg_geom, left_geom, right_geom):
        seg_len = len(seg_geom.asPolyline()) - 1
        while True:
            seg_geom.deleteVertex(seg_len)
            if seg_geom.intersects(left_geom) or seg_geom.intersects(right_geom):
                seg_len -= 1
                continue
            else:
                break
        return seg_geom, seg_len

    def set_confluences(self, vertex_range):
        self.clear_tables('chan_confluences')
        insert_qry = '''INSERT INTO chan_confluences (conf_fid, type, chan_elem_fid, geom) VALUES (?,?,?,?);'''
        qry = '''SELECT fid, AsGPB(ST_StartPoint(GeomFromGPB(geom))) FROM chan_elems WHERE seg_fid = ? AND nr_in_seg = ?;'''
        for i, (tributary_fid, main_fid, tvertex, mvertex, side) in enumerate(vertex_range, 1):
            tributary_gid, tributary_geom = self.execute(qry, (tributary_fid, tvertex)).fetchone()
            main_gid, main_geom = self.execute(qry, (tributary_fid, mvertex)).fetchone()
            self.execute(insert_qry, (i, 0, tributary_gid, tributary_geom))
            self.execute(insert_qry, (i, 1, main_gid, main_geom))
            self.remove_xs_after_vertex(tributary_fid, tvertex)

    def remove_xs_after_vertex(self, seg_fid, vertex_id):
        del_sql = '''DELETE FROM chan_elems WHERE seg_fid = ? AND nr_in_seg > ?;'''
        self.execute(del_sql, (seg_fid, vertex_id))
>>>>>>> 390d5675
<|MERGE_RESOLUTION|>--- conflicted
+++ resolved
@@ -821,77 +821,6 @@
                 second_clip_xs.append(xs)
                 continue
 
-<<<<<<< HEAD
-def update_1d_area(gutils):
-    """
-    Assigning properties from user layers.
-    """
-    update_chan = '''
-    UPDATE chan
-    SET
-        name = (SELECT name FROM user_centerline WHERE fid = chan.center_line_fid),
-        depinitial = (SELECT depinitial FROM user_centerline WHERE fid = chan.center_line_fid),
-        froudc = (SELECT froudc FROM user_centerline WHERE fid = chan.center_line_fid),
-        roughadj = (SELECT roughadj FROM user_centerline WHERE fid = chan.center_line_fid),
-        isedn = (SELECT isedn FROM user_centerline WHERE fid = chan.center_line_fid),
-        notes = (SELECT notes FROM user_centerline WHERE fid = chan.center_line_fid);
-    '''
-    update_chan_elems = '''
-    UPDATE chan_elems
-    SET
-        fcn = (SELECT fcn FROM user_xsections WHERE fid = chan_elems.user_xs_fid),
-        type = (SELECT type FROM user_xsections WHERE fid = chan_elems.user_xs_fid),
-        notes = (SELECT notes FROM user_xsections WHERE fid = chan_elems.user_xs_fid);
-    '''
-    update_xlen = '''
-    UPDATE chan_elems
-    SET
-        xlen = (
-            SELECT round(ST_Length(ST_Intersection(GeomFromGPB(g.geom), GeomFromGPB(l.geom))), 3)
-            FROM grid AS g, chan AS l
-            WHERE g.fid = chan_elems.fid AND l.center_line_fid = chan_elems.seg_fid
-            );
-    '''
-
-    gutils.execute(update_chan)
-    gutils.execute(update_chan_elems)
-    gutils.execute(update_xlen)
-
-
-def update_rbank(gutils):
-    """
-    Create right bank lines
-    """
-    del_qry = 'DELETE FROM rbank;'
-    gutils.execute(del_qry)
-    qry = '''
-    INSERT INTO rbank (chan_seg_fid, geom)
-    SELECT c.fid, AsGPB(MakeLine(centroid(CastAutomagic(g.geom)))) as geom
-    FROM
-        chan as c,
-        (SELECT * FROM  chan_elems ORDER BY seg_fid, nr_in_seg) as ce, -- sorting the chan elems post aggregation doesn't work so we need to sort the before
-        grid as g
-    WHERE
-        c.fid = ce.seg_fid AND
-        ce.seg_fid = c.fid AND
-        g.fid = ce.rbankgrid
-    GROUP BY c.fid;
-    '''
-    gutils.execute(qry)
-
-
-def schematize_reservoirs(gutils):
-    gutils.clear_tables('reservoirs')
-    ins_qry = '''INSERT INTO reservoirs (user_res_fid, name, grid_fid, wsel)
-                SELECT
-                    ur.fid, ur.name, g.fid, ur.wsel
-                FROM
-                    grid AS g, user_reservoirs AS ur
-                WHERE
-                    ST_Intersects(CastAutomagic(g.geom), CastAutomagic(ur.geom))
-                LIMIT 1;'''
-    gutils.execute(ins_qry)
-=======
             geom = QgsGeometry.fromPolyline([QgsPoint(x1, y1), QgsPoint(x2, y2)])
             for fid in index.intersects(geom.boundingBox()):
                 f = allfeatures[fid]
@@ -1027,4 +956,16 @@
     def remove_xs_after_vertex(self, seg_fid, vertex_id):
         del_sql = '''DELETE FROM chan_elems WHERE seg_fid = ? AND nr_in_seg > ?;'''
         self.execute(del_sql, (seg_fid, vertex_id))
->>>>>>> 390d5675
+
+
+def schematize_reservoirs(gutils):
+    gutils.clear_tables('reservoirs')
+    ins_qry = '''INSERT INTO reservoirs (user_res_fid, name, grid_fid, wsel)
+                SELECT
+                    ur.fid, ur.name, g.fid, ur.wsel
+                FROM
+                    grid AS g, user_reservoirs AS ur
+                WHERE
+                    ST_Intersects(CastAutomagic(g.geom), CastAutomagic(ur.geom))
+                LIMIT 1;'''
+    gutils.execute(ins_qry)