--- conflicted
+++ resolved
@@ -128,7 +128,108 @@
                 pass
 
 
-<<<<<<< HEAD
+def bresenham_line(x1, y1, x2, y2):
+    """Bresenham's Line Algorithm.
+    Returns a list of [x,y] tuples. Works with integer coordinates.
+
+    Based on impl from http://www.roguebasin.com/index.php?title=Bresenham%27s_Line_Algorithm
+    """
+
+    # Determine how steep the line is
+    is_steep = abs(y2 - y1) > abs(x2 - x1)
+
+    # Rotate line
+    if is_steep:
+        x1, y1 = y1, x1
+        x2, y2 = y2, x2
+
+    # Swap start and end points if necessary and store swap state
+    swapped = False
+    if x1 > x2:
+        x1, x2 = x2, x1
+        y1, y2 = y2, y1
+        swapped = True
+
+    # Calculate differentials
+    dx = x2 - x1
+    dy = y2 - y1
+
+    # Calculate error
+    error = int(dx / 2.0)
+    ystep = 1 if y1 < y2 else -1
+
+    # Iterate over bounding box generating points between start and end
+    y = y1
+    points = []
+    for x in range(x1, x2 + 1):
+        coord = (y, x) if is_steep else (x, y)
+        points.append(coord)
+        error -= abs(dy)
+        if error < 0:
+            y += ystep
+            error += dx
+
+    # Reverse the list if the coordinates were swapped
+    if swapped:
+        points.reverse()
+    return points
+
+
+def snap_line(x1, y1, x2, y2, cell_size, offset_x, offset_y):
+    """
+    Take line from (x1,y1) to (x2,y2) and generate list of cell coordinates
+    covered by the line within the given grid.
+    """
+
+    def float_to_int_coords(x, y):
+        xt = int(round(x / float(cell_size)))
+        yt = int(round(y / float(cell_size)))
+        return xt, yt
+
+    def int_to_float_coords(xt, yt):
+        x = xt * cell_size - offset_x
+        y = yt * cell_size - offset_y
+        return x, y
+
+    xt1, yt1 = float_to_int_coords(x1, y1)
+    xt2, yt2 = float_to_int_coords(x2, y2)
+
+    points = bresenham_line(xt1, yt1, xt2, yt2)
+
+    return [int_to_float_coords(x, y) for x, y in points]
+
+
+def schematize_lines(line_layer, cell_size, offset_x, offset_y):
+    lines = line_layer.getFeatures()
+    for line in lines:
+        segment = []
+        try:
+            vertices = line.geometry().asPolyline()
+            iver = iter(vertices)
+            x1, y1 = next(iver)
+            x2, y2 = next(iver)
+            while True:
+                segment += snap_line(x1, y1, x2, y2, cell_size, offset_x, offset_y)
+                x1, y1 = x2, y2
+                x2, y2 = next(iver)
+        except StopIteration:
+            yield segment
+
+
+def write_schematized(gutils, line_layer, cell_size):
+    geom = gutils.single_centroid('1').strip('POINT()').split()
+    x, y = float(geom[0]), float(geom[1])
+    x_offset = round(x / cell_size) * cell_size - x
+    y_offset = round(y / cell_size) * cell_size - y
+    segments = schematize_lines(line_layer, cell_size, x_offset, y_offset)
+    qry = '''INSERT INTO chan (geom) VALUES (AsGPB(ST_GeomFromText('LINESTRING({0})')))'''
+    cursor = gutils.con.cursor()
+    for line in segments:
+        vertices = ','.join('{0} {1}'.format(x, y) for x, y in line)
+        cursor.execute(qry.format(vertices))
+    gutils.con.commit()
+
+
 def levee_grid_isect_pts(levee_fid, grid_fid, levee_lyr, grid_lyr, with_centroid=True):
     lfeat = levee_lyr.getFeatures(QgsFeatureRequest(levee_fid)).next()
     gfeat = grid_lyr.getFeatures(QgsFeatureRequest(grid_fid)).next()
@@ -237,106 +338,4 @@
     if abs(nvec[side].angle(vec)) <= tol or abs(nvec[side].rotateBy(pi).angle(vec)) <= tol:
         return True
     else:
-        return False
-=======
-def bresenham_line(x1, y1, x2, y2):
-    """Bresenham's Line Algorithm.
-    Returns a list of [x,y] tuples. Works with integer coordinates.
-
-    Based on impl from http://www.roguebasin.com/index.php?title=Bresenham%27s_Line_Algorithm
-    """
-
-    # Determine how steep the line is
-    is_steep = abs(y2 - y1) > abs(x2 - x1)
-
-    # Rotate line
-    if is_steep:
-        x1, y1 = y1, x1
-        x2, y2 = y2, x2
-
-    # Swap start and end points if necessary and store swap state
-    swapped = False
-    if x1 > x2:
-        x1, x2 = x2, x1
-        y1, y2 = y2, y1
-        swapped = True
-
-    # Calculate differentials
-    dx = x2 - x1
-    dy = y2 - y1
-
-    # Calculate error
-    error = int(dx / 2.0)
-    ystep = 1 if y1 < y2 else -1
-
-    # Iterate over bounding box generating points between start and end
-    y = y1
-    points = []
-    for x in range(x1, x2 + 1):
-        coord = (y, x) if is_steep else (x, y)
-        points.append(coord)
-        error -= abs(dy)
-        if error < 0:
-            y += ystep
-            error += dx
-
-    # Reverse the list if the coordinates were swapped
-    if swapped:
-        points.reverse()
-    return points
-
-
-def snap_line(x1, y1, x2, y2, cell_size, offset_x, offset_y):
-    """
-    Take line from (x1,y1) to (x2,y2) and generate list of cell coordinates
-    covered by the line within the given grid.
-    """
-
-    def float_to_int_coords(x, y):
-        xt = int(round(x / float(cell_size)))
-        yt = int(round(y / float(cell_size)))
-        return xt, yt
-
-    def int_to_float_coords(xt, yt):
-        x = xt * cell_size - offset_x
-        y = yt * cell_size - offset_y
-        return x, y
-
-    xt1, yt1 = float_to_int_coords(x1, y1)
-    xt2, yt2 = float_to_int_coords(x2, y2)
-
-    points = bresenham_line(xt1, yt1, xt2, yt2)
-
-    return [int_to_float_coords(x, y) for x, y in points]
-
-
-def schematize_lines(line_layer, cell_size, offset_x, offset_y):
-    lines = line_layer.getFeatures()
-    for line in lines:
-        segment = []
-        try:
-            vertices = line.geometry().asPolyline()
-            iver = iter(vertices)
-            x1, y1 = next(iver)
-            x2, y2 = next(iver)
-            while True:
-                segment += snap_line(x1, y1, x2, y2, cell_size, offset_x, offset_y)
-                x1, y1 = x2, y2
-                x2, y2 = next(iver)
-        except StopIteration:
-            yield segment
-
-
-def write_schematized(gutils, line_layer, cell_size):
-    geom = gutils.single_centroid('1').strip('POINT()').split()
-    x, y = float(geom[0]), float(geom[1])
-    x_offset = round(x / cell_size) * cell_size - x
-    y_offset = round(y / cell_size) * cell_size - y
-    segments = schematize_lines(line_layer, cell_size, x_offset, y_offset)
-    qry = '''INSERT INTO chan (geom) VALUES (AsGPB(ST_GeomFromText('LINESTRING({0})')))'''
-    cursor = gutils.con.cursor()
-    for line in segments:
-        vertices = ','.join('{0} {1}'.format(x, y) for x, y in line)
-        cursor.execute(qry.format(vertices))
-    gutils.con.commit()
->>>>>>> 69c15354
+        return False