--- conflicted
+++ resolved
@@ -697,23 +697,13 @@
                 pass # no attributes edit widgets config
 
     def update_style_blocked(self, lyr_id):
-<<<<<<< HEAD
-        cst = self.gpkg.get_cont_par('CELLSIZE')
+        cst = self.gutils.get_cont_par('CELLSIZE')
         if is_number(cst) and not cst == '':
             cs = float(cst)
         else:
             return
         # update geometry gen definitions for WRFs
         s = cs * 0.35
-=======
-        try:
-            cell_size = float(self.gutils.get_cont_par("CELLSIZE"))
-        except Exception as e:
-            # no cell size saved in the db - postpone updating the style
-            # until the size is known
-            return
-        s = cell_size * 0.44
->>>>>>> 5363ce30
         dir_lines = {
             1: (-s/2.414, s, s/2.414, s),
             2: (s, s/2.414, s, -s/2.414),
