--- conflicted
+++ resolved
@@ -72,17 +72,6 @@
                 'module': ['chan'],
                 'readonly': False
             }),
-<<<<<<< HEAD
-            # ('user_channel_seg', {
-            #     'name': 'Channel Segments',
-            #     'sgroup': 'User Layers',
-            #     'styles': ['user_line.qml'],
-            #     'attrs_edit_widgets': {},
-            #     'module': ['chan'],
-            #     'readonly': False
-            # }),
-=======
->>>>>>> b1f9639f
             ('user_xsections', {
                 'name': 'Cross-sections',
                 'sgroup': 'User Layers',
@@ -881,11 +870,7 @@
         group = self.get_group(group_name, create=False)
         if group:
             group.setExpanded(True)
-<<<<<<< HEAD
             first_lyr = self.get_layer_by_name('Computational Domain', group=group_name).layer()
-=======
-            first_lyr = self.get_layer_by_name('Boundary Condition Points', group=group_name).layer()
->>>>>>> b1f9639f
             if first_lyr:
                 self.iface.legendInterface().setCurrentLayer(first_lyr)
         else:
