# -*- coding: utf-8 -*-

# FLO-2D Preprocessor tools for QGIS
# Copyright © 2021 Lutra Consulting for FLO-2D

# This program is free software; you can redistribute it and/or
# modify it under the terms of the GNU General Public License
# as published by the Free Software Foundation; either version 2
# of the License, or (at your option) any later version
from collections import OrderedDict
from itertools import chain, zip_longest

from qgis.PyQt.QtWidgets import QApplication
from qgis.PyQt.QtCore import Qt
from ..user_communication import UserCommunication
from ..utils import float_or_zero


class StormDrainProject(object):
    def __init__(self, iface, inp_file):
        self.iface = iface
        self.uc = UserCommunication(iface, "FLO-2D")
        self.inp_file = inp_file
        self.ignore = ";\n"
        self.INP_groups = OrderedDict()  # ".INP_groups" will contain all groups [xxxx] in .INP file,
        # ordered as entered.
        self.INP_nodes = {}
        self.INP_storages = {}
        self.INP_inflows = {}
        self.INP_patterns = []
        self.INP_timeseries = []
        self.INP_conduits = {}
        self.INP_vertices = {}

        self.INP_pumps = {}
        self.INP_curves = []

        self.INP_orifices = {}
        self.INP_weirs = {}

        self.status_report = ""

    def split_INP_groups_dictionary_by_tags(self):
        """
        Creates an ordered dictionary INP_groups with all groups in [xxxx] .INP

        At the end, INP_groups will be a dictionary of lists of strings, with keys like
            ...
            SUBCATCHMENTS
            SUBAREAS
            INFILTRATION
            JUNCTIONS
            OUTFALLS
            CONDUITS
            etc.

        """
        try:
            with open(self.inp_file) as swmm_inp:  # open(file, mode='r',...) defaults to mode 'r' read.
                for chunk in swmm_inp.read().split(
                    "["
                ):  #  chunk gets all text (including newlines) until next '[' (may be empty).
                    try:
                        key, value = chunk.split("]")  # divide chunk into:
                        # key = name of group (e.g. JUNCTIONS) and
                        # value = rest of text until ']'
                        self.INP_groups[key] = value.split(
                            "\n"
                        )  # add new item {key, value.split('\n')} to dictionary INP_groups.
                        # E.g.:
                        #   key:
                        #     JUNCTIONS
                        #   value.split('\n') is list of strings:
                        #    I1  4685.00    6.00000    0.00       0.00       0.00
                        #    I2  4684.95    6.00000    0.00       0.00       0.00
                        #    I3  4688.87    6.00000    0.00       0.00       0.00

                    except ValueError:
                        continue
            try:
                return len(self.INP_groups["COORDINATES"])
            except Exception as e:
                return 3

        except Exception as e:
            QApplication.setOverrideCursor(Qt.ArrowCursor)
            self.uc.show_error("ERROR 170618.0611: construction of INP dictionary failed!", e)
            QApplication.restoreOverrideCursor()
            return 0

    def select_this_INP_group(self, chars):
        """Returns the whole .INP group [´chars'xxx]

        ´chars' is the  beginning of the string. Only the first 4 or 5 lower case letters are used in all calls.
        Returns a list of strings of the whole group, one list item for each line of the original .INP file.

        """
        part = None
        for tag in list(self.INP_groups.keys()):
            low_tag = tag.lower()
            if low_tag.startswith(chars):
                part = self.INP_groups[tag]
                break
            else:
                continue
        return part  # List of strings in .INT_groups dictionary item keyed by 'chars' (e.e.´junc', 'cond', 'outf',...)

    def update_tag_in_INP_groups(self, tag_to_update, new_part):
        """
        Find group 'tag_to_update' in INP_groups, and replace it with new_part list.
        """
        for tag in list(self.INP_groups.keys()):  # Go thru all groups
            low_tag = tag.lower()
            if low_tag.startswith(tag_to_update):
                self.INP_groups[tag] = new_part
                break
            else:
                continue

    def write_INP(self):
        with open(self.inp_file, "w") as swmm_inp_file:
            for tag, part in list(
                self.INP_groups.items()
            ):  # The iterator self.INP_groups.items() contains all groups of .INP file
                part[0] = "[{}]".format(tag)
                swmm_inp_file.write("\n".join(part))

    #         with open(self.inp_file, 'w') as swmm_inp_file:
    #             for tag, part in list(self.INP_groups.items()): # The iterator self.INP_groups.items() contains all groups of .INP file
    #                 part[0] = '[{}]'.format(tag)
    #                 swmm_inp_file.write('\n'.join(part))

    def update_JUNCTIONS_in_INP_groups_dictionary(self, junctions_dict):
        """
        Replace values in INP_groups for the [JUNCTIONS] group.

        The parameter junctions_dict is a dictionary of dictionaries, keyed by the junction name (e.g. 'I12', 'J3',..),
        containing for each junction name, its variables values.
        E.g. {'I3':   {'junction_invert_elev': 3456.9, 'max_depth': 7.3, 'ponded_area': 67.24, etc}
              'I467': {'junction_invert_elev': 132.2, 'max_depth': 8.21, 'ponded_area': 45.2, etc}

        """

        template = "{:<16} {:<10.2f} {:<10.5f} {:<10.2f} {:<10.2f} {:<10.2f}"
        junctions = self.select_this_INP_group("junc")  # 'junctions' contains a list of strings of each line of the
        # group [JUNCTIONS] in .INP file
        new_junctions = []
        for jun in junctions:  # For each line string 'jun' in 'junctions' list.
            jun_vals = (
                jun.split()
            )  # Creates list jun_vals by splitting jun into strings (those separated by whitespace)
            try:
                key = jun_vals.pop(0)  # Removes first element of list jun_vals (updates jun_val), and returns
                # that first element to the variable key. (First element is name of junction).
            except IndexError:
                key = None

            if key is None or key not in junctions_dict:
                new_junctions.append(jun)
                continue
            new_values = [float(val) for val in jun_vals]  # Iterate over all items in jun_val strings list, change
            # them to float,and add to the new list 'new_values' of float values.
            updated_values = junctions_dict[
                key
            ]  # Get single item of junctions_dict, keyed by key, assign to 'updated_values'.

            new_values = [
                updated_values["junction_invert_elev"],
                updated_values["max_depth"],
                updated_values["init_depth"],
                updated_values["surcharge_depth"],
                updated_values["ponded_area"],
            ]

            # Transform 'new_values' list into single string, and append it to end of 'new_junctions' list of strings:
            new_junctions.append(template.format(key, *new_values))

        # Finally update keyed element 'JUNCTIONS' of INP_groups dictionary:
        self.update_tag_in_INP_groups("junc", new_junctions)

    def update_OUTFALLS_in_INP_groups_dictionary(self, outfalls_dict):
        """
        Replace values in INP_groups for the [OUTFALLS] group.

        The parameter outfalls_dict is a dictionary of dictionaries, keyed by the outfall name (e.g. 'OUT1', 'OUT2',..),
        containing for each junction name, its variables values.
        E.g. {'OUT3':   {'outfall_invert_elev': 3456.9, 'outfall_type': ´FREE', 'tidal_curve': ´'name_st1', etc}
              'OUT4':   {'outfall_invert_elev': 4344.9, 'outfall_type': ´TIDAL', 'tidal_curve': ´'name_st2', etc}

        """

        template = "{:<16} {:<10.2f} {:<10} {:<10} {:<10}"
        outfalls = self.select_this_INP_group("outf")  # 'outfalls' contains a list of strings of each line of the
        # group 'OUTFALLS' in .INP_groups.
        new_outfalls = []
        for out in outfalls:  # For each line string 'out' in 'outfalls' list.
            out_vals = (
                out.split()
            )  # Creates list 'out_vals' by splitting 'out' into strings (those separated by whitespace)
            try:
                key = out_vals.pop(0)  # Removes first element of list 'out_vals', updates 'out_vals', and returns
                # that first element to the variable key. (First element is name of outfall).
            except IndexError:
                key = None

            if key is None or key not in outfalls_dict:
                new_outfalls.append(out)
                continue
            new_values = [val for val in out_vals]  # Iterate over all items in 'out_vals' strings list,
            # and add to the new list 'new_values' of float values.
            updated_values = outfalls_dict[key]  # Get single item of outfalls_dict, keyed by key.

            new_values = [
                updated_values["outfall_invert_elev"],
                updated_values["outfall_type"],
                updated_values["tidal_curve"],
                updated_values["flapgate"],
            ]

            # Transform 'new_values' list into single string according to template, and append it to end of 'new_outfalls' list of strings:
            new_outfalls.append(template.format(key, *new_values))

        # Finally update keyed element 'OUTFALLS' of INP_groups dictionary:
        self.update_tag_in_INP_groups("outf", new_outfalls)

    def update_CONDUITS_in_INP_groups_dictionary(self, conduits_dict):
        """
        Replace values in INP_groups for the [CONDUITS] group.

        The parameter conduits_dict is a dictionary of dictionaries, keyed by the conduit name (e.g. 'C9WT...', 'C11',..),
        containing for each conduit name, its variables values.
        E.g. {'C3':   {'conduit_inlet': 345, 'conduit_outlet': '5432', 'conduit_length': '45.8', etc}
              'C4':   {'conduit_inlet': 7645, 'conduit_outlet': '328', 'conduit_length': '87.7', etc}

        """

        template = "{:<16} {:<13} {:13} {:10.2f} {:10.3f} {:10.2f} {:10.2f} {:10.2f} {:10.2f}"
        conduits = self.select_this_INP_group("cond")  # 'outfalls' contains a list of strings of each line of the
        # group 'OUTFALLS' in .INP_groups.
        new_conduits = []
        for out in conduits:  # For each line string 'out' in 'conduits' list.
            out_vals = (
                out.split()
            )  # Creates list 'out_vals' by splitting 'out' into strings (those separated by whitespace)
            try:
                key = out_vals.pop(0)  # Removes first element of list 'out_vals', updates 'out_vals', and returns
                # that first element to the variable key. (First element is name of conduit).
            except IndexError:
                key = None

            if key is None or key not in conduits_dict:
                new_conduits.append(out)
                continue
            new_values = [val for val in out_vals]  # Iterate over all items in 'out_vals' strings list,
            # and add to the new list 'new_values' of float values.
            updated_values = conduits_dict[key]  # Get single item of conduits_dict, keyed by key.

            new_values = [
                updated_values["conduit_inlet"],
                updated_values["conduit_outlet"],
                updated_values["conduit_length"],
                updated_values["conduit_manning"],
                updated_values["conduit_inlet_offset"],
                updated_values["conduit_outlet_offset"],
                updated_values["conduit_init_flow"],
                updated_values["conduit_max_flow"],
            ]

            # Transform 'new_values' list into single string according to template, and append it to end of 'new_conduits' list of strings:
            new_conduits.append(template.format(key, *new_values))

        # Finally update keyed element 'CONDUITS' of INP_groups dictionary:
        self.update_tag_in_INP_groups("cond", new_conduits)

    def update_LOSSES_in_INP_groups_dictionary(self, losses_dict):
        """
        Replace values in INP_groups for the [LOSSES] group.

        The parameter losses_dict is a dictionary of dictionaries, keyed by the conduit name (e.g. 'C9WT...', 'C11',..),
        containing for each conduit name, its variables values.
        E.g. {'C3':   {'losses_inlet': 345, 'losses_outlet': '5432, etc}
              C4':   {'losses_inlet': 1345, 'losses_outlet': '344, etc}

        """

        template = "{:<16} {:10.2f} {:10.2f} {:10.2f} {:10}"
        losses = self.select_this_INP_group("loss")  # 'losses' contains a list of strings of each line of the
        # group 'LOSSES' in .INP_groups.
        new_losses = []
        for lo in losses:  # For each line string 'out' in 'losses' list.
            lo_vals = (
                lo.split()
            )  # Creates list 'lo_vals' by splitting 'out' into strings (those separated by whitespace)
            try:
                key = lo_vals.pop(0)  # Removes first element of list 'lo_vals', updates 'lo_vals', and returns
                # that first element to the variable key. (First element is name of conduit).
            except IndexError:
                key = None

            if key is None or key not in losses_dict:
                new_losses.append(lo)
                continue
            new_values = [val for val in lo_vals]  # Iterate over all items in 'lo_vals' strings list,
            # and add to the new list 'new_values' of float values.
            updated_values = losses_dict[key]  # Get single item of losses_dict, keyed by key.

            new_values = [
                updated_values["losses_inlet"],
                updated_values["losses_outlet"],
                updated_values["losses_average"],
                updated_values["losses_flapgate"],
            ]

            # Transform 'new_values' list into single string according to template, and append it to end of 'new_losses' list of strings:
            new_losses.append(template.format(key, *new_values))

        # Finally update keyed element 'LOSSES' of INP_groups dictionary:
        self.update_tag_in_INP_groups("loss", new_losses)

    def update_XSECTIONS_in_INP_groups_dictionary(self, xsections_dict):
        """
        Replace values in INP_groups for the [XSECTIONS] group.

        The parameter xsections_dict is a dictionary of dictionaries, keyed by the conduit name (e.g. 'C9WT...', 'C11',..),
        containing for each conduit name, its variables values.
        E.g. {'C3':   {'losses_inlet': 345, 'losses_outlet': '5432, etc}
              C4':   {'losses_inlet': 1345, 'losses_outlet': '344, etc}

        """

        template = "{:<16} {:10}  {:10.2f} {:10.2f} {:10.2f} {:10.2f} {:10.2f}"
        xsections = self.select_this_INP_group("xsec")  # 'xsections' contains a list of strings of each line of the
        # group 'LOSSES' in .INP_groups.
        new_xsections = []
        for xs in xsections:  # For each line string 'out' in 'xsections' list.
            xs_vals = (
                xs.split()
            )  # Creates list 'xs_vals' by splitting 'out' into strings (those separated by whitespace)
            try:
                key = xs_vals.pop(0)  # Removes first element of list 'xs_vals', updates 'xs_vals', and returns
                # that first element to the variable key. (First element is name of conduit).
            except IndexError:
                key = None

            if key is None or key not in xsections_dict:
                new_xsections.append(xs)
                continue
            new_values = [val for val in xs_vals]  # Iterate over all items in 'lo_vals' strings list,
            # and add to the new list 'new_values' of float values.
            updated_values = xsections_dict[key]  # Get single item of xsections_dict, keyed by key.

            new_values = [
                updated_values["xsections_shape"],
                updated_values["xsections_barrels"],
                updated_values["xsections_max_depth"],
                updated_values["xsections_geom2"],
                updated_values["xsections_geom3"],
                updated_values["xsections_geom4"],
            ]

            # Transform 'new_values' list into single string according to template, and append it to end of 'new_xsections' list of strings:
            new_xsections.append(template.format(key, *new_values))

        # Finally update keyed element 'XSECTIONS' of INP_groups dictionary:
        self.update_tag_in_INP_groups("xsec", new_xsections)

    def add_coordinates_INP_nodes_dictionary(self):
        try:
            coord_cols = ["node", "x", "y"]
            coord_list = self.select_this_INP_group(
                "coor"
            )  # coord_list is a copy of the whole [COORDINATES] group of .INP file.
            if len(coord_list) > 0:
                for coord in coord_list:
                    if not coord or coord[0] in self.ignore:
                        continue
                    coord_dict = dict(
                        zip_longest(coord_cols, coord.split())
                    )  # Creates one dictionary element {'node', x, y}
                    node = coord_dict.pop("node")
                    if node in self.INP_nodes:
                        self.INP_nodes[node].update(coord_dict)  # Inserts one new element to dictionary with key "node".
                        # At the end, it will have all elements from the [COORDINATES] group in .INP file.
                        # E.g:
                        # "self.INP_nodes":
                        # {'I1': {'x': '366976.000', 'y': '1185380.000'},
                        #  'I3': {'x': '366875.000', 'y': '1185664.000'},
                        #  'I2': {'x': '366969.000', 'y': '1185492.000'}, etc.

            return len(coord_list)

        except Exception as e:
            self.uc.bar_warn("WARNING 221121.1017: Reading coordinates from SWMM input data failed!")
            return 0

    def create_INP_storage_dictionary_with_storage(self):
        try:
            funct_and_infil_cols = [
                "name",
                "invert_elev",
                "max_depth" ,
                "init_depth" ,
                "storage_curve",
                "coefficient",
                "exponent",
                "constant",  
                "ponded_area",
                "evap_factor",
                "suction_head",
                "conductivity",
                "initial_deficit"                              
            ]


            funct_no_infil_cols = [
                "name",
                "invert_elev",
                "max_depth" ,
                "init_depth" ,
                "storage_curve",
                "coefficient",
                "exponent",
                "constant",  
                "ponded_area",
                "evap_factor"                            
            ]
                        
            tab_and_infil_cols = [
                "name",
                "invert_elev",
                "max_depth" ,
                "init_depth" ,
                "storage_curve",
                "curve_name", 
                "ponded_area",
                "evap_factor",
                "suction_head",
                "conductivity",
                "initial_deficit"                              
            ] 
            
            tab_no_infil_cols = [
                "name",
                "invert_elev",
                "max_depth" ,
                "init_depth" ,
                "storage_curve",
                "curve_name", 
                "ponded_area",
                "evap_factor"                            
            ]  
                                   
                                   
            storage = self.select_this_INP_group("stora")
            if storage:
                for strg in storage:
                    if not strg or strg[0] in self.ignore:
                        continue
                    split = strg.split()
                    if len(split) == 13:  # functional with infiltration
                        storage_dict = dict(zip_longest(funct_and_infil_cols, split ))
                    elif len(split) == 11: # tabular with infiltration
                        storage_dict = dict(zip_longest(tab_and_infil_cols, split))
                    elif len(split) == 10: # functional no infiltration
                        storage_dict = dict(zip_longest(funct_no_infil_cols, split))
                    elif len(split) == 8: # tabular no infiltration
                        storage_dict = dict(zip_longest(tab_no_infil_cols, split))
                    else:
                        self.status_report += "\u25E6 Wrong Storage unit '" + split[0] + "' in [STORAGE] group.\n\n"   
                        continue          
                    storage = storage_dict.pop("name")
                    self.INP_storages[storage] = storage_dict

        except Exception as e:
            self.uc.bar_warn("WARNING 290124.1840: Reading storage units from SWMM input data failed!")

    def add_coordinates_to_INP_storages_dictionary(self):
        try:
            coord_cols = ["node", "x", "y"]
            coord_list = self.select_this_INP_group(
                "coor"
            )  # coord_list is a copy of the whole [COORDINATES] group of .INP file.
            if len(coord_list) > 0:
                for coord in coord_list:
                    if not coord or coord[0] in self.ignore:
                        continue
                    coord_dict = dict(
                        zip_longest(coord_cols, coord.split())
                    )  # Creates one dictionary element {'node', x, y}
                    node = coord_dict.pop("node")
                    if node in self.INP_storages:
                        self.INP_storages[node].update(coord_dict)  # Inserts one new element to dictionary with key "node".
                        # At the end, it will have all elements from the [COORDINATES] group in .INP file.
                        # E.g:
                        # "self.INP_storages":
                        # {'I1': {'x': '366976.000', 'y': '1185380.000'},
                        #  'I3': {'x': '366875.000', 'y': '1185664.000'},
                        #  'I2': {'x': '366969.000', 'y': '1185492.000'}, etc.  
            
            # Remove storage units without coordinates:
            new_storages = {}
            for key, inner_dict in self.INP_storages.items():
                if "x" in inner_dict:
                    new_storages[key] = inner_dict
                else:
                    self.status_report += "\u25E6 Storage unit '" + key + "' in [STORAGE] group without coordinates in [COORDINATES] group.\n\n"    


            self.INP_storages = new_storages
            return len(self.INP_storages)

        except Exception as e:
            self.uc.bar_warn("WARNING 221121.1017: Reading coordinates from SWMM input data failed!")
            return 0

    def create_INP_conduits_dictionary_with_conduits(self):
        try:
            conduit_cols = [
                "conduit_name",
                "conduit_inlet",
                "conduit_outlet",
                "conduit_length",
                "conduit_manning",
                "conduit_inlet_offset",
                "conduit_outlet_offset",
                "conduit_init_flow",
                "conduit_max_flow",
            ]
            conduits = self.select_this_INP_group("condu")
            if conduits:
                for cond in conduits:
                    if not cond or cond[0] in self.ignore:
                        continue
                    conduit_dict = dict(zip_longest(conduit_cols, cond.split()))
                    conduit = conduit_dict.pop("conduit_name")
                    self.INP_conduits[conduit] = conduit_dict

                    if conduit_dict["conduit_inlet"] == "?" or conduit_dict["conduit_outlet"] == "?":
                        self.status_report += "\u25E6 Undefined Node (?) reference at \n   [CONDUITS]\n   " + cond + "\n\n"

        except Exception as e:
            self.uc.bar_warn("WARNING 221121.1018: Reading conduits from SWMM input data failed!")

    def create_INP_vertices_dictionary_with_vertices(self):
        try:
            vertices = self.select_this_INP_group("verti")
            if vertices:
                x_list = []
                y_list = []
                for vert in vertices:
                    if not vert or vert[0] in self.ignore:
                        continue

                    vert_name, vert_x, vert_y = vert.split()
                    if vert_name in self.INP_vertices:
                        x_list.append(vert_x)
                        y_list.append(vert_y)
                    else:
                        x_list = [vert_x]
                        y_list = [vert_y]
                    self.INP_vertices[vert_name] = (x_list, y_list)

        except Exception as e:
            self.uc.bar_warn("WARNING 221121.1018: Reading vertices from SWMM input data failed!")

    def create_INP_pumps_dictionary_with_pumps(self):
        try:
            pumps_cols = [
                "pump_name",
                "pump_inlet",
                "pump_outlet",
                "pump_curve",
                "pump_init_status",
                "pump_startup_depth",
                "pump_shutoff_depth",
            ]

            pumps = self.select_this_INP_group("pumps")
            if pumps:
                for p in pumps:
                    if not p or p[0] in self.ignore:
                        continue
                    pump_dict = dict(zip_longest(pumps_cols, p.split()))
                    pump = pump_dict.pop("pump_name")
                    self.INP_pumps[pump] = pump_dict
        except Exception:
            self.uc.bar_warn("WARNING 221121.1019: Reading pumps from SWMM input data failed!")

    def create_INP_orifices_dictionary_with_orifices(self):
        try:
            orifices_cols = [
                "ori_name",
                "ori_inlet",
                "ori_outlet",
                "ori_type",
                "ori_crest_height",
                "ori_disch_coeff",
                "ori_flap_gate",
                "ori_open_close_time",
            ]

            orifices = self.select_this_INP_group("orifices")
            if orifices:
                for ori in orifices:
                    if not ori or ori[0] in self.ignore:
                        continue
                    ori_dict = dict(zip_longest(orifices_cols, ori.split()))
                    orifice = ori_dict.pop("ori_name")
                    self.INP_orifices[orifice] = ori_dict
        except Exception as e:
            self.uc.show_error("WARNING 300322.0923: Reading orifices from SWMM input data failed!", e)

    def create_INP_weirs_dictionary_with_weirs(self):
        try:
            weirs_cols = [
                "weir_name",
                "weir_inlet",
                "weir_outlet",
                "weir_type",
                "weir_crest_height",
                "weir_disch_coeff",
                "weir_flap_gate",
                "weir_end_contrac",
                "weir_end_coeff",
            ]

            weirs = self.select_this_INP_group("weirs")
            if weirs:
                for we in weirs:
                    if not we or we[0] in self.ignore:
                        continue
                    weir_dict = dict(zip_longest(weirs_cols, we.split()))
                    weir = weir_dict.pop("weir_name")
                    self.INP_weirs[weir] = weir_dict
        except Exception as e:
            self.uc.show_error("WARNING 300322.0928: Reading weirs from SWMM input data failed!", e)

    def create_INP_curves_dictionary_with_curves(self):
        try:
            curves_cols = [
                "pump_curve_name",
                "pump_curve_type",
                "x_value",
                "y_value",
            ]

            curves = self.select_this_INP_group("curves")
            if curves:
                for c in curves:
                    if not c or c[0] in self.ignore:
                        continue
                    curve_list = list(zip_longest(curves_cols, c.split()))
                    curve_dict = dict(zip_longest(curves_cols, c.split()))
                    curve_name = curve_dict.pop("pump_curve_name")
                    if curve_name in self.INP_curves:
                        nxt = dict()
                        nxt[curve_list[0][1]] = curve_list[1:]
                        a_dict = dict(chain(self.INP_curves.items(), nxt.items()))
                        self.INP_curves = a_dict
                    else:
                        self.INP_curves[curve_name] = curve_dict

        except Exception as e:
            self.uc.show_error("ERROR 241121.0529: Reading pump curves from SWMM input data failed!", e)

    def add_LOSSES_to_INP_conduits_dictionary(self):
        try:
            losses_cols = [
                "conduit_name",
                "losses_inlet",
                "losses_outlet",
                "losses_average",
                "losses_flapgate",
            ]
            losses = self.select_this_INP_group("losses")
            if losses is not None:
                for lo in losses:
                    if not lo or lo[0] in self.ignore:
                        continue
                    losses_dict = dict(zip_longest(losses_cols, lo.split()))
                    loss = losses_dict.pop("conduit_name")
                    if loss in self.INP_conduits:
                        self.INP_conduits[loss].update(
                            losses_dict
                        )  # Adds new values (from "losses_dict" , that include the "losses_cols") to
                        # an already existing key in dictionary INP_conduits.
                    else:
                        self.status_report += "\u25E6 Undefined Link (" + loss + ") reference at \n   [LOSSES]\n" + lo + "\n\n"
        except Exception as e:
            self.uc.show_error(
                "ERROR 010422.0513: couldn't create a [LOSSES] group from storm drain .INP file!",
                e,
            )

    def add_XSECTIONS_to_INP_conduits_dictionary(self):
        try:
            xsections_cols = [
                "conduit_name",
                "xsections_shape",
                "xsections_max_depth",
                "xsections_geom2",
                "xsections_geom3",
                "xsections_geom4",
                "xsections_barrels",
            ]
            xsections = self.select_this_INP_group("xsections")
            if xsections is not None:
                for xs in xsections:
                    if not xs or xs[0] in self.ignore:
                        continue
                    xsections_dict = dict(zip_longest(xsections_cols, xs.split()))
                    xsec = xsections_dict.pop("conduit_name")

                    if xsec in self.INP_conduits:
                        self.INP_conduits[xsec].update(
                            xsections_dict
                        )  # Adds new values (from "xsections_dict" , that include the "xsections_cols") to
                        # an already existing key in dictionary INP_conduits.
                    elif xsec in self.INP_orifices:
                        pass
                    elif xsec in self.INP_weirs:
                        pass
                    else:
                        self.status_report += "\u25E6 Undefined Link (" + xsec + ") reference in [XSECTIONS] group\n   " + xs + "\n\n"

        except Exception as e:
            self.uc.show_error(
                "ERROR 170618.0456: couldn't create a [XSECTIONS] group from storm drain .INP file!",
                e,
            )

    def add_XSECTIONS_to_INP_orifices_dictionary(self):
        try:
            xsections_cols = [
                "orifice_name",
                "xsections_shape",
                "xsections_height",
                "xsections_width",
                "xsections_geom3",
                "xsections_geom4",
                "xsections_barrels",
            ]
            xsections = self.select_this_INP_group("xsections")
            if xsections is not None:
                for xs in xsections:
                    if not xs or xs[0] in self.ignore:
                        continue
                    xsections_dict = dict(zip_longest(xsections_cols, xs.split()))
                    xsec = xsections_dict.pop("orifice_name")

                    if xsec in self.INP_orifices:
                        self.INP_orifices[xsec].update(
                            xsections_dict
                        )  # Adds new values (from "xsections_dict" , that include the "xsections_cols") to
                        # an already existing key in dictionary INP_orifices.

        except Exception as e:
            self.uc.show_error(
                "ERROR 310322.1014: couldn't create a [XSECTIONS] group from storm drain .INP file!",
                e,
            )

    def add_XSECTIONS_to_INP_weirs_dictionary(self):
        try:
            xsections_cols = [
                "weir_name",
                "xsections_shape",
                "xsections_height",
                "xsections_width",
                "xsections_geom3",
                "xsections_geom4",
                "xsections_barrels",
            ]
            xsections = self.select_this_INP_group("xsections")
            if xsections is not None:
                for xs in xsections:
                    if not xs or xs[0] in self.ignore:
                        continue
                    xsections_dict = dict(zip_longest(xsections_cols, xs.split()))
                    xsec = xsections_dict.pop("weir_name")

                    if xsec in self.INP_weirs:
                        self.INP_weirs[xsec].update(
                            xsections_dict
                        )  # Adds new values (from "xsections_dict" , that include the "xsections_cols") to
                        # an already existing key in dictionary INP_weirs.

        except Exception as e:
            self.uc.show_error(
                "ERROR 080422.1050: couldn't create a [XSECTIONS] group from storm drain .INP file!",
                e,
            )

    def add_SUBCATCHMENTS_to_INP_nodes_dictionary(self):
        try:
            subcatchments = None
            sub_cols = [
                "subcatchment",
                "raingage",
                "outlet",
                "total_area",
                "imperv",
                "width",
                "slope",
                "curb_length",
                "snow_pack",
            ]
            subcatchments = self.select_this_INP_group("subc")
            if subcatchments is not None:
                for sub in subcatchments:
                    if not sub or sub[0] in self.ignore:
                        continue
                    sub_dict = dict(
                        zip_longest(sub_cols, sub.split())
                    )  # creates dictionary 'sub_dict' with column names defined in 'sub_cols'
                    out = sub_dict.pop("outlet")  # out is the value of the key, i.e. "I37CP1WTRADL"
                    if out is not None:
                        self.INP_nodes[out].update(
                            sub_dict
                        )  # Adds new values (from "sub_dict" , that include the "sub_cols") to an already existing key in dictionary INP_nodes.
        except Exception as e:
            self.uc.show_error(
                "ERROR 080618.0456: couldn't update the inlets/junctions component using [SUBCATCHMENT] group from storm drain .INP file!",
                e,
            )
        finally:
            return subcatchments

    def add_OUTFALLS_to_INP_nodes_dictionary(self):
        try:
            out_cols = [
                "outfall",
                "outfall_invert_elev",
                "out_type",
                "series",
                "tide_gate",
            ]
            # out_cols = ['outfall', 'outfall_invert_elev', 'outfall_type', 'boundary_condition','flapgate' ]
            outfalls = self.select_this_INP_group(
                "outf"
            )  # Returns the whole [OUTFALLS] group. NOTE: Somehow 'outf' is used as key instead of 'OUTFALLS'. Why?
            if outfalls is not None:
                for out in outfalls:
                    if (not out) or (out[0] in self.ignore):
                        continue
                    items = out.split()
                    if not items:
                        continue
                    i0 = items[0]
                    i1 = items[1]
                    if items[2] == "TIDAL":
                        i2 = "TIDAL"
                    elif items[2] == "TIME":
                        i2 = "TIMESERIES"
                    else:
                        i2 = items[2]

                    if items[2] == "FIXED":
                        i3 = items[3]
                    elif items[2] == "TIDAL" or items[2] == "TIMESERIES":
                        i3 = items[3]
                    else:
                        i3 = ""

                    if "YES" in items:
                        i4 = "True"
                    else:
                        i4 = "False"

                    items = [i0, i1, i2, i3, i4]
                    out_dict = dict(zip_longest(out_cols, items))
                    outfall = out_dict.pop("outfall")
                    self.INP_nodes[outfall] = out_dict
        except Exception as e:
            self.uc.show_error(
                "ERROR 170618.0700: couldn't create a [OUTFALLS] group from storm drain .INP file!",
                e,
            )

    def add_JUNCTIONS_to_INP_nodes_dictionary(self):
        try:
            jun_cols = [
                "junction",
                "junction_invert_elev",
                "max_depth",
                "init_depth",
                "surcharge_depth",
                "ponded_area",
            ]
            jnctns = self.select_this_INP_group(
                "junc"
            )  # Returns the whole [JUNCTIONS] group from self.INP_groups. NOTE: Somehow 'junc' is used as key instead of 'JUNCTIONS'. Why?
            if jnctns is not None:
                for jun in jnctns:
                    if not jun or jun[0] in self.ignore:
                        continue
                    jun_dict = dict(zip_longest(jun_cols, jun.split()))
                    junction = jun_dict.pop("junction")
                    if junction is not None:
                        self.INP_nodes[junction]= jun_dict  # Adds to the key 'junction' the values in 'jun_dict' in dictionary 'INP_nodes'.
        except Exception as e:
            self.uc.show_error(
                "ERROR 170618.0701: couldn't create a [JUNCTIONS] group from storm drain .INP file!\n"
                + "                   Are coordinates missing?"
                + "\n__________________________________________________",
                e,
            )

    def create_INP_inflows_dictionary_with_inflows(self):
        try:
            inflows_cols = [
                "node_name",
                "constituent",
                "time_series_name",
                "param_type",
                "units_factor",
                "scale_factor",
                "baseline",
                "pattern_name",
            ]
            inflows = self.select_this_INP_group("inflow")
            if inflows:
                for infl in inflows:
                    if not infl or infl[0] in self.ignore:
                        continue                   
                    elif not (infl.split()[0] in self.INP_nodes or infl.split()[0] in self.INP_storages):
                        self.status_report += "\u25E6 Undefined Node reference (" + infl.split()[0] + ") at \n   [INFLOW]\n   " + infl + "\n\n"      
                    else:
                        inflow_dict = dict(zip_longest(inflows_cols, infl.split()))
                        inflow = inflow_dict.pop("node_name")
                        self.INP_inflows[inflow] = inflow_dict
        except Exception as e:
            self.uc.bar_warn("WARNING 221121.1021: Reading inflows from SWMM input data failed!")

    def create_INP_patterns_list_with_patterns(self):
        try:
            pattern_cols = [
                "pattern_name",
                "type",
                "mult1",
                "mult2",
                "mult3",
                "mult4",
                "mult5",
                "mult6",
                "mult7",
            ]
            patterns = self.select_this_INP_group("pattern")
            if patterns:
                for patt in patterns:
                    if not patt or patt[:2] in ";;\n":
                        continue
                    if patt[0] == ";":
                        descr = patt[1:]
                        continue
                    pattSplit = patt.split()
                    type = pattSplit[1].upper().strip()
                    if type in ["HOURLY", "MONTHLY", "DAILY", "WEEKEND"]:
                        pattern_list = list(zip_longest(pattern_cols, pattSplit))
                        name = pattSplit[0].strip()
                    else:
                        pattSplit.insert(1, pattern_list[2][1])
                        pattern_list = list(zip_longest(pattern_cols, pattSplit))
                    pattern_list.insert(0, ["description", descr])
                    self.INP_patterns.append(pattern_list)
        except Exception as e:
            self.uc.bar_warn("WARNING 221121.1020: Reading patterns from SWMM input data failed!")

    def create_INP_time_series_list_with_time_series(self):
        try:
            time_cols_file = ["time_series_name", "file", "file_name"]
            time_cols_date = ["name", "date", "time", "value"]
            times = self.select_this_INP_group("timeseries")
            warn = "WARNING 310323.0507:"
            descr = ""
            if times:
                for time in times:
                    if not time or time[:2] in ";;\n":
                        continue
                    if time[0] == ";":
                        descr = time[1:]
                        continue
                    timeSplit = time.split()
                    type = timeSplit[1].upper().strip()
                    if type == "FILE":
                        timeSplit2 = time.split('"')
                        timeSplit = [timeSplit[0], timeSplit[1], timeSplit2[1]]
                        time_list = list(zip_longest(time_cols_file, timeSplit))
                    else:
                        if len(timeSplit) < 4:
                            if len(timeSplit)== 3:
                                # One item missing, assume it's the date:
                                name = timeSplit[0]
                                date = "          "
                                time = timeSplit[1]
                                value = timeSplit[2]
                                timeSplit = [name, date, time, value]
                                time_list = list(zip_longest(time_cols_date, timeSplit))                                
                            else:
                                warn += "\nWrong [TIMESERIES] line: " + time
                                continue
                                # if warn == "":
                                #     if timeSplit[0] != name:
                                #         warn = "WARNING 310323.0507: Wrong data in [TIMESERIES] group!"
                                #         continue
                                #     else:
                                #         time = timeSplit[1]
                                #         value = timeSplit[2]
                                #         timeSplit = [name, date, time, value]
                                #         time_list = list(zip_longest(time_cols_date, timeSplit))
                        else:
                            name = timeSplit[0]
                            date = timeSplit[1]
                            time = timeSplit[2]
                            value = timeSplit[3]
                            timeSplit = [name, date, time, value]
                            time_list = list(zip_longest(time_cols_date, timeSplit))
                    time_list.insert(0, ["description", descr if descr is not None else ""])
                    self.INP_timeseries.append(time_list)
            if warn != "WARNING 310323.0507:":
                self.uc.show_warn(warn)
        except Exception as e:
            self.uc.bar_warn("WARNING 221121.1022: Reading time series from SWMM input data failed!")

    def create_INP_curves_list_with_curves(self):
<<<<<<< HEAD
        # try:
        prev_type = ""
        msg = ""
        curves = self.select_this_INP_group("curves")
        if curves:
            for c in curves:
                if not c or c[0] in self.ignore:
                    if c:
                        description = ""
                        if c[1]:
                            if c[1] != ";": # This is a description:
                                description = c[1:]
                                continue
                            else:
                                continue
=======
        try:
            prev_type = ""
            msg = ""
            curves = self.select_this_INP_group("curves")
            if curves:
                for c in curves:
                    if not c or c[0] in self.ignore:
                        if c:
                            description = ""
                            if c[1]:
                                if c[1] != ";": # This is a description:
                                    description = c[1:]
                                    continue
                                else:
                                    continue 
                        else:
                            # description = ""
                            continue    
                           
                    items = c.split()
                    if len(items) == 4:
                        prev_type = items[1]
                        items.insert(len(items),description)
                        self.INP_curves.append(items)
                    elif len(items) == 3:
                        items.insert(1, prev_type)
                        items.insert(len(items),description)
                        self.INP_curves.append(items)
>>>>>>> 9295fa4e
                    else:
                        description = ""
                        continue

                items = c.split()
                if len(items) == 4:
                    prev_type = items[1]
                    items.insert(len(items),description)
                    self.INP_curves.append(items)
                elif len(items) == 3:
                    items.insert(1, prev_type)
                    items.insert(len(items),description)
                    self.INP_curves.append(items)
                else:
                    msg += c + "\n"

            if msg:
                msg = (
                    "WARNING 251121.0538: error reading the following lines from [CURVES] group.\nMaybe curve names with spaces?:\n\n"
                    + msg
                )
                self.uc.show_warn(msg)

        # except Exception as e:
        #     self.uc.show_error("ERROR 241121.0529: Reading pump curves from SWMM input data failed!", e)<|MERGE_RESOLUTION|>--- conflicted
+++ resolved
@@ -1023,23 +1023,6 @@
             self.uc.bar_warn("WARNING 221121.1022: Reading time series from SWMM input data failed!")
 
     def create_INP_curves_list_with_curves(self):
-<<<<<<< HEAD
-        # try:
-        prev_type = ""
-        msg = ""
-        curves = self.select_this_INP_group("curves")
-        if curves:
-            for c in curves:
-                if not c or c[0] in self.ignore:
-                    if c:
-                        description = ""
-                        if c[1]:
-                            if c[1] != ";": # This is a description:
-                                description = c[1:]
-                                continue
-                            else:
-                                continue
-=======
         try:
             prev_type = ""
             msg = ""
@@ -1068,7 +1051,6 @@
                         items.insert(1, prev_type)
                         items.insert(len(items),description)
                         self.INP_curves.append(items)
->>>>>>> 9295fa4e
                     else:
                         description = ""
                         continue
