--- conflicted
+++ resolved
@@ -753,14 +753,10 @@
             return None
 
     def show_settings(self):
-<<<<<<< HEAD
         """
         Function to create a new geopackage
         """
-=======
         self.uncheck_all_info_toggles()
-                
->>>>>>> 94948c16
         dlg_settings = SettingsDialog(self.con, self.iface, self.lyrs, self.gutils)
         dlg_settings.show()
         result = dlg_settings.exec_()
@@ -775,7 +771,6 @@
             self.write_proj_entry("gpkg", gpkg_path_adj)  # TODO check if this could cause an error
             self.setup_dock_widgets()
             s = QSettings()
-<<<<<<< HEAD
             s.setValue("FLO-2D/last_flopro_project", os.path.dirname(gpkg_path_adj))
             s.setValue("FLO-2D/lastGdsDir", os.path.dirname(gpkg_path_adj))
 
@@ -892,11 +887,6 @@
         uri = f'geopackage:{gpkg_path}?projectName={proj_name}'
         self.project.write(uri)
         self.uc.show_info("FLO-2D-Project saved!")
-=======
-            s.setValue("FLO-2D/last_flopro_project", os.path.dirname(gpkg_path))
-            s.setValue("FLO-2D/lastGdsDir", os.path.dirname(gpkg_path))
-          
->>>>>>> 94948c16
 
     def run_settings(self):
         """
