--- conflicted
+++ resolved
@@ -35,11 +35,8 @@
     run,
 )
 
-<<<<<<< HEAD
 import pip
-=======
 from qgis.PyQt import QtCore, QtGui
->>>>>>> 576c7b14
 from PyQt5.QtGui import QFont
 from PyQt5.QtWidgets import QApplication, QToolButton, QProgressDialog
 from osgeo import gdal
