--- conflicted
+++ resolved
@@ -883,13 +883,9 @@
         self.editors_map = {
             'user_levee_lines': self.show_profile,
             'user_streets': self.show_profile,
-<<<<<<< HEAD
             'user_centerline': self.show_profile,
             'chan_elems': self.show_schem_xsec_info,
-=======
             'user_left_bank': self.show_profile,
-            'chan_elems': self.show_xsec_editor,
->>>>>>> 390d5675
             'user_bc_points': self.show_bc_editor,
             'user_bc_lines': self.show_bc_editor,
             'user_bc_polygons': self.show_bc_editor
