# -*- coding: utf-8 -*-

# FLO-2D Preprocessor tools for QGIS
# Copyright © 2021 Lutra Consulting for FLO-2D

# This program is free software; you can redistribute it and/or
# modify it under the terms of the GNU General Public License
# as published by the Free Software Foundation; either version 2
# of the License, or (at your option) any later version

import cProfile
import io

# Lambda may not be necessary
# pylint: disable=W0108
import os
import pathlib
import pstats
import sys
import threading
import time
import traceback
from contextlib import contextmanager
from datetime import datetime
from pstats import SortKey
from subprocess import (
    CREATE_NO_WINDOW,
    PIPE,
    STDOUT,
    CalledProcessError,
    Popen,
    call,
    check_call,
    check_output,
    run,
)

<<<<<<< HEAD
from PyQt5.QtCore import QVariant
=======
import pip
>>>>>>> 384effa9
from qgis.PyQt import QtCore, QtGui
from PyQt5.QtGui import QFont
from PyQt5.QtWidgets import QApplication, QToolButton, QProgressDialog
from osgeo import gdal
from qgis._core import QgsMessageLog, QgsCoordinateReferenceSystem, QgsMapSettings, QgsProjectMetadata, \
    QgsMapRendererParallelJob, QgsLayerTreeLayer, QgsVectorLayerExporter, QgsVectorFileWriter, QgsVectorLayer, \
    QgsMapLayer, QgsRasterFileWriter, QgsRasterLayer, QgsLayerTreeGroup, QgsField
from qgis.core import NULL, QgsProject, QgsWkbTypes
from qgis.gui import QgsDockWidget, QgsProjectionSelectionWidget
from qgis.PyQt import QtCore
from qgis.PyQt.QtCore import (
    QCoreApplication,
    QSettings,
    QSize,
    Qt,
    QTranslator,
    QUrl,
    qVersion,
)
from qgis.PyQt.QtGui import QCursor, QDesktopServices, QIcon, QPixmap
from qgis.PyQt.QtWidgets import (
    QAction,
    QApplication,
    QFileDialog,
    QMenu,
    QMessageBox,
    QSizePolicy,
    QSpacerItem,
    qApp,
)
from qgis.utils import plugins
from urllib3.contrib import _securetransport
from .flo2d_ie.flo2dgeopackage import Flo2dGeoPackage
from .flo2d_tools.channel_profile_tool import ChannelProfile
from .flo2d_tools.flopro_tools import (
    FLOPROExecutor,
    MapperExecutor,
    ProgramExecutor,
    TailingsDamBreachExecutor,
)
from .flo2d_tools.grid_info_tool import GridInfoTool
from .flo2d_tools.grid_tools import (
    add_col_and_row_fields,
    assign_col_row_indexes_to_grid,
    cellIDNumpyArray,
    dirID,
    grid_has_empty_elev,
    number_of_elements,
)
from .flo2d_tools.info_tool import InfoTool
from .flo2d_tools.results_tool import ResultsTool
from .flo2d_tools.schematic_tools import (
    delete_redundant_levee_directions_np,
    generate_schematic_levees,
)
from .flo2d_tools.schema2user_tools import SchemaSWMMConverter
from collections import OrderedDict, defaultdict

from .geopackage_utils import GeoPackageUtils, connection_required, database_disconnect, database_connect
from .gui import dlg_settings
from .gui.dlg_components import ComponentsDialog
from .gui.dlg_cont_toler_jj import ContToler_JJ
from .gui.dlg_evap_editor import EvapEditorDialog
from .gui.dlg_flopro import ExternalProgramFLO2D
from .gui.dlg_gpkg_management import GpkgManagementDialog
from .gui.dlg_hazus import HazusDialog
from .gui.dlg_issues import ErrorsDialog
from .gui.dlg_levee_elev import LeveesToolDialog
from .gui.dlg_mud_and_sediment import MudAndSedimentDialog
from .gui.dlg_ras_import import RasImportDialog
from .gui.dlg_schem_xs_info import SchemXsecEditorDialog
from .gui.dlg_schema2user import Schema2UserDialog
from .gui.dlg_settings import SettingsDialog
from .gui.dlg_update_gpkg import UpdateGpkg
from .gui.dlg_user2schema import User2SchemaDialog
from .gui.f2d_main_widget import FLO2DWidget
from .gui.grid_info_widget import GridInfoWidget
from .gui.plot_widget import PlotWidget
from .gui.storm_drain_editor_widget import StormDrainEditorWidget
from .gui.table_editor_widget import TableEditorWidget
from .layers import Layers
from .misc.invisible_lyrs_grps import InvisibleLayersAndGroups
from .user_communication import UserCommunication
from .utils import get_flo2dpro_version

from PIL import Image, ImageDraw

import processing

@contextmanager
def cd(newdir):
    prevdir = os.getcwd()
    os.chdir(os.path.expanduser(newdir))
    try:
        yield
    finally:
        os.chdir(prevdir)


class Flo2D(object):

    def __init__(self, iface):
        # self.pr = cProfile.Profile()
        # self.pr.enable()
        self.iface = iface
        self.iface.f2d = {}
        self.plugin_dir = os.path.dirname(__file__)
        self.uc = UserCommunication(iface, "FLO-2D")
        self.crs_widget = QgsProjectionSelectionWidget()
        # initialize locale
        s = QSettings()
        locale = s.value("locale/userLocale")[0:2]
        locale_path = os.path.join(self.plugin_dir, "i18n", "Flo2D_{}.qm".format(locale))

        if os.path.exists(locale_path):
            self.translator = QTranslator()
            self.translator.load(locale_path)

            if qVersion() > "4.3.3":
                QCoreApplication.installTranslator(self.translator)

        # Declare instance attributes
        self.project = QgsProject.instance()
        self.actions = []
        self.toolButtons = []
        self.toolActions = []

        self.files_used = ""
        self.files_not_used = ""

        self.menu = self.tr("&FLO-2D")
        self.toolbar = self.iface.addToolBar("FLO-2D")
        self.toolbar.setObjectName("FLO-2D")
        self.con = None
        self.iface.f2d["con"] = self.con
        self.lyrs = Layers(iface)
        self.ilg = InvisibleLayersAndGroups(self.iface)
        self.lyrs.group = None
        self.gutils = None
        self.f2g = None
        self.prep_sql = None
        self.f2d_widget = None
        self.f2d_plot_dock = None
        self.f2d_table_dock = None
        self.f2d_dock = None
        self.f2d_grid_info_dock = None
        self.create_map_tools()
        self.crs = None
        self.cur_info_table = None
        self.infoToolCalled = False
        self.new_gpkg = None

        # connections
        self.project.readProject.connect(self.load_gpkg_from_proj)
        self.project.writeProject.connect(self.flo_save_project)

        self.uc.clear_bar_messages()
        QApplication.restoreOverrideCursor()

    def tr(self, message):
        """
        Get the translation for a string using Qt translation API.
        """
        # noinspection PyTypeChecker,PyArgumentList,PyCallByClass
        return QCoreApplication.translate("FLO-2D", message)

    def setup_dock_widgets(self):
        self.create_f2d_plot_dock()
        self.create_f2d_table_dock()
        self.create_f2d_dock()
        self.create_f2d_grid_info_dock()
        self.add_docks_to_iface()
        self.set_editors_map()

        if not self.infoToolCalled:
            self.info_tool.feature_picked.connect(self.get_feature_info)
            self.infoToolCalled = True

        self.results_tool.feature_picked.connect(self.get_feature_profile)
        self.grid_info_tool.grid_elem_picked.connect(self.f2d_grid_info.update_fields)

        self.f2d_widget.grid_tools.setup_connection()
        self.f2d_widget.profile_tool.setup_connection()

        self.f2d_widget.rain_editor.setup_connection()
        self.f2d_widget.rain_editor.rain_properties()

        self.f2d_widget.bc_editor_new.setup_connection()
        self.f2d_widget.bc_editor_new.populate_bcs(widget_setup=True)

        self.f2d_widget.ic_editor.populate_cbos()

        self.f2d_widget.street_editor.setup_connection()
        self.f2d_widget.street_editor.populate_streets()

        self.f2d_widget.struct_editor.populate_structs()

        self.f2d_widget.channels_editor.setup_connection()

        self.f2d_widget.xs_editor.setup_connection()
        self.f2d_widget.xs_editor.populate_xsec_cbo()

        self.f2d_widget.fpxsec_editor.setup_connection()

        self.f2d_widget.storm_drain_editor.setup_connection()

        self.f2d_widget.fpxsec_editor.populate_cbos()

        self.f2d_widget.infil_editor.setup_connection()

        self.f2d_widget.levee_and_breach_editor.setup_connection()

        self.f2d_widget.multiple_channels_editor.setup_connection()

        self.f2d_widget.pre_processing_tools.setup_connection()

    def add_action(
            self,
            icon_path,
            text,
            callback=None,
            enabled_flag=True,
            add_to_menu=True,
            add_to_toolbar=True,
            status_tip=None,
            whats_this=None,
            parent=None,
            menu=None,
    ):
        icon = QIcon(icon_path)
        action = QAction(icon, text, parent)

        # INFO: action.triggered pass False to callback if it is decorated!
        if callback is not None:
            action.triggered.connect(callback)
        action.setEnabled(enabled_flag)

        if menu is not None:
            popup = QMenu()

            for m in menu:
                icon = QIcon(m[0])
                act = QAction(icon, m[1], parent)
                act.triggered.connect(m[2])
                popup.addAction(act)
            action.setMenu(popup)

        if text in ["FLO-2D Grid Info Tool", "FLO-2D Info Tool", "FLO-2D Results"]:
            action.setCheckable(True)
            action.setChecked(False)

        if status_tip is not None:
            action.setStatusTip(status_tip)

        if whats_this is not None:
            action.setWhatsThis(whats_this)

        if add_to_toolbar:

            tool_button_mapping = {
                "FLO-2D Project": ("/img/mGeoPackage.svg", "<b>FLO-2D Project</b>"),
                "Run FLO-2D Pro": ("/img/flo2d.svg", "<b>Run FLO-2D Pro</b>"),
                "FLO-2D Import/Export": ("/img/ie.svg", "<b>FLO-2D Import/Export</b>"),
                "FLO-2D Project Review": ("/img/editmetadata.svg", "<b>FLO-2D Project Review</b>", True),
                "FLO-2D Parameters": ("/img/show_cont_table.svg", "<b>FLO-2D Parameters</b>")
            }

            if text in tool_button_mapping:
                toolButton = QToolButton()
                toolButton.setMenu(popup)
                toolButton.setIcon(QIcon(self.plugin_dir + tool_button_mapping[text][0]))
                toolButton.setPopupMode(QToolButton.InstantPopup)

                if len(tool_button_mapping[text]) >= 3 and tool_button_mapping[text][2]:
                    toolButton.setCheckable(True)

                self.toolbar.addWidget(toolButton)
                toolButton.setToolTip(tool_button_mapping[text][1])
                self.toolButtons.append(toolButton)
            else:
                self.toolbar.addAction(action)
                self.toolActions.append(action)

        if add_to_menu:
            self.iface.addPluginToMenu(self.menu, action)

        self.actions.append(action)
        return action

    def initGui(self):
        """
        Create the menu entries and toolbar icons inside the QGIS GUI.
        """
        # global GRID_INFO, GENERAL_INFO

        self.add_action(
            os.path.join(self.plugin_dir, "img/mGeoPackage.svg"),
            text=self.tr("FLO-2D Project"),
            callback=None,
            parent=self.iface.mainWindow(),
            menu=(
                (
                    os.path.join(self.plugin_dir, "img/mActionNewGeoPackageLayer.svg"),
                    "New FLO-2D Project",
                    lambda: self.show_settings(),
                ),
                (
                    os.path.join(self.plugin_dir, "img/mActionAddGeoPackageLayer.svg"),
                    "Open FLO-2D Project",
                    lambda: self.flo_open_project(),
                ),
                # (
                #     os.path.join(self.plugin_dir, "img/mActionSaveGeoPackageLayer.svg"),
                #     "Save FLO-2D Project",
                #     lambda: self.flo_save_project(),
                # ),
                (
                    os.path.join(self.plugin_dir, "img/gpkg.svg"),
                    "FLO-2D GeoPackage Management",
                    lambda: self.gpkg_management(),
                )
            )
        )

        self.add_action(
            os.path.join(self.plugin_dir, "img/ie.svg"),
            text=self.tr("FLO-2D Import/Export"),
            callback=None,
            parent=self.iface.mainWindow(),
            menu=(
                # (
                #     os.path.join(self.plugin_dir, "img/gpkg2gpkg.svg"),
                #     "Import from GeoPackage",
                #     lambda: self.import_from_gpkg(),
                # ),
                (
                    os.path.join(self.plugin_dir, "img/import_gds.svg"),
                    "Import data (*.DAT) files",
                    lambda: self.import_gds(),
                ),
                (
                    os.path.join(self.plugin_dir, "img/import_components.svg"),
                    "Import selected components files",
                    lambda: self.import_components(),
                ),
                (
                    os.path.join(self.plugin_dir, "img/export_gds.svg"),
                    "Export data (*.DAT) files",
                    lambda: self.export_gds(),
                ),
                (
                    os.path.join(self.plugin_dir, "img/import_hdf5.svg"),
                    "Import from HDF5",
                    lambda: self.import_hdf5(),
                ),
                (
                    os.path.join(self.plugin_dir, "img/export_hdf5.svg"),
                    "Export to HDF5",
                    lambda: self.export_hdf5(),
                ),
                (
                    os.path.join(self.plugin_dir, "img/import_ras.svg"),
                    "Import RAS geometry",
                    lambda: self.import_from_ras(),
                )
            )
        )

        self.add_action(
            os.path.join(self.plugin_dir, "img/flo2d.svg"),
            text=self.tr("Run FLO-2D Pro"),
            callback=None,
            parent=self.iface.mainWindow(),
            menu=(
                (
                    os.path.join(self.plugin_dir, "img/mActionOptions.svg"),
                    "FLO-2D Settings",
                    lambda: self.run_settings(),
                ),
                (
                    os.path.join(self.plugin_dir, "img/flo2d.svg"),
                    "Quick Run FLO-2D Pro",
                    lambda: self.quick_run_flopro(),
                ),
                (
                    os.path.join(self.plugin_dir, "img/FLO.svg"),
                    "Run FLO-2D Pro",
                    self.run_flopro,
                ),
                (
                    os.path.join(self.plugin_dir, "img/tailings dam breach.svg"),
                    "Run Tailings Dam Tool ",
                    self.run_tailingsdambreach,
                ),
                (
                    os.path.join(self.plugin_dir, "img/profile_run2.svg"),
                    "Run Profiles",
                    self.run_profiles,
                ),
                (
                    os.path.join(self.plugin_dir, "img/hydrog.svg"),
                    "Run Hydrog",
                    self.run_hydrog,
                ),
                (
                    os.path.join(self.plugin_dir, "img/maxplot.svg"),
                    "Run MaxPlot",
                    self.run_maxplot,
                ),
                (
                    os.path.join(self.plugin_dir, "img/mapcrafter.svg"),
                    "Run MapCrafter",
                    self.run_mapcrafter,
                ),
                (
                    os.path.join(self.plugin_dir, "img/rasterizor.svg"),
                    "Run Rasterizor",
                    self.run_rasterizor,
                ),
            )
        )

        self.add_action(
            os.path.join(self.plugin_dir, "img/show_cont_table.svg"),
            text=self.tr("FLO-2D Parameters"),
            callback=None,
            parent=self.iface.mainWindow(),
            menu=(
                (
                    os.path.join(self.plugin_dir, "img/show_cont_table.svg"),
                    "Set Control Parameters (CONT.DAT)",
                    lambda: self.show_cont_toler(),
                ),
                (
                    os.path.join(self.plugin_dir, "img/landslide.svg"),
                    "Mud and Sediment Transport (SED.DAT)",
                    lambda: self.show_mud_and_sediment_dialog(),
                ),
                (
                    os.path.join(self.plugin_dir, "img/schematic_to_user.svg"),
                    "Convert Schematic Layers to User Layers",
                    lambda: self.schematic2user(),
                ),
                (
                    os.path.join(self.plugin_dir, "img/evaporation_editor.svg"),
                    "Evaporation Editor",
                    lambda: self.show_evap_editor(),
                ),
                (
                    os.path.join(self.plugin_dir, "img/set_levee_elev.svg"),
                    "Levee Elevation Tool",
                    lambda: self.show_levee_elev_tool(),
                ),
            )
        )

        # self.add_action(
        #     os.path.join(self.plugin_dir, "img/info_tool.svg"),
        #     text=self.tr("FLO-2D Info Tool"),
        #     callback=None,
        #     parent=self.iface.mainWindow(),
        #     menu=(
        #         (
        #             os.path.join(self.plugin_dir, "img/info_tool.svg"),
        #             "Info Tool",
        #             lambda: self.activate_general_info_tool(),
        #         ),
        #         (
        #             os.path.join(self.plugin_dir, "img/import_swmm.svg"),
        #             "Select .RPT file",
        #             lambda: self.select_RPT_File(),
        #         ),
        #         # (
        #         #     os.path.join(self.plugin_dir, "img/grid_info_tool.svg"),
        #         #     "Grid Info Tool",
        #         #     lambda: self.activate_grid_info_tool(),
        #         # ),
        #     )
        # )

        self.add_action(
            os.path.join(self.plugin_dir, "img/grid_info_tool.svg"),
            text=self.tr("FLO-2D Grid Info Tool"),
            callback=lambda: self.activate_grid_info_tool(),
            parent=self.iface.mainWindow(),
        )

        self.add_action(
            os.path.join(self.plugin_dir, "img/info_tool.svg"),
            text=self.tr("FLO-2D Info Tool"),
            callback=lambda: self.activate_general_info_tool(),
            parent=self.iface.mainWindow(),
        )

        self.add_action(
            os.path.join(self.plugin_dir, "img/results.svg"),
            text=self.tr("FLO-2D Results"),
            callback=lambda: self.activate_results_info_tool(),
            parent=self.iface.mainWindow(),
        )

        self.add_action(
            os.path.join(self.plugin_dir, "img/editmetadata.svg"),
            text=self.tr("FLO-2D Project Review"),
            callback=None,
            parent=self.iface.mainWindow(),
            menu=(
                (
                    os.path.join(self.plugin_dir, "img/hazus.svg"),
                    "HAZUS",
                    lambda: self.show_hazus_dialog(),
                ),
                # (
                #     os.path.join(self.plugin_dir, "img/profile_tool.svg"),
                #     "Channel Profile",
                #     lambda: self.channel_profile(),
                # ),
                (
                    os.path.join(self.plugin_dir, "img/issue.svg"),
                    "Warnings and Errors",
                    lambda: self.show_errors_dialog(),
                ),
            )
        )

        self.add_action(
            os.path.join(self.plugin_dir, "img/help_contents.svg"),
            text=self.tr("FLO-2D Help"),
            callback=self.show_help,
            parent=self.iface.mainWindow(),
        )

        self.iface.mainWindow().setWindowTitle("No project selected")

    def create_f2d_dock(self):
        self.f2d_dock = QgsDockWidget()
        self.f2d_dock.setWindowTitle("FLO-2D")
        self.f2d_widget = FLO2DWidget(self.iface, self.lyrs, self.f2d_plot, self.f2d_table)
        self.f2d_widget.setSizeHint(350, 600)
        self.f2d_dock.setWidget(self.f2d_widget)
        self.f2d_dock.dockLocationChanged.connect(self.f2d_dock_save_area)

    @staticmethod
    def f2d_dock_save_area(area):
        s = QSettings("FLO2D")
        s.setValue("dock/area", area)

    def create_f2d_plot_dock(self):
        self.f2d_plot_dock = QgsDockWidget()  # The QDockWidget class provides a widget that can be docked inside
        # a QMainWindow or floated as a top-level window on the desktop.
        self.f2d_plot_dock.setWindowTitle("FLO-2D Plot")
        self.f2d_plot = PlotWidget()
        self.f2d_plot.plot.legend = None
        self.f2d_plot.setSizeHint(500, 200)
        self.f2d_plot_dock.setWidget(self.f2d_plot)  # Sets 'f2d_plot_dock' as wrapper its child 'f2d_plot'
        self.f2d_plot_dock.dockLocationChanged.connect(self.f2d_plot_dock_save_area)

    @staticmethod
    def f2d_table_dock_save_area(area):
        s = QSettings("FLO2D")
        s.setValue("table_dock/area", area)

    def create_f2d_table_dock(self):
        self.f2d_table_dock = QgsDockWidget()
        self.f2d_table_dock.setWindowTitle("FLO-2D Table Editor")
        self.f2d_table = TableEditorWidget(self.iface, self.f2d_plot, self.lyrs)
        self.f2d_table.setSizeHint(350, 200)
        self.f2d_table_dock.setWidget(self.f2d_table)
        self.f2d_table_dock.dockLocationChanged.connect(self.f2d_table_dock_save_area)

    @staticmethod
    def f2d_plot_dock_save_area(area):
        s = QSettings("FLO2D")
        s.setValue("plot_dock/area", area)

    def create_f2d_grid_info_dock(self):
        self.f2d_grid_info_dock = QgsDockWidget()
        self.f2d_grid_info_dock.setWindowTitle("FLO-2D Grid Info")
        self.f2d_grid_info = GridInfoWidget(self.iface, self.f2d_plot, self.f2d_table, self.lyrs)
        self.f2d_grid_info.setSizeHint(350, 30)
        grid = self.lyrs.data["grid"]["qlyr"]
        if grid is not None:
            self.f2d_grid_info.set_info_layer(grid)
        self.f2d_grid_info_dock.setWidget(self.f2d_grid_info)
        self.f2d_grid_info_dock.dockLocationChanged.connect(self.f2d_grid_info_dock_save_area)

    @staticmethod
    def f2d_grid_info_dock_save_area(area):
        s = QSettings("FLO2D")
        s.setValue("grid_info_dock/area", area)

    def add_docks_to_iface(self):
        s = QSettings("FLO2D")
        ma = s.value("dock/area", Qt.RightDockWidgetArea, type=int)
        ta = s.value("table_dock/area", Qt.BottomDockWidgetArea, type=int)
        pa = s.value("plot_dock/area", Qt.BottomDockWidgetArea, type=int)
        ga = s.value("grid_info_dock/area", Qt.TopDockWidgetArea, type=int)

        if ma == 0:
            self.iface.addDockWidget(Qt.RightDockWidgetArea, self.f2d_dock)
            self.f2d_dock.setFloating(True)
        else:
            self.iface.addDockWidget(ma, self.f2d_dock)

        if ta == 0:
            self.iface.addDockWidget(Qt.BottomDockWidgetArea, self.f2d_table_dock)
            self.f2d_table_dock.setFloating(True)
        else:
            self.iface.addDockWidget(ta, self.f2d_table_dock)

        if pa == 0:
            self.iface.addDockWidget(Qt.BottomDockWidgetArea, self.f2d_plot_dock)
            self.f2d_plot_dock.setFloating(True)
        else:
            self.iface.addDockWidget(pa, self.f2d_plot_dock)

        if ga == 0:
            self.iface.addDockWidget(Qt.TopDockWidgetArea, self.f2d_grid_info_dock)
            self.f2d_grid_info_dock.setFloating(True)
        else:
            self.iface.addDockWidget(ga, self.f2d_grid_info_dock)

    def unload(self):
        """
        Removes the plugin menu item and icon from QGIS GUI.
        """

        # Close and safe routines execution times statistics:
        # try:
        #     s = QSettings()
        #     lastDir = s.value("FLO-2D/lastGdsDir", "")
        #     stts = os.path.join(lastDir, "STATS.TXT")
        #     with open(stts, "w") as f:
        #         self.pr.disable()
        #         sortby = SortKey.TIME
        #         ps = pstats.Stats(self.pr, stream=f).sort_stats(sortby)
        #         ps.print_stats()
        # except Exception as e:
        #     QApplication.restoreOverrideCursor()
        #     self.uc.show_error("ERROR", e)
        #     time.sleep(3)

        self.lyrs.clear_rubber()
        # remove maptools
        del self.info_tool, self.grid_info_tool, self.results_tool
        # others
        del self.uc
        database_disconnect(self.con)
        for action in self.actions:
            self.iface.removePluginMenu(self.tr("&FLO-2D"), action)
            self.iface.removeToolBarIcon(action)
        # remove dialogs
        if self.f2d_table_dock is not None:
            self.f2d_table_dock.close()
            self.iface.removeDockWidget(self.f2d_table_dock)
            del self.f2d_table_dock
        if self.f2d_plot_dock is not None:
            self.f2d_plot_dock.close()
            self.iface.removeDockWidget(self.f2d_plot_dock)
            del self.f2d_plot_dock
        if self.f2d_grid_info_dock is not None:
            self.f2d_grid_info_dock.close()
            self.iface.removeDockWidget(self.f2d_grid_info_dock)
            del self.f2d_grid_info_dock
        if self.f2d_widget is not None:
            # if self.f2d_widget.bc_editor is not None:
            #     self.f2d_widget.bc_editor.close()
            #     del self.f2d_widget.bc_editor

            if self.f2d_widget.profile_tool is not None:
                self.f2d_widget.profile_tool.close()
                del self.f2d_widget.profile_tool

            if self.f2d_widget.ic_editor is not None:
                self.f2d_widget.ic_editor.close()
                del self.f2d_widget.ic_editor

            if self.f2d_widget.rain_editor is not None:
                self.f2d_widget.rain_editor.close()
                del self.f2d_widget.rain_editor

            if self.f2d_widget.channels_editor is not None:
                self.f2d_widget.channels_editor.close()
                del self.f2d_widget.channels_editor

            if self.f2d_widget.fpxsec_editor is not None:
                self.f2d_widget.fpxsec_editor.close()
                del self.f2d_widget.fpxsec_editor

            if self.f2d_widget.struct_editor is not None:
                self.f2d_widget.struct_editor.close()
                del self.f2d_widget.struct_editor

            if self.f2d_widget.street_editor is not None:
                self.f2d_widget.street_editor.close()
                del self.f2d_widget.street_editor

            if self.f2d_widget.xs_editor is not None:
                self.f2d_widget.xs_editor.close()
                del self.f2d_widget.xs_editor

            if self.f2d_widget.infil_editor is not None:
                self.f2d_widget.infil_editor.close()
                del self.f2d_widget.infil_editor

            if self.f2d_widget.storm_drain_editor is not None:
                self.f2d_widget.storm_drain_editor.close()
                del self.f2d_widget.storm_drain_editor

            if self.f2d_widget.grid_tools is not None:
                self.f2d_widget.grid_tools.close()
                del self.f2d_widget.grid_tools

            self.f2d_widget.save_collapsible_groups()
            self.f2d_widget.close()
            del self.f2d_widget

        if self.f2d_dock is not None:
            self.f2d_dock.close()
            self.iface.removeDockWidget(self.f2d_dock)
            del self.f2d_dock
        # remove the toolbar
        del self.toolbar
        del self.gutils, self.lyrs
        try:
            del self.iface.f2d["con"]
        except KeyError as e:
            pass
        del self.con

    @staticmethod
    def save_dock_geom(dock):
        s = QSettings("FLO2D", dock.windowTitle())
        s.setValue("geometry", dock.saveGeometry())

    @staticmethod
    def restore_dock_geom(dock):
        s = QSettings("FLO2D", dock.windowTitle())
        g = s.value("geometry")
        if g:
            dock.restoreGeometry(g)

    def write_proj_entry(self, key, val):
        return self.project.writeEntry("FLO-2D", key, val)

    def read_proj_entry(self, key):
        r = self.project.readEntry("FLO-2D", key)
        if r[0] and r[1]:
            return r[0]
        else:
            return None

    def show_settings(self):
        """
        Function to create a new geopackage
        """
        self.uncheck_all_info_tools()
        dlg_settings = SettingsDialog(self.con, self.iface, self.lyrs, self.gutils)
        dlg_settings.show()
        result = dlg_settings.exec_()
        if result and dlg_settings.con:
            dlg_settings.write()
            self.con = dlg_settings.con
            self.iface.f2d["con"] = self.con
            self.gutils = dlg_settings.gutils
            self.crs = dlg_settings.crs  # Coordinate Reference System.
            gpkg_path = self.gutils.get_gpkg_path()
            gpkg_path_adj = gpkg_path.replace("\\", "/")
            self.write_proj_entry("gpkg", gpkg_path_adj)
            self.setup_dock_widgets()
            s = QSettings()
            s.setValue("FLO-2D/last_flopro_project", os.path.dirname(gpkg_path_adj))
            s.setValue("FLO-2D/lastGdsDir", os.path.dirname(gpkg_path_adj))
            s.setValue("FLO-2D/advanced_layers", False)

            contact = dlg_settings.lineEdit_au.text()
            email = dlg_settings.lineEdit_co.text()
            company = dlg_settings.lineEdit_em.text()
            phone = dlg_settings.lineEdit_te.text()

            pn = dlg_settings.label_pn.text()
            plugin_v = dlg_settings.label_pv.text()
            qgis_v = dlg_settings.label_qv.text()
            flo2d_v = dlg_settings.label_fv.text()

            self.gutils.set_metadata_par("PROJ_NAME", pn)
            self.gutils.set_metadata_par("CONTACT", contact)
            self.gutils.set_metadata_par("EMAIL", email)
            self.gutils.set_metadata_par("PHONE", phone)
            self.gutils.set_metadata_par("COMPANY", company)
            self.gutils.set_metadata_par("PLUGIN_V", plugin_v)
            self.gutils.set_metadata_par("QGIS_V", qgis_v)
            self.gutils.set_metadata_par("FLO-2D_V", flo2d_v)
            self.gutils.set_metadata_par("CRS", self.crs.authid())

            uri = f'geopackage:{gpkg_path}?projectName={pn}'
            self.project.write(uri)

            self.uc.bar_info("FLO-2D-Project sucessfully created.")

    def flo_open_project(self):
        """
        Function to open a FLO-2D project from geopackage
        """
        s = QSettings()
        last_dir = s.value("FLO-2D/lastGpkgDir", "")
        gpkg_path, __ = QFileDialog.getOpenFileName(
            None,
            "Select GeoPackage with data to import",
            directory=last_dir,
            filter="*.gpkg",
        )
        if not gpkg_path:
            return
        try:
            QApplication.setOverrideCursor(Qt.WaitCursor)
            s.setValue("FLO-2D/lastGpkgDir", os.path.dirname(gpkg_path))

            self.new_gpkg = gpkg_path
            proj_name = os.path.splitext(os.path.basename(gpkg_path))[0]
            uri = f'geopackage:{gpkg_path}?projectName={proj_name}'

            self.con = database_connect(gpkg_path)
            self.gutils = GeoPackageUtils(self.con, self.iface)

            if not self.gutils.check_gpkg_version():
                QApplication.restoreOverrideCursor()
                if self.uc.question("This GeoPackage is outdated. Would you like to update it?"):
                    QApplication.setOverrideCursor(Qt.WaitCursor)
                    # Create an updated geopackage and copy old package data to it
                    new_gpkg_path = gpkg_path[:-5] + "_v1.0.0.gpkg"
                    crs = QgsCoordinateReferenceSystem()
                    proj = self.gutils.get_grid_crs()
                    if proj:
                        crs.createFromUserInput(proj)
                    else:
                        proj = self.gutils.get_cont_par("PROJ")
                        crs.createFromProj(proj)
                    cell_size = int(float(self.gutils.get_cont_par("CELLSIZE")))
                    # create new geopackage TODO: This should be on the geopackage_utils and not on the settings
                    dlg_settings = SettingsDialog(self.con, self.iface, self.lyrs, self.gutils)
                    dlg_settings.create_db(new_gpkg_path, crs)
                    # disconnect from the outdated geopackage
                    database_disconnect(self.con)
                    # connect to the new geopackage
                    self.con = database_connect(new_gpkg_path)
                    self.gutils = GeoPackageUtils(self.con, self.iface)
                    dlg_update_gpkg = UpdateGpkg(self.con, self.iface)
                    dlg_update_gpkg.cellSizeDSpinBox.setValue(cell_size)
                    dlg_update_gpkg.show()
                    QApplication.restoreOverrideCursor()
                    result = dlg_update_gpkg.exec_()
                    if result:
                        QApplication.setOverrideCursor(Qt.WaitCursor)
                        dlg_update_gpkg.write()
                        dlg_settings.set_default_controls(
                            self.con)  # TODO: This should be on the geopackage_utils and not on the settings
                        self.gutils.copy_from_other(gpkg_path)
                        # Old gpkg used float values for CELLSIZE, need to explicitly convert it
                        cell_size = self.gutils.get_cont_par("CELLSIZE")
                        self.gutils.set_cont_par("CELLSIZE", int(float(cell_size)))
                        contact = dlg_update_gpkg.lineEdit_au.text()
                        email = dlg_update_gpkg.lineEdit_co.text()
                        company = dlg_update_gpkg.lineEdit_em.text()
                        phone = dlg_update_gpkg.lineEdit_te.text()
                        pn = dlg_update_gpkg.label_pn.text()
                        plugin_v = dlg_update_gpkg.label_pv.text()
                        qgis_v = dlg_update_gpkg.label_qv.text()
                        flo2d_v = dlg_update_gpkg.label_fv.text()
                        self.gutils.set_metadata_par("PROJ_NAME", pn)
                        self.gutils.set_metadata_par("CONTACT", contact)
                        self.gutils.set_metadata_par("EMAIL", email)
                        self.gutils.set_metadata_par("PHONE", phone)
                        self.gutils.set_metadata_par("COMPANY", company)
                        self.gutils.set_metadata_par("PLUGIN_V", plugin_v)
                        self.gutils.set_metadata_par("QGIS_V", qgis_v)
                        self.gutils.set_metadata_par("FLO-2D_V", flo2d_v)
                        self.gutils.set_metadata_par("CRS", crs.authid())
                        uri = f'geopackage:{new_gpkg_path}?projectName={proj_name + "_v1.0.0"}'
                        gpkg_path = new_gpkg_path
                        QApplication.restoreOverrideCursor()
                else:
                    self.uc.log_info("Connection closed")
                    return False

            if not self.project.read(uri):

                QApplication.setOverrideCursor(Qt.WaitCursor)
                dlg_settings = SettingsDialog(self.con, self.iface, self.lyrs, self.gutils)
                if not dlg_settings.connect(gpkg_path):
                    return
                self.con = dlg_settings.con
                self.iface.f2d["con"] = self.con
                self.gutils = dlg_settings.gutils
                self.crs = QgsCoordinateReferenceSystem()
                proj = self.gutils.get_grid_crs()
                if proj:
                    self.crs.createFromUserInput(proj)
                else:
                    proj = self.gutils.get_cont_par("PROJ")
                    self.crs.createFromProj(proj)
                self.setup_dock_widgets()
                self.project.setCrs(self.crs)
                gpkg_path_adj = gpkg_path.replace("\\", "/")
                self.write_proj_entry("gpkg", gpkg_path_adj)
                # uri = f'geopackage:{gpkg_path_adj}?projectName={proj_name + "_v1.0.0"}'
                # # self.project.write(uri)
                self.iface.mainWindow().findChild(QAction, 'mActionSaveProject').trigger()
                QApplication.restoreOverrideCursor()
                self.uc.bar_info("FLO-2D-Project created into the Geopackage.")

            else:
                QApplication.restoreOverrideCursor()
                self.uc.bar_info("FLO-2D-Project successfully loaded.")

        finally:
            QApplication.restoreOverrideCursor()

    def flo_save_project(self):
        """
        Function to save a FLO-2D project into a geopackage
        """

        # QApplication.setOverrideCursor(Qt.WaitCursor)
        try:
            gpkg_path = self.gutils.get_gpkg_path()
        except AttributeError:
            return

        proj_name = os.path.splitext(os.path.basename(gpkg_path))[0]
        uri = f'geopackage:{gpkg_path}?projectName={proj_name}'

        layers = self.project.mapLayers()
        checked_layers = False
        not_added = []

        for layer_id, layer in layers.items():
            if self.check_layer_source(layer, gpkg_path):
                if not checked_layers:
                    msg = f"External layers were added to the project.\n\n"
                    msg += "Click Yes to save the external data to the GeoPackage.\n"
                    msg += "    Yes results in a larger GeoPackage, but eliminates the need to reconnect data paths.\n\n"
                    msg += "Click No to save the external paths to the GeoPackage.\n"
                    msg += "    No is faster and has a smaller GeoPackage, but if the paths change, the external data must be reloaded."
                    QApplication.restoreOverrideCursor()
                    answer = self.uc.customized_question("FLO-2D", msg)
                    if answer == QMessageBox.Yes:
                        QApplication.setOverrideCursor(Qt.WaitCursor)
                        checked_layers = True
                    else:
                        QApplication.setOverrideCursor(Qt.WaitCursor)
                        break
                # Check if it is vector or raster
                if layer.type() == QgsMapLayer.VectorLayer and layer.isSpatial():
                    # Save to gpkg
                    options = QgsVectorFileWriter.SaveVectorOptions()
                    options.driverName = "GPKG"
                    options.includeZ = True
                    options.overrideGeometryType = layer.wkbType()
                    options.layerName = layer.name()
                    options.actionOnExistingFile = QgsVectorFileWriter.CreateOrOverwriteLayer
                    QgsVectorFileWriter.writeAsVectorFormatV3(
                        layer,
                        gpkg_path,
                        QgsProject.instance().transformContext(),
                        options)
                    # Add back to the project
                    gpkg_uri = f"{gpkg_path}|layername={layer.name()}"
                    gpkg_layer = QgsVectorLayer(gpkg_uri, layer.name(), "ogr")
                    self.project.addMapLayer(gpkg_layer, False)
                    gpkg_layer.setRenderer(layer.renderer().clone())
                    gpkg_layer.triggerRepaint()
                    root = self.project.layerTreeRoot()
                    flo2d_name = f"FLO-2D_{self.gutils.get_metadata_par('PROJ_NAME')}"
                    group_name = "External Layers"
                    flo2d_grp = root.findGroup(flo2d_name)
                    if flo2d_grp.findGroup(group_name):
                        group = flo2d_grp.findGroup(group_name)
                    else:
                        group = flo2d_grp.insertGroup(-1, group_name)
                    group.insertLayer(0, gpkg_layer)

                    layer = self.project.mapLayersByName(gpkg_layer.name())[0]
                    myLayerNode = root.findLayer(layer.id())
                    myLayerNode.setExpanded(False)

                    # Delete layer that is not in the gpkg
                    self.project.removeMapLayer(layer_id)
                elif layer.type() == QgsMapLayer.RasterLayer:
                    if layer.dataProvider().bandCount() > 1:
                        not_added.append(layer.name())
                        continue
                    # Save to gpkg
                    layer_name = layer.name().replace(" ", "_")
                    params = {'INPUT': f'{layer.dataProvider().dataSourceUri()}',
                              'TARGET_CRS': None,
                              'NODATA': None,
                              'COPY_SUBDATASETS': False,
                              'OPTIONS': '',
                              'EXTRA': f'-co APPEND_SUBDATASET=YES -co RASTER_TABLE={layer_name} -ot Float32',
                              'DATA_TYPE': 0,
                              'OUTPUT': f'{gpkg_path}'}

                    processing.run("gdal:translate", params)

                    gpkg_uri = f"GPKG:{gpkg_path}:{layer_name}"
                    gpkg_layer = QgsRasterLayer(gpkg_uri, layer_name, "gdal")
                    self.project.addMapLayer(gpkg_layer, False)
                    gpkg_layer.setRenderer(layer.renderer().clone())
                    gpkg_layer.triggerRepaint()
                    root = self.project.layerTreeRoot()
                    flo2d_name = f"FLO-2D_{self.gutils.get_metadata_par('PROJ_NAME')}"
                    group_name = "External Layers"
                    flo2d_grp = root.findGroup(flo2d_name)
                    if flo2d_grp.findGroup(group_name):
                        group = flo2d_grp.findGroup(group_name)
                    else:
                        group = flo2d_grp.insertGroup(-1, group_name)
                    group.insertLayer(0, gpkg_layer)
                    # Delete layer that is not in the gpkg
                    self.project.removeMapLayer(layer_id)

                    layer = self.project.mapLayersByName(gpkg_layer.name())[0]
                    myLayerNode = root.findLayer(layer.id())
                    myLayerNode.setExpanded(False)
                else:
                    not_added.append(layer.name())

        QApplication.restoreOverrideCursor()

        if len(not_added) > 0:
            layers_not_added = ', '.join(map(str, not_added))
            self.uc.show_info(f"The following layers were not added to the GeoPackage: \n\n {layers_not_added}")

        self.uc.bar_info("FLO-2D-Project saved!")

    @connection_required
    def gpkg_management(self):
        """
        Function to run the GeoPackage Management
        """
        self.uncheck_all_info_tools()
        self.dlg_gpkg_management = GpkgManagementDialog(self.iface, self.lyrs, self.gutils)
        self.dlg_gpkg_management.show()

    def run_settings(self):
        """
        Function to set the run settings: FLO-2D and Project folders
        """
        self.uncheck_all_info_tools()
        dlg = ExternalProgramFLO2D(self.iface, "Run Settings")
        dlg.exec_folder_lbl.setText("FLO-2D Folder")
        ok = dlg.exec_()
        if not ok:
            return
        else:

            flopro_found = False

            # Project is loaded
            if self.gutils:
                flo2d_dir, project_dir, advanced_layers = dlg.get_parameters()
                s = QSettings()
                s.setValue("FLO-2D/lastGdsDir", project_dir)
                s.setValue("FLO-2D/last_flopro", flo2d_dir)
                if advanced_layers != s.value("FLO-2D/advanced_layers", ""):
                    # show advanced layers
                    if advanced_layers:
                        lyrs = self.lyrs.data
                        for key, value in lyrs.items():
                            group = value.get("sgroup")
                            subsubgroup = value.get("ssgroup")
                            self.ilg.unhideLayer(self.lyrs.data[key]["qlyr"])
                            self.ilg.unhideGroup(group)
                            self.ilg.unhideGroup(subsubgroup, group)
                    # hide advanced layers
                    else:
                        lyrs = self.lyrs.data
                        for key, value in lyrs.items():
                            advanced = value.get("advanced")
                            if advanced:
                                subgroup = value.get("sgroup")
                                subsubgroup = value.get("ssgroup")
                                self.ilg.hideLayer(self.lyrs.data[key]["qlyr"])
                                if subsubgroup == "Gutters" or subsubgroup == "Multiple Channels" or subsubgroup == "Streets":
                                    self.ilg.hideGroup(subsubgroup, subgroup)
                                else:
                                    self.ilg.hideGroup(subgroup)
                s.setValue("FLO-2D/advanced_layers", advanced_layers)

                if project_dir != "" and flo2d_dir != "":
                    s.setValue("FLO-2D/run_settings", True)

                    flopro_dir = s.value("FLO-2D/last_flopro")
                    flo2d_v = "FLOPRO not found"
                    # Check for FLOPRO.exe
                    if os.path.isfile(flopro_dir + "/FLOPRO.exe"):
                        flopro_found = True
                        flo2d_v = get_flo2dpro_version(flopro_dir + "/FLOPRO.exe")
                    # Check for FLOPRO_Demo.exe
                    elif os.path.isfile(flopro_dir + "/FLOPRO_Demo.exe"):
                        flopro_found = True
                        flo2d_v = get_flo2dpro_version(flopro_dir + "/FLOPRO_Demo.exe")
                    else:
                        flopro_found = False

                    self.gutils.set_metadata_par("FLO-2D_V", flo2d_v)

            # Project not loaded
            else:
                flo2d_dir, project_dir, _ = dlg.get_parameters()
                s = QSettings()
                s.setValue("FLO-2D/lastGdsDir", project_dir)
                s.setValue("FLO-2D/last_flopro", flo2d_dir)

                if project_dir != "" and flo2d_dir != "":
                    s.setValue("FLO-2D/run_settings", True)

                    flopro_dir = s.value("FLO-2D/last_flopro")
                    # Check for FLOPRO.exe
                    if os.path.isfile(flopro_dir + "/FLOPRO.exe"):
                        flopro_found = True
                    # Check for FLOPRO_Demo.exe
                    elif os.path.isfile(flopro_dir + "/FLOPRO_Demo.exe"):
                        flopro_found = True
                    else:
                        flopro_found = False

            if flopro_found:
                self.uc.bar_info("Run Settings saved!")
                self.uc.log_info(f"Run Settings saved!\nProject Folder: {project_dir}\nFLO-2D Folder: {flo2d_dir}")
            else:
                self.uc.bar_warn("Run Settings saved! No FLOPRO.exe found, check your FLO-2D installation folder!")
                self.uc.log_info(f"Run Settings saved! No FLOPRO.exe found, check your FLO-2D installation "
                                 f"folder!\nProject Folder: {project_dir}\nFLO-2D Folder: {flo2d_dir}")

    @connection_required
    def quick_run_flopro(self):
        """
        Function to export and run FLO-2D Pro
        """
        if self.gutils.is_table_empty("grid"):
            self.uc.bar_warn("There is no grid! Please create it before running tool.")
            return

        s = QSettings()
        project_dir = s.value("FLO-2D/lastGdsDir")
        outdir = QFileDialog.getExistingDirectory(
            None,
            "Select directory where FLO-2D model will run",
            directory=project_dir,
        )

        if outdir:
            self.f2g = Flo2dGeoPackage(self.con, self.iface)
            sql = """SELECT name, value FROM cont;"""
            options = {o: v if v is not None else "" for o, v in self.f2g.execute(sql).fetchall()}
            export_calls = [
                "export_cont_toler",
                "export_tolspatial",
                "export_inflow",
                "export_tailings",
                "export_outflow",
                "export_rain",
                "export_evapor",
                "export_infil",
                "export_chan",
                "export_xsec",
                "export_hystruc",
                "export_bridge_xsec",
                "export_bridge_coeff_data",
                "export_street",
                "export_arf",
                "export_mult",
                "export_sed",
                "export_levee",
                "export_fpxsec",
                "export_breach",
                "export_gutter",
                "export_fpfroude",
                "export_swmmflo",
                "export_swmmflort",
                "export_swmmoutf",
                "export_swmmflodropbox",
                "export_sdclogging",
                "export_wsurf",
                "export_wstime",
                "export_shallowNSpatial",
                "export_mannings_n_topo",
            ]

            s.setValue("FLO-2D/lastGdsDir", outdir)

            dlg_components = ComponentsDialog(self.con, self.iface, self.lyrs, "out")
            ok = dlg_components.exec_()
            if ok:
                if "Channels" not in dlg_components.components:
                    export_calls.remove("export_chan")
                    export_calls.remove("export_xsec")

                if "Reduction Factors" not in dlg_components.components:
                    export_calls.remove("export_arf")

                if "Streets" not in dlg_components.components:
                    export_calls.remove("export_street")

                if "Outflow Elements" not in dlg_components.components:
                    export_calls.remove("export_outflow")

                if "Inflow Elements" not in dlg_components.components:
                    export_calls.remove("export_inflow")
                    export_calls.remove("export_tailings")

                if "Levees" not in dlg_components.components:
                    export_calls.remove("export_levee")

                if "Multiple Channels" not in dlg_components.components:
                    export_calls.remove("export_mult")

                if "Breach" not in dlg_components.components:
                    export_calls.remove("export_breach")

                if "Gutters" not in dlg_components.components:
                    export_calls.remove("export_gutter")

                if "Infiltration" not in dlg_components.components:
                    export_calls.remove("export_infil")

                if "Floodplain Cross Sections" not in dlg_components.components:
                    export_calls.remove("export_fpxsec")

                if "Mudflow and Sediment Transport" not in dlg_components.components:
                    export_calls.remove("export_sed")

                if "Evaporation" not in dlg_components.components:
                    export_calls.remove("export_evapor")

                if "Hydraulic  Structures" not in dlg_components.components:
                    export_calls.remove("export_hystruc")
                    export_calls.remove("export_bridge_xsec")
                    export_calls.remove("export_bridge_coeff_data")
                else:
                    xsecs = self.gutils.execute("SELECT fid FROM struct WHERE icurvtable = 3").fetchone()
                    if not xsecs:
                        if os.path.isfile(outdir + r"\BRIDGE_XSEC.DAT"):
                            os.remove(outdir + r"\BRIDGE_XSEC.DAT")
                        export_calls.remove("export_bridge_xsec")
                        export_calls.remove("export_bridge_coeff_data")

                if "Rain" not in dlg_components.components:
                    export_calls.remove("export_rain")

                if "Storm Drain" not in dlg_components.components:
                    export_calls.remove("export_swmmflo")
                    export_calls.remove("export_swmmflort")
                    export_calls.remove("export_swmmoutf")
                    export_calls.remove("export_swmmflodropbox")
                    export_calls.remove("export_sdclogging")
                    
                else:
                    self.uc.show_info("Storm Drain features not allowed on the Quick Run FLO-2D Pro.")
                    return

                if "Spatial Shallow-n" not in dlg_components.components:
                    export_calls.remove("export_shallowNSpatial")

                if "Spatial Tolerance" not in dlg_components.components:
                    export_calls.remove("export_tolspatial")

                if "Spatial Froude" not in dlg_components.components:
                    export_calls.remove("export_fpfroude")

                if "Manning's n and Topo" not in dlg_components.components:
                    export_calls.remove("export_mannings_n_topo")

                QApplication.setOverrideCursor(Qt.WaitCursor)

                try:
                    s = QSettings()
                    s.setValue("FLO-2D/lastGdsDir", outdir)

                    QApplication.setOverrideCursor(Qt.WaitCursor)
                    self.call_IO_methods(export_calls, True, outdir)

                    # The strings list 'export_calls', contains the names of
                    # the methods in the class Flo2dGeoPackage to export (write) the
                    # FLO-2D .DAT files

                    self.uc.bar_info("Flo2D model exported to " + outdir, dur=3)
                    QApplication.restoreOverrideCursor()

                finally:
                    QApplication.restoreOverrideCursor()

                    if "export_swmmflo" in export_calls:
                        self.f2d_widget.storm_drain_editor.export_storm_drain_INP_file()

                    # Delete .DAT files the model will try to use if existing:
                    if "export_mult" in export_calls:
                        if self.gutils.is_table_empty("simple_mult_cells"):
                            new_files_used = self.files_used.replace("SIMPLE_MULT.DAT\n", "")
                            self.files_used = new_files_used
                            if os.path.isfile(outdir + r"\SIMPLE_MULT.DAT"):
                                if self.uc.question(
                                        "There are no simple multiple channel cells in the project but\n"
                                        + "there is a SIMPLE_MULT.DAT file in the directory.\n"
                                        + "If the file is not deleted it will be used by the model.\n\n"
                                        + "Delete SIMPLE_MULT.DAT?"
                                ):
                                    os.remove(outdir + r"\SIMPLE_MULT.DAT")

                        if self.gutils.is_table_empty("mult_cells"):
                            new_files_used = self.files_used.replace("\nMULT.DAT\n", "\n")
                            self.files_used = new_files_used
                            if os.path.isfile(outdir + r"\MULT.DAT"):
                                if self.uc.question(
                                        "There are no multiple channel cells in the project but\n"
                                        + "there is a MULT.DAT file in the directory.\n"
                                        + "If the file is not deleted it will be used by the model.\n\n"
                                        + "Delete MULT.DAT?"
                                ):
                                    os.remove(outdir + r"\MULT.DAT")

                    if self.f2g.export_messages != "":
                        info = "WARNINGS:\n\n" + self.f2g.export_messages
                        self.uc.show_info(info)

            QApplication.restoreOverrideCursor()
            flopro_dir = s.value("FLO-2D/last_flopro")
            flo2d_v = "FLOPRO not found"
            program = None
            if flopro_dir is not None:
                # Check for FLOPRO.exe
                if os.path.isfile(flopro_dir + "/FLOPRO.exe"):
                    flo2d_v = get_flo2dpro_version(flopro_dir + "/FLOPRO.exe")
                    self.gutils.set_metadata_par("FLO-2D_V", flo2d_v)
                    program = "FLOPRO.exe"
                # Check for FLOPRO_Demo.exe
                elif os.path.isfile(flopro_dir + "/FLOPRO_Demo.exe"):
                    flo2d_v = get_flo2dpro_version(flopro_dir + "/FLOPRO_Demo.exe")
                    self.gutils.set_metadata_par("FLO-2D_V", flo2d_v)
                    program = "FLOPRO_Demo.exe"
            else:
                self.run_settings()

            if program:
                self.uc.bar_info(f"Running {program}...")
                self.uc.log_info(f"Running {program}...")
                self.run_program(program)
            else:
                self.uc.bar_warn("No FLOPRO.exe found, check your FLO-2D installation folder!")
                self.uc.log_info("No FLOPRO.exe found, check your FLO-2D installation folder!")

    def run_flopro(self):
        self.uncheck_all_info_tools()
        s = QSettings()
        flopro_dir = s.value("FLO-2D/last_flopro")
        flo2d_v = "FLOPRO not found"
        user_program = None
        # Check if the FLOPRO directory is in the FLO-2D Settings
        if flopro_dir is not None:
            # Check if the user has the FLOPRO version
            if os.path.isfile(flopro_dir + "/FLOPRO.exe"):
                flo2d_v = get_flo2dpro_version(flopro_dir + "/FLOPRO.exe")
                user_program = "FLOPRO.exe"
            # Check for the FLOPRO_Demo
            elif os.path.isfile(flopro_dir + "/FLOPRO_Demo.exe"):
                flo2d_v = get_flo2dpro_version(flopro_dir + "/FLOPRO_Demo.exe")
                user_program = "FLOPRO_Demo.exe"

            # Only add to metadata if there is a project loaded, otherwise just run FLOPRO
            if self.gutils:
                self.gutils.set_metadata_par("FLO-2D_V", flo2d_v)
        else:
            self.run_settings()

        if user_program:
            self.uc.bar_info(f"Running {user_program}...")
            self.uc.log_info(f"Running {user_program}...")
            self.run_program(user_program)
        else:
            self.uc.bar_warn("No FLOPRO.exe found, check your FLO-2D installation folder!")
            self.uc.log_info("No FLOPRO.exe found, check your FLO-2D installation folder!")

    def run_tailingsdambreach(self):
        self.uncheck_all_info_tools()
        self.run_program("Tailings Dam Breach.exe")

    def run_mapcrafter(self):
        """
        Function to call MapCrafter
        """
        self.uncheck_all_info_tools()
        if 'flo2d_mapcrafter' not in plugins:
            self.uc.show_info(
                "FLO-2D MapCrafter not found! Please, use QGIS Official Plugin Repository to install MapCrafter.")
        else:
            mapcrafter = plugins['flo2d_mapcrafter']
            mapcrafter.open()

    def run_rasterizor(self):
        """
        Function to call Rasterizor
        """
        self.uncheck_all_info_tools()
        if 'rasterizor' not in plugins:
            self.uc.show_info(
                "FLO-2D Rasterizor not found! Please, use QGIS Official Plugin Repository to install Rasterizor.")
        else:
            rasterizor = plugins['rasterizor']
            rasterizor.open()

    def run_profiles(self):
        self.uncheck_all_info_tools()
        self.run_program("PROFILES.exe")

    def run_hydrog(self):
        self.uncheck_all_info_tools()
        self.run_program("HYDROG.exe")

    def run_maxplot(self):
        self.uncheck_all_info_tools()
        self.run_program("MAXPLOT.exe")

    def run_program(self, exe_name):
        """
        Function to run programs
        """
        self.uncheck_all_info_tools()
        s = QSettings()
        # check if run was configured
        if not s.contains("FLO-2D/run_settings"):
            self.run_settings()
        if s.value("FLO-2D/last_flopro") == "" or s.value("FLO-2D/lastGdsDir") == "":
            self.run_settings()
        flo2d_dir = s.value("FLO-2D/last_flopro")
        project_dir = s.value("FLO-2D/lastGdsDir")

        if sys.platform != "win32":
            self.uc.bar_warn("Could not run " + exe_name + " under current operation system!")
            return
        try:
            if os.path.isfile(flo2d_dir + "\\" + exe_name):
                if exe_name == "Tailings Dam Breach.exe":
                    program = ProgramExecutor(flo2d_dir, project_dir, exe_name)
                    program.perform()
                    self.uc.bar_info(exe_name + " started!", dur=3)
                else:
                    if os.path.isfile(project_dir + "\\" + "CONT.DAT"):
                        program = ProgramExecutor(flo2d_dir, project_dir, exe_name)
                        program.perform()
                        self.uc.bar_info(exe_name + " started!", dur=3)
                    else:
                        self.uc.show_warn(
                            "CONT.DAT is not in directory:\n\n" + f"{project_dir}\n\n" + f"Select the correct directory.")
                        self.run_settings()
            else:
                self.uc.show_warn("WARNING 241020.0424: Program " + exe_name + " is not in directory\n\n" + flo2d_dir)
        except Exception as e:
            self.uc.log_info(repr(e))
            self.uc.bar_warn("Running " + exe_name + " failed!")

    def select_RPT_File(self):
        self.uncheck_all_info_tools()

        grid = self.lyrs.data["grid"]["qlyr"]
        if grid is not None:
            if self.f2d_widget.storm_drain_editor.create_SD_discharge_table_and_plots("Just assign FLO-2D settings"):
                self.canvas.setMapTool(self.info_tool)
        else:
            self.uc.bar_warn("There is no grid layer to identify.")

    def load_gpkg_from_proj(self):
        """
        If QGIS project has a gpkg path saved ask user if it should be loaded.
        """
        old_gpkg = self.read_proj_entry("gpkg")
        if '%20' in old_gpkg:
            old_gpkg = old_gpkg.replace('%20', ' ')
        new_gpkg = self.new_gpkg

        qgs_file = QgsProject.instance().fileName()
        qgs_dir = os.path.dirname(qgs_file)

        # File adjustment from loading recent projects
        if new_gpkg is None:
            uri = self.project.fileName()
            if uri.startswith("geopackage:"):
                new_gpkg = uri[len("geopackage:"):].split('?')[0]

        if '%20' in new_gpkg:
            new_gpkg = new_gpkg.replace('%20', ' ')

        # Geopackage associated with the project
        if old_gpkg:
            # Check if opening gpkg (new_gpkg) is the same as the project gpkg (old_gpkg)
            # Project gpkg is the same as the gpkg being opened or gpkg being opened is None (load from recent projects)
            if old_gpkg == new_gpkg:
                msg = f"This QGIS project uses the FLO-2D Plugin and the following database file:\n\n{old_gpkg}\n\n"
                # Geopackage does not exist at original path
                if not os.path.exists(old_gpkg):
                    msg += "Unfortunately it seems that database file doesn't exist at given location."
                    gpkg_dir, gpkg_file = os.path.split(old_gpkg)
                    _old_gpkg = os.path.join(qgs_dir, gpkg_file)
                    if os.path.exists(_old_gpkg):
                        msg += f" However there is a file with the same name at your project location:\n\n{_old_gpkg}\n\n"
                        msg += "Load the model?"
                        old_gpkg = _old_gpkg
                        QApplication.restoreOverrideCursor()
                        answer = self.uc.customized_question("FLO-2D", msg)
                    else:

                        answer = self.uc.customized_question("FLO-2D", msg, QMessageBox.Cancel, QMessageBox.Cancel)
                # Geopackage exists at the original path
                else:
                    msg += "Load the model?"
                    QApplication.restoreOverrideCursor()
                    answer = self.uc.customized_question("FLO-2D", msg)
                if answer == QMessageBox.Yes:
                    QApplication.setOverrideCursor(Qt.WaitCursor)
                    qApp.processEvents()
                    dlg_settings = SettingsDialog(self.con, self.iface, self.lyrs, self.gutils)
                    if not dlg_settings.connect(old_gpkg):
                        return
                    self.con = dlg_settings.con
                    self.iface.f2d["con"] = self.con
                    self.gutils = dlg_settings.gutils
                    self.crs = dlg_settings.crs
                    self.setup_dock_widgets()

                    s = QSettings()
                    s.setValue("FLO-2D/last_flopro_project", qgs_file)
                    s.setValue("FLO-2D/lastGdsDir", os.path.dirname(old_gpkg))
                    window_title = s.value("FLO-2D/last_flopro_project", "")
                    self.iface.mainWindow().setWindowTitle(window_title)
                    QApplication.restoreOverrideCursor()
                else:
                    return
            # Project gpkg is not the same as the gpkg being opened
            else:
                msg = f"This QGIS project uses the FLO-2D Plugin and the following database file:\n\n{new_gpkg}\n\n"
                # Geopackage exists at the original path
                msg += "Load the model?"
                QApplication.restoreOverrideCursor()
                answer = self.uc.customized_question("FLO-2D", msg)
                if answer == QMessageBox.Yes:
                    QApplication.setOverrideCursor(Qt.WaitCursor)
                    qApp.processEvents()
                    dlg_settings = SettingsDialog(self.con, self.iface, self.lyrs, self.gutils)
                    if not dlg_settings.connect(new_gpkg):
                        return
                    self.con = dlg_settings.con
                    self.iface.f2d["con"] = self.con
                    self.gutils = dlg_settings.gutils
                    self.crs = dlg_settings.crs
                    self.setup_dock_widgets()

                    s = QSettings()
                    s.setValue("FLO-2D/last_flopro_project", qgs_file)
                    s.setValue("FLO-2D/lastGdsDir", os.path.dirname(new_gpkg))
                    window_title = s.value("FLO-2D/last_flopro_project", "")
                    self.iface.mainWindow().setWindowTitle(window_title)
                    QApplication.restoreOverrideCursor()
                else:
                    return

        # Geopackage not associated with the project -> This is not going to happen in the future because the project
        # is now located inside the geopackage
        else:
            msg = f"This QGIS project uses the FLO-2D Plugin but does not have a database associated.\n\n"
            msg += "Would you like to load the geopackage?"
            QApplication.restoreOverrideCursor()
            answer = self.uc.customized_question("FLO-2D", msg)
            if answer == QMessageBox.Yes:
                s = QSettings()
                last_gpkg_dir = s.value("FLO-2D/lastGpkgDir", "")
                gpkg_path, __ = QFileDialog.getOpenFileName(
                    None,
                    "Select GeoPackage to connect",
                    directory=last_gpkg_dir,
                    filter="*.gpkg",
                )
                if not gpkg_path:
                    return

                self.new_gpkg = gpkg_path
                QApplication.setOverrideCursor(Qt.WaitCursor)
                qApp.processEvents()
                dlg_settings = SettingsDialog(self.con, self.iface, self.lyrs, self.gutils)
                if not dlg_settings.connect(new_gpkg):
                    return
                self.con = dlg_settings.con
                self.iface.f2d["con"] = self.con
                self.gutils = dlg_settings.gutils
                self.crs = dlg_settings.crs
                self.setup_dock_widgets()

                s = QSettings()
                s.setValue("FLO-2D/last_flopro_project", qgs_file)
                s.setValue("FLO-2D/lastGdsDir", os.path.dirname(new_gpkg))
                window_title = s.value("FLO-2D/last_flopro_project", "")
                self.iface.mainWindow().setWindowTitle(window_title)
                QApplication.restoreOverrideCursor()

        # gpkg_path = self.gutils.get_gpkg_path()
        # proj_name = os.path.splitext(os.path.basename(gpkg_path))[0]
        # uri = f'geopackage:{gpkg_path}?projectName={proj_name}'
        # self.project.write(uri)

    def call_IO_methods(self, calls, debug, *args):
        if self.f2g.parsed_format == Flo2dGeoPackage.FORMAT_DAT:
            self.call_IO_methods_dat(calls, debug, *args)
        elif self.f2g.parsed_format == Flo2dGeoPackage.FORMAT_HDF5:
            self.call_IO_methods_hdf5(calls, debug, *args)

    def call_IO_methods_hdf5(self, calls, debug, *args):
        self.f2g.parser.write_mode = "w"

        progDialog = QProgressDialog("Exporting to HDF5...", None, 0, len(calls))
        progDialog.setModal(True)
        progDialog.setValue(0)
        progDialog.show()
        i = 0

        for call in calls:
            i += 1
            progDialog.setValue(i)
            progDialog.setLabelText(call)
            QApplication.processEvents()
            method = getattr(self.f2g, call)
            try:
                method(*args)
                self.f2g.parser.write_mode = "a"
            except Exception as e:
                if debug is True:
                    self.uc.log_info(traceback.format_exc())
                else:
                    raise

        self.f2g.parser.write_mode = "w"

    def call_IO_methods_dat(self, calls, debug, *args):
        s = QSettings()
        last_dir = s.value("FLO-2D/lastGdsDir", "")

        self.files_used = ""
        self.files_not_used = ""
        if calls[0] == "export_cont_toler":
            self.files_used = "CONT.DAT\n"

        QApplication.setOverrideCursor(Qt.WaitCursor)
        for call in calls:
            if call == "export_bridge_xsec":
                dat = "BRIDGE_XSEC.DAT"
            elif call == "export_bridge_coeff_data":
                dat = "BRIDGE_COEFF_DATA.DAT"
            elif call == "import_hystruc_bridge_xs":
                dat = "BRIDGE_XSEC.DAT"
            else:
                dat = call.split("_")[-1].upper() + ".DAT"
            if call.startswith("import"):
                if self.f2g.parser.dat_files[dat] is None:
                    if dat == "MULT.DAT":
                        if self.f2g.parser.dat_files["SIMPLE_MULT.DAT"] is None:
                            self.uc.log_info('Files required for "{0}" not found. Action skipped!'.format(call))
                            self.files_not_used += dat + "\n"
                            continue
                        else:
                            self.files_used += "SIMPLE_MULT.DAT\n"
                            pass
                    else:
                        self.uc.log_info('Files required for "{0}" not found. Action skipped!'.format(call))
                        if dat not in ["WSURF.DAT", "WSTIME.DAT"]:
                            self.files_not_used += dat + "\n"
                        continue
                else:
                    if dat == "MULT.DAT":
                        self.files_used += dat + " and/or SIMPLE_MULT.DAT" + "\n"
                        pass
                    elif os.path.getsize(os.path.join(last_dir, dat)) > 0:
                        self.files_used += dat + "\n"
                        if dat == "CHAN.DAT":
                            self.files_used += "CHANBANK.DAT" + "\n"
                        pass
                    else:
                        self.files_not_used += dat + "\n"
                        continue

            try:
                start_time = time.time()

                method = getattr(self.f2g, call)

                if method(*args):
                    if call.startswith("export"):
                        self.files_used += dat + "\n"
                        if dat == "CHAN.DAT":
                            self.files_used += "CHANBANK.DAT" + "\n"
                        if dat == "SWMMFLO.DAT":
                            self.files_used += "SWMM.INP" + "\n"
                        if dat == "TOPO.DAT":
                            self.files_used += "MANNINGS_N.DAT" + "\n"
                        if dat == "MULT.DAT":
                            self.files_used += "SIMPLE_MULT.DAT" + "\n"
                        pass

                self.uc.log_info('{0:.3f} seconds => "{1}"'.format(time.time() - start_time, call))

            except Exception as e:
                if debug is True:
                    self.uc.log_info(traceback.format_exc())
                else:
                    raise

    @connection_required
    def import_gds(self):
        """
        Import traditional GDS files into FLO-2D database (GeoPackage).
        """
        self.uncheck_all_info_tools()
        self.gutils.disable_geom_triggers()
        self.f2g = Flo2dGeoPackage(self.con, self.iface)
        import_calls = [
            "import_cont_toler",
            "import_mannings_n_topo",
            "import_inflow",
            "import_tailings",
            "import_outflow",
            "import_rain",
            "import_raincell",
            "import_evapor",
            "import_infil",
            "import_chan",
            "import_xsec",
            "import_hystruc",
            "import_hystruc_bridge_xs",
            "import_street",
            "import_arf",
            "import_mult",
            "import_sed",
            "import_levee",
            "import_fpxsec",
            "import_breach",
            "import_gutter",
            "import_fpfroude",
            "import_swmmflo",
            "import_swmmflort",
            "import_swmmoutf",
            "import_tolspatial",
            "import_wsurf",
            "import_wstime",
        ]
        s = QSettings()
        last_dir = s.value("FLO-2D/lastGdsDir", "")
        fname, __ = QFileDialog.getOpenFileName(
            None, "Select FLO-2D file to import", directory=last_dir, filter="CONT.DAT"
        )
        if not fname:
            return
        dir_name = os.path.dirname(fname)
        s.setValue("FLO-2D/lastGdsDir", dir_name)
        bname = os.path.basename(fname)
        if self.f2g.set_parser(fname):
            topo = self.f2g.parser.dat_files["TOPO.DAT"]
            if topo is None:
                self.uc.bar_warn("Could not find TOPO.DAT file! Importing GDS files aborted!", dur=3)
                return
            if bname not in self.f2g.parser.dat_files:
                return
            empty = self.f2g.is_table_empty("grid")
            # check if a grid exists in the grid table
            if not empty:
                q = "There is a grid already defined in GeoPackage. Overwrite it?"
                if self.uc.question(q):
                    pass
                else:
                    self.uc.bar_info("Import cancelled", dur=3)
                    return

            # Check if MANNINGS_N.DAT exist:
            if not os.path.isfile(dir_name + r"\MANNINGS_N.DAT") or os.path.getsize(dir_name + r"\MANNINGS_N.DAT") == 0:
                self.uc.show_info("ERROR 241019.1821: file MANNINGS_N.DAT is missing or empty!")
                return

            # Check if TOLER.DAT exist:
            if not os.path.isfile(dir_name + r"\TOLER.DAT") or os.path.getsize(dir_name + r"\TOLER.DAT") == 0:
                self.uc.show_info("ERROR 200322.0911: file TOLER.DAT is missing or empty!")
                return

            dlg_components = ComponentsDialog(self.con, self.iface, self.lyrs, "in")
            ok = dlg_components.exec_()
            if ok:
                try:
                    QApplication.setOverrideCursor(Qt.WaitCursor)

                    if "Channels" not in dlg_components.components:
                        import_calls.remove("import_chan")
                        import_calls.remove("import_xsec")

                    if "Reduction Factors" not in dlg_components.components:
                        import_calls.remove("import_arf")

                    if "Streets" not in dlg_components.components:
                        import_calls.remove("import_street")

                    if "Outflow Elements" not in dlg_components.components:
                        import_calls.remove("import_outflow")

                    if "Inflow Elements" not in dlg_components.components:
                        import_calls.remove("import_inflow")
                        import_calls.remove("import_tailings")

                    if "Levees" not in dlg_components.components:
                        import_calls.remove("import_levee")

                    if "Multiple Channels" not in dlg_components.components:
                        import_calls.remove("import_mult")

                    if "Breach" not in dlg_components.components:
                        import_calls.remove("import_breach")

                    if "Gutters" not in dlg_components.components:
                        import_calls.remove("import_gutter")

                    if "Infiltration" not in dlg_components.components:
                        import_calls.remove("import_infil")

                    if "Floodplain Cross Sections" not in dlg_components.components:
                        import_calls.remove("import_fpxsec")

                    if "Mudflow and Sediment Transport" not in dlg_components.components:
                        import_calls.remove("import_sed")

                    if "Evaporation" not in dlg_components.components:
                        import_calls.remove("import_evapor")

                    if "Hydraulic  Structures" not in dlg_components.components:
                        import_calls.remove("import_hystruc")
                        import_calls.remove("import_hystruc_bridge_xs")

                    # if 'MODFLO-2D' not in dlg_components.components:
                    #     import_calls.remove('')

                    if "Rain" not in dlg_components.components:
                        import_calls.remove("import_rain")
                        import_calls.remove("import_raincell")

                    if "Storm Drain" not in dlg_components.components:
                        import_calls.remove("import_swmmflo")
                        import_calls.remove("import_swmmflort")
                        import_calls.remove("import_swmmoutf")

                    if "Spatial Tolerance" not in dlg_components.components:
                        import_calls.remove("import_tolspatial")

                    if "Spatial Froude" not in dlg_components.components:
                        import_calls.remove("import_fpfroude")

                    tables = [
                        "all_schem_bc",
                        "blocked_cells",
                        "breach",
                        "breach_cells",
                        "breach_fragility_curves",
                        "breach_global",
                        "buildings_areas",
                        "buildings_stats",
                        "chan",
                        "chan_confluences",
                        "chan_elems",
                        "chan_elems_interp",
                        "chan_n",
                        "chan_r",
                        "chan_t",
                        "chan_v",
                        "chan_wsel",
                        "chan_elems",
                        "cont",
                        "culvert_equations",
                        "evapor",
                        "evapor_hourly",
                        "evapor_monthly",
                        "fpfroude",
                        "fpfroude_cells",
                        "fpxsec",
                        "fpxsec_cells",
                        "grid",
                        "gutter_areas",
                        "gutter_cells",
                        "gutter_globals",
                        "infil",
                        "infil_cells_green",
                        "infil_cells_horton",
                        "infil_cells_scs",
                        "infil_chan_elems",
                        "infil_chan_seg",
                        "inflow",
                        "inflow_cells",
                        "inflow_time_series",
                        "inflow_time_series_data",
                        "levee_data",
                        "levee_failure",
                        "levee_fragility",
                        "levee_general",
                        "mud_areas",
                        "mud_cells",
                        "mult",
                        "mult_areas",
                        "mult_cells",
                        "noexchange_chan_cells",
                        "outflow",
                        "outflow_cells",
                        "outflow_time_series",
                        "outflow_time_series_data",
                        "qh_params",
                        "qh_params_data",
                        "qh_table",
                        "qh_table_data",
                        "rain",
                        "rain_arf_cells",
                        "rain_time_series",
                        "rain_time_series_data",
                        "raincell",
                        "raincell_data",
                        "rat_curves",
                        "rat_table",
                        "rbank",
                        "reservoirs",
                        "repl_rat_curves",
                        "sed_group_areas",
                        "sed_group_cells",
                        "sed_groups",
                        "sed_rigid_areas",
                        "sed_rigid_cells",
                        "sed_supply_areas",
                        "sed_supply_cells",
                        "spatialshallow",
                        "spatialshallow_cells",
                        "storm_drains",
                        "street_elems",
                        "street_general",
                        "street_seg",
                        "streets",
                        "struct",
                        "swmmflo",
                        "swmmflort",
                        "swmmflort_data",
                        "swmmoutf",
                        "swmmflo_culvert",
                        "swmm_inflows",
                        "swmm_inflow_patterns",
                        "swmm_time_series",
                        "swmm_time_series_data",
                        "swmm_tidal_curve",
                        "swmm_tidal_curve_data",
                        "swmm_pumps_curve_data",
                        "swmm_other_curves",
                        "tolspatial",
                        "tolspatial_cells",
                        "user_bc_lines",
                        "user_bc_points",
                        "user_bc_polygons",
                        "user_blocked_areas",
                        "user_chan_n",
                        "user_chan_r",
                        "user_chan_t",
                        "user_chan_v",
                        "user_elevation_points",
                        "user_elevation_polygons",
                        "user_fpxsec",
                        "user_infiltration",
                        "user_left_bank",
                        "user_levee_lines",
                        "user_model_boundary",
                        "user_noexchange_chan_areas",
                        "user_reservoirs",
                        "user_right_bank",
                        "user_roughness",
                        "user_streets",
                        "user_struct",
                        "user_swmm_conduits",
                        "user_swmm_pumps",
                        "user_swmm_orifices",
                        "user_swmm_weirs",
                        "user_swmm_nodes",
                        "user_swmm_storage_units",
                        "user_xsec_n_data",
                        "user_xsections",
                        "wstime",
                        "wsurf",
                        "xsec_n_data",
                    ]

                    for table in tables:
                        self.gutils.clear_tables(table)

                    self.call_IO_methods(import_calls, True)  # The strings list 'export_calls', contains the names of
                    # the methods in the class Flo2dGeoPackage to import (read) the
                    # FLO-2D .DAT files

                    # Save CRS to table cont
                    self.gutils.set_cont_par("PROJ", self.crs.toProj())

                    # load layers and tables
                    self.load_layers()
                    self.uc.bar_info("Flo2D model imported", dur=3)
                    self.gutils.enable_geom_triggers()

                    if "import_chan" in import_calls:
                        self.gutils.create_schematized_rbank_lines_from_xs_tips()

                    if "Storm Drain" in dlg_components.components:
                        try:
                            swmm_converter = SchemaSWMMConverter(self.con, self.iface, self.lyrs)
                            swmm_converter.create_user_swmm_nodes()
                            
                            s = QSettings()
                            last_dir = s.value("FLO-2D/lastGdsDir", "")
                            # Import SWMMFLODROPBOX.DAT:
                            file = last_dir + r"\SWMMFLODROPBOX.DAT"
                            if os.path.isfile(file):
                                if os.path.getsize(file) > 0:
                                    if self.f2g.import_swmmflodropbox():
                                        self.files_used += "SWMMFLODROPBOX.DAT\n"
                                    else:
                                        self.files_not_used +="SWMMFLODROPBOX.DAT (errors found)\n"  
                                else:
                                    self.files_not_used +="SWMMFLODROPBOX.DAT\n" 
                            else:
                                self.files_not_used +="SWMMFLODROPBOX.DAT\n" 
                                
                            # Import SDCLOGGING..DAT:
                            file = last_dir + r"\SDCLOGGING.DAT"
                            if os.path.isfile(file):
                                if os.path.getsize(file) > 0:
                                    if self.f2g.import_sdclogging():
                                        self.files_used += "SDCLOGGING.DAT\n"
                                    else:
                                        self.files_not_used +="SDCLOGGING.DAT (errors found)\n"  
                                else:
                                    self.files_not_used +="SDCLOGGING.DAT\n" 
                            else:
                                self.files_not_used +="SDCLOGGING.DAT\n" 
                                                                                                 
                            
                        except Exception as e:
                            QApplication.restoreOverrideCursor()
                            self.uc.log_info(traceback.format_exc())
                            self.uc.show_error(
                                "ERROR 040723.1749:\n\nConverting Schematic SD Inlets to User Storm Drain Nodes failed!"
                                + "\n_______________________________________________________________",
                                e,
                            )

                        if os.path.isfile(dir_name + r"\SWMM.INP"):
                            # if self.f2d_widget.storm_drain_editor.import_storm_drain_INP_file("Choose"):
                            if self.f2d_widget.storm_drain_editor.import_storm_drain_INP_file(
                                    "Force import of SWMM.INP", False
                            ):
                                self.files_used += "SWMM.INP" + "\n"
                        else:
                            self.uc.bar_error("ERROR 100623.0944: SWMM.INP file not found!")

                    self.setup_dock_widgets()
                    self.lyrs.refresh_layers()
                    self.lyrs.zoom_to_all()

                    # See if geopackage has grid with 'col' and 'row' fields:
                    grid_lyr = self.lyrs.data["grid"]["qlyr"]
                    field_index = grid_lyr.fields().indexFromName("col")
                    if field_index == -1:
                        QApplication.restoreOverrideCursor()

                        add_new_colums = self.uc.customized_question(
                            "FLO-2D",
                            "WARNING 290521.0500:    Old GeoPackage.\n\nGrid table doesn't have 'col' and 'row' fields!\n\n"
                            + "Would you like to add the 'col' and 'row' fields to the grid table?",
                            QMessageBox.Yes | QMessageBox.No | QMessageBox.Cancel,
                            QMessageBox.Cancel,
                        )

                        if add_new_colums == QMessageBox.Cancel:
                            return

                        if add_new_colums == QMessageBox.No:
                            return
                        else:
                            if add_col_and_row_fields(grid_lyr):
                                assign_col_row_indexes_to_grid(grid_lyr, self.gutils)
                    else:
                        cell = self.gutils.execute("SELECT col FROM grid WHERE fid = 1").fetchone()
                        if cell[0] == NULL:
                            QApplication.setOverrideCursor(Qt.ArrowCursor)
                            proceed = self.uc.question(
                                "Grid layer's fields 'col' and 'row' have NULL values!\n\nWould you like to assign them?"
                            )
                            QApplication.restoreOverrideCursor()
                            if proceed:
                                assign_col_row_indexes_to_grid(self.lyrs.data["grid"]["qlyr"], self.gutils)

                    QApplication.restoreOverrideCursor()

                except Exception as e:
                    QApplication.restoreOverrideCursor()
                    self.uc.show_error("ERROR 050521.0349: importing .DAT files!.\n", e)
                finally:
                    QApplication.restoreOverrideCursor()
                    if self.files_used != "" or self.files_not_used != "":
                        self.uc.show_info(
                            "Files read by this project:\n\n"
                            + self.files_used
                            + (
                                ""
                                if self.files_not_used == ""
                                else "\n\nFiles not found or empty:\n\n" + self.files_not_used
                            )
                        )

                    msg = ""
                    if "import_swmmflo" in import_calls:
                        msg += "* To complete the Storm Drain functionality, the 'Computational Domain' and 'Storm Drains' conversion "
                        msg += "must be done using the "
                        msg += "<FONT COLOR=green>Convert Schematic Layers to User Layers</FONT>"
                        msg += " tool in the <FONT COLOR=blue>FLO-2D panel</FONT>...<br>"
                        if "SWMM.INP" not in self.files_used:
                            msg += "...and <FONT COLOR=green>Import SWMM.INP</FONT> from the <FONT COLOR=blue>Storm Drain Editor widget</FONT>."

                    if "import_inflow" in import_calls or "import_outflow" in import_calls:
                        if msg:
                            msg += "<br><br>"
                        msg += (
                            "* To complete the Boundary Conditions functionality, the 'Boundary Conditions' conversion "
                        )
                        msg += "must be done using the "
                        msg += "<FONT COLOR=green>Conversion from Schematic Layers to User Layers</FONT>"
                        msg += " tool in the <FONT COLOR=blue>FLO-2D panel</FONT>."

                    if msg:
                        self.uc.show_info(msg)

            # Update the lastGdsDir to the original
            s.setValue("FLO-2D/lastGdsDir", last_dir)

    @connection_required
    def import_hdf5(self):
        """
        Import HDF5 datasets into FLO-2D database (GeoPackage).
        """
        self.uncheck_all_info_tools()
        self.gutils.disable_geom_triggers()
        self.f2g = Flo2dGeoPackage(self.con, self.iface)
        import_calls = [
            "import_cont_toler",
            "import_mannings_n_topo",
        ]
        s = QSettings()
        last_dir = s.value("FLO-2D/lastGdsDir", "")
        input_hdf5, _ = QFileDialog.getOpenFileName(
            None,
            "Import FLO-2D model data from HDF5 format",
            directory=last_dir,
            filter="HDF5 file (*.hdf5; *.HDF5)",
        )

        if not input_hdf5:
            return
        indir = os.path.dirname(input_hdf5)
        self.f2g = Flo2dGeoPackage(self.con, self.iface, parsed_format=Flo2dGeoPackage.FORMAT_HDF5)
        self.f2g.set_parser(input_hdf5)
        try:
            s = QSettings()
            s.setValue("FLO-2D/lastGdsDir", indir)
            QApplication.setOverrideCursor(Qt.WaitCursor)
            self.call_IO_methods(import_calls, True)
            self.uc.bar_info("Flo2D model imported from " + input_hdf5, dur=3)
            QApplication.restoreOverrideCursor()
        finally:
            QApplication.restoreOverrideCursor()
            empty = self.f2g.is_table_empty("grid")
            # check if a grid exists in the grid table
            if not empty:
                q = "There is a grid already defined in GeoPackage. Overwrite it?"
                if self.uc.question(q):
                    pass
                else:
                    self.uc.bar_info("Import cancelled", dur=3)
                    return
            try:
                QApplication.setOverrideCursor(Qt.WaitCursor)
                tables = [
                    "all_schem_bc",
                    "blocked_cells",
                    "breach",
                    "breach_cells",
                    "breach_fragility_curves",
                    "breach_global",
                    "buildings_areas",
                    "buildings_stats",
                    "chan",
                    "chan_confluences",
                    "chan_elems",
                    "chan_elems_interp",
                    "chan_n",
                    "chan_r",
                    "chan_t",
                    "chan_v",
                    "chan_wsel",
                    "chan_elems",
                    "cont",
                    "culvert_equations",
                    "evapor",
                    "evapor_hourly",
                    "evapor_monthly",
                    "fpfroude",
                    "fpfroude_cells",
                    "fpxsec",
                    "fpxsec_cells",
                    "grid",
                    "gutter_areas",
                    "gutter_cells",
                    "gutter_globals",
                    "infil",
                    "infil_cells_green",
                    "infil_cells_horton",
                    "infil_cells_scs",
                    "infil_chan_elems",
                    "infil_chan_seg",
                    "inflow",
                    "inflow_cells",
                    "inflow_time_series",
                    "inflow_time_series_data",
                    "levee_data",
                    "levee_failure",
                    "levee_fragility",
                    "levee_general",
                    "mud_areas",
                    "mud_cells",
                    "mult",
                    "mult_areas",
                    "mult_cells",
                    "noexchange_chan_cells",
                    "outflow",
                    "outflow_cells",
                    "outflow_time_series",
                    "outflow_time_series_data",
                    "qh_params",
                    "qh_params_data",
                    "qh_table",
                    "qh_table_data",
                    "rain",
                    "rain_arf_cells",
                    "rain_time_series",
                    "rain_time_series_data",
                    "raincell",
                    "raincell_data",
                    "rat_curves",
                    "rat_table",
                    "rbank",
                    "reservoirs",
                    "repl_rat_curves",
                    "sed_group_areas",
                    "sed_group_cells",
                    "sed_groups",
                    "sed_rigid_areas",
                    "sed_rigid_cells",
                    "sed_supply_areas",
                    "sed_supply_cells",
                    "spatialshallow",
                    "spatialshallow_cells",
                    "storm_drains",
                    "street_elems",
                    "street_general",
                    "street_seg",
                    "streets",
                    "struct",
                    "swmmflo",
                    "swmmflort",
                    "swmmflort_data",
                    "swmmoutf",
                    "tolspatial",
                    "tolspatial_cells",
                    "user_bc_lines",
                    "user_bc_points",
                    "user_bc_polygons",
                    "user_blocked_areas",
                    "user_chan_n",
                    "user_chan_r",
                    "user_chan_t",
                    "user_chan_v",
                    "user_elevation_points",
                    "user_elevation_polygons",
                    "user_fpxsec",
                    "user_infiltration",
                    "user_left_bank",
                    "user_levee_lines",
                    "user_model_boundary",
                    "user_noexchange_chan_areas",
                    "user_reservoirs",
                    "user_right_bank",
                    "user_roughness",
                    "user_streets",
                    "user_struct",
                    "user_swmm_conduits",
                    "user_swmm_nodes",
                    "user_xsec_n_data",
                    "user_xsections",
                    "wstime",
                    "wsurf",
                    "xsec_n_data",
                ]

                for table in tables:
                    self.gutils.clear_tables(table)

                self.call_IO_methods(import_calls, True)

                # save CRS to table cont
                self.gutils.set_cont_par("PROJ", self.crs.toProj())

                # load layers and tables
                self.load_layers()
                self.uc.bar_info("Flo2D model imported", dur=3)
                self.gutils.enable_geom_triggers()

                if "import_chan" in import_calls:
                    self.gutils.create_schematized_rbank_lines_from_xs_tips()

                self.setup_dock_widgets()
                self.lyrs.refresh_layers()
                self.lyrs.zoom_to_all()
                # See if geopackage has grid with 'col' and 'row' fields:
                grid_lyr = self.lyrs.data["grid"]["qlyr"]
                field_index = grid_lyr.fields().indexFromName("col")
                if field_index == -1:
                    QApplication.restoreOverrideCursor()

                    add_new_colums = self.uc.customized_question(
                        "FLO-2D",
                        "WARNING 290521.0500:    Old GeoPackage.\n\nGrid table doesn't have 'col' and 'row' fields!\n\n"
                        + "Would you like to add the 'col' and 'row' fields to the grid table?",
                        QMessageBox.Yes | QMessageBox.No | QMessageBox.Cancel,
                        QMessageBox.Cancel,
                    )

                    if add_new_colums == QMessageBox.Cancel:
                        return

                    if add_new_colums == QMessageBox.No:
                        return
                    else:
                        if add_col_and_row_fields(grid_lyr):
                            assign_col_row_indexes_to_grid(grid_lyr, self.gutils)
                else:
                    cell = self.gutils.execute("SELECT col FROM grid WHERE fid = 1").fetchone()
                    if cell is None:
                        QApplication.setOverrideCursor(Qt.ArrowCursor)
                        proceed = self.uc.question(
                            "Grid layer's fields 'col' and 'row' have NULL values!\n\nWould you like to assign them?"
                        )
                        QApplication.restoreOverrideCursor()
                        if proceed:
                            QApplication.setOverrideCursor(Qt.WaitCursor)
                            assign_col_row_indexes_to_grid(self.lyrs.data["grid"]["qlyr"], self.gutils)
                            QApplication.restoreOverrideCursor()
                        else:
                            return

                QApplication.restoreOverrideCursor()
            except Exception as e:
                QApplication.restoreOverrideCursor()
                self.uc.show_error("ERROR 050521.0349: importing from .HDF5 file!.\n", e)
            finally:
                QApplication.restoreOverrideCursor()
                msg = ""
                if "import_swmmflo" in import_calls:
                    msg += "* To complete the Storm Drain functionality, the 'Computational Domain' and 'Storm Drains' conversion "
                    msg += "must be done using the "
                    msg += "<FONT COLOR=green>Convert Schematic Layers to User Layers</FONT>"
                    msg += " tool in the <FONT COLOR=blue>FLO-2D panel</FONT>...<br>"
                    # msg += "...and <FONT COLOR=green>Import SWMM.INP</FONT> from the <FONT COLOR=blue>Storm Drain Editor widget</FONT>."

                if "import_inflow" in import_calls or "import_outflow" in import_calls:
                    if msg:
                        msg += "<br><br>"
                    msg += "* To complete the Boundary Conditions functionality, the 'Boundary Conditions' conversion "
                    msg += "must be done using the "
                    msg += "<FONT COLOR=green>Conversion from Schematic Layers to User Layers</FONT>"
                    msg += " tool in the <FONT COLOR=blue>FLO-2D panel</FONT>."

                if msg:
                    self.uc.show_info(msg)

    @connection_required
    def import_components(self):
        """
        Import selected traditional GDS files into FLO-2D database (GeoPackage).
        """
        self.uncheck_all_info_tools()
        imprt = self.uc.dialog_with_2_customized_buttons(
            "Select import method", "", " Several Components", " One Single Component"
        )

        if imprt == QMessageBox.Yes:
            self.import_selected_components()
        elif imprt == QMessageBox.No:
            self.import_selected_components2()

    @connection_required
    def import_selected_components(self):
        self.gutils.disable_geom_triggers()
        self.f2g = Flo2dGeoPackage(self.con, self.iface)
        import_calls = [
            # "import_cont_toler",
            "import_tolspatial",
            "import_inflow",
            "import_tailings",
            "import_outflow",
            "import_rain",
            "import_raincell",
            "import_evapor",
            "import_infil",
            "import_chan",
            "import_xsec",
            "import_hystruc",
            "import_hystruc_bridge_xs",
            "import_street",
            "import_arf",
            "import_mult",
            "import_sed",
            "import_levee",
            "import_fpxsec",
            "import_breach",
            "import_gutter",
            "import_fpfroude",
            "import_swmmflo",
            "import_swmmflort",
            "import_swmmoutf",
        ]

        # s = QSettings()
        # last_dir = s.value("FLO-2D/lastGdsDir", "")
        # fname, __ = QFileDialog.getOpenFileName(
        #     None, "Select FLO-2D file to import", directory=last_dir, filter="CONT.DAT"
        # )
        # if not fname:
        #     return
        # dir_name = os.path.dirname(fname)
        # s.setValue("FLO-2D/lastGdsDir", dir_name)
        # bname = os.path.basename(fname)
        #
        # if self.f2g.set_parser(fname):
        #     if bname not in self.f2g.parser.dat_files:
        #         return

        s = QSettings()
        last_dir = s.value("FLO-2D/lastGdsDir", "")
        # project_dir = QgsProject.instance().absolutePath()
        outdir = QFileDialog.getExistingDirectory(None, "Select directory of files to be imported", directory=last_dir)
        if outdir:
            s.setValue("FLO-2D/lastGdsDir", outdir)
            bname = "CONT.DAT"
            fname = outdir + "/CONT.DAT"
            if self.f2g.set_parser(fname):
                if bname not in self.f2g.parser.dat_files:
                    return

            empty = self.f2g.is_table_empty("grid")
            # check if a grid exists in the grid table
            if empty:
                self.uc.show_info("There is no grid defined!")
                return
            QApplication.setOverrideCursor(Qt.WaitCursor)
            dlg_components = ComponentsDialog(self.con, self.iface, self.lyrs, "in")
            QApplication.restoreOverrideCursor()
            ok = dlg_components.exec_()
            if ok:
                try:
                    QApplication.setOverrideCursor(Qt.WaitCursor)

                    if "Channels" not in dlg_components.components:
                        import_calls.remove("import_chan")
                        import_calls.remove("import_xsec")

                    if "Reduction Factors" not in dlg_components.components:
                        import_calls.remove("import_arf")

                    if "Streets" not in dlg_components.components:
                        import_calls.remove("import_street")

                    if "Outflow Elements" not in dlg_components.components:
                        import_calls.remove("import_outflow")

                    if "Inflow Elements" not in dlg_components.components:
                        import_calls.remove("import_inflow")
                        import_calls.remove("import_tailings")

                    if "Levees" not in dlg_components.components:
                        import_calls.remove("import_levee")

                    if "Multiple Channels" not in dlg_components.components:
                        import_calls.remove("import_mult")

                    if "Breach" not in dlg_components.components:
                        import_calls.remove("import_breach")

                    if "Gutters" not in dlg_components.components:
                        import_calls.remove("import_gutter")

                    if "Infiltration" not in dlg_components.components:
                        import_calls.remove("import_infil")

                    if "Floodplain Cross Sections" not in dlg_components.components:
                        import_calls.remove("import_fpxsec")

                    if "Mudflow and Sediment Transport" not in dlg_components.components:
                        import_calls.remove("import_sed")

                    if "Evaporation" not in dlg_components.components:
                        import_calls.remove("import_evapor")

                    if "Hydraulic  Structures" not in dlg_components.components:
                        import_calls.remove("import_hystruc")
                        import_calls.remove("import_hystruc_bridge_xs")

                    # if 'MODFLO-2D' not in dlg_components.components:
                    #     import_calls.remove('')

                    if "Rain" not in dlg_components.components:
                        import_calls.remove("import_rain")
                        import_calls.remove("import_raincell")

                    if "Storm Drain" not in dlg_components.components:
                        import_calls.remove("import_swmmflo")
                        import_calls.remove("import_swmmflort")
                        import_calls.remove("import_swmmoutf")

                    if "Spatial Tolerance" not in dlg_components.components:
                        import_calls.remove("import_tolspatial")

                    if "Spatial Froude" not in dlg_components.components:
                        import_calls.remove("import_fpfroude")

                    if import_calls:
                        self.call_IO_methods(
                            import_calls, True
                        )  # The strings list 'import_calls', contains the names of
                        # the methods in the class Flo2dGeoPackage to import (read) the
                        # FLO-2D .DAT files

                        # save CRS to table cont
                        self.gutils.set_cont_par("PROJ", self.crs.toProj())

                        # load layers and tables
                        self.load_layers()
                        self.uc.bar_info("Flo2D model imported", dur=3)
                        self.gutils.enable_geom_triggers()

                        if "Storm Drain" in dlg_components.components:
                            try:
                                swmm_converter = SchemaSWMMConverter(self.con, self.iface, self.lyrs)
                                swmm_converter.create_user_swmm_nodes()
                            except Exception as e:
                                self.uc.log_info(traceback.format_exc())
                                QApplication.restoreOverrideCursor()
                                self.uc.show_error(
                                    "ERROR 100623.1044:\n\nConverting Schematic SD Inlets to User Storm Drain Nodes failed!"
                                    + "\n_______________________________________________________________",
                                    e,
                                )

                            if os.path.isfile(outdir + r"\SWMM.INP"):
                                # if self.f2d_widget.storm_drain_editor.import_storm_drain_INP_file("Choose"):
                                if self.f2d_widget.storm_drain_editor.import_storm_drain_INP_file(
                                        "Force import of SWMM.INP", True
                                ):
                                    self.files_used += "SWMM.INP" + "\n"
                            else:
                                self.uc.bar_error("ERROR 100623.0944: SWMM.INP file not found!")
                        # if "Storm Drain" in dlg_components.components:
                        #     if self.f2d_widget.storm_drain_editor.import_storm_drain_INP_file("Force import of SWMM.INP", True):
                        #         self.files_used += "SWMM.INP" + "\n"

                        if "import_chan" in import_calls:
                            self.gutils.create_schematized_rbank_lines_from_xs_tips()

                        self.setup_dock_widgets()
                        self.lyrs.refresh_layers()
                        self.lyrs.zoom_to_all()
                    else:
                        QApplication.restoreOverrideCursor()
                        self.uc.show_info("No component was selected!")

                finally:
                    QApplication.setOverrideCursor(QtGui.QCursor(QtCore.Qt.ArrowCursor))
                    if self.files_used != "" or self.files_not_used != "":
                        self.uc.show_info(
                            "Files read by this project:\n\n"
                            + self.files_used
                            + (
                                ""
                                if self.files_not_used == ""
                                else "\n\nFiles not found or empty:\n\n" + self.files_not_used
                            )
                        )

                    msg = ""
                    if "import_swmmflo" in import_calls:
                        self.clean_rating_tables()

                        if self.gutils.is_table_empty("user_model_boundary"):
                            msg += "* To complete the Storm Drain functionality, the 'Computational Domain' and 'Storm Drains' conversion "
                            msg += "must be done using the "
                            msg += "<FONT COLOR=green>Convert Schematic Layers to User Layers</FONT>"
                            msg += " tool in the <FONT COLOR=blue>FLO-2D panel</FONT>...<br>"
                            if "SWMM.INP" not in self.files_used:
                                msg += "...and <FONT COLOR=green>Import SWMM.INP</FONT> from the <FONT COLOR=blue>Storm Drain Editor widget</FONT>."
                        else:
                            msg += "* To complete the Storm Drain functionality, the 'Storm Drains' conversion "
                            msg += "must be done using the "
                            msg += "<FONT COLOR=green>Convert Schematic Layers to User Layers</FONT>"
                            msg += " tool in the <FONT COLOR=blue>FLO-2D panel</FONT>...<br>"
                            if "SWMM.INP" not in self.files_used:
                                msg += "...and <FONT COLOR=green>Import SWMM.INP</FONT> from the <FONT COLOR=blue>Storm Drain Editor widget</FONT>."

                    if "import_inflow" in import_calls or "import_outflow" in import_calls:
                        if msg:
                            msg += "<br><br>"
                        msg += (
                            "* To complete the Boundary Conditions functionality, the 'Boundary Conditions' conversion "
                        )
                        msg += "must be done using the "
                        msg += "<FONT COLOR=green>Conversion from Schematic Layers to User Layers</FONT>"
                        msg += " tool in the <FONT COLOR=blue>FLO-2D panel</FONT>."

                    if msg:
                        self.uc.show_info(msg)

    @connection_required
    def import_selected_components2(self):
        """
        Import selected traditional GDS files into FLO-2D database (GeoPackage).
        """
        self.gutils.disable_geom_triggers()
        self.f2g = Flo2dGeoPackage(self.con, self.iface)
        file_to_import_calls = {
            "CONT.DAT": "import_cont_toler",
            "TOLER.DAT": "import_cont_toler",
            "TOLSPATIAL.DAT": "import_tolspatial",
            "INFLOW.DAT": "import_inflow",
            "TAILINGS.DAT": "import_tailings",
            "OUTFLOW.DAT": "import_outflow",
            "RAIN.DAT": "import_rain",
            "RAINCELL.DAT": "import_raincell",
            "EVAPOR.DAT": "import_evapor",
            "INFIL.DAT": "import_infil",
            "CHAN.DAT": "import_chan",
            "XSEC.DAT": "import_xsec",
            "HYSTRUC.DAT": "import_hystruc",
            "BRIDGE_XSEC.DAT": "import_hystruc_bridge_xs",
            "STREET.DAT": "import_street",
            "ARF.DAT": "import_arf",
            "MULT.DAT": "import_mult",
            "SED.DAT": "import_sed",
            "LEVEE.DAT": "import_levee",
            "FPXSEC.DAT": "import_fpxsec",
            "BREACH.DAT": "import_breach",
            "GUTTER.DAT": "import_gutter",
            "FPFROUDE.DAT": "import_fpfroude",
            "SWMMFLO.DAT": "import_swmmflo",
            "SWMMFLORT.DAT": "import_swmmflort",
            "SWMMOUTETF.DAT": "import_swmmoutf",
            "SWMMFLODROPBOX.DAT": "import_swmmflodropbox",
            "WSURF.DAT": "import_wsurf",
            "WSTIME.DAT": "import_wstime",
            "MANNINGS_N.DAT": "import_mannings_n",
            "TOPO.DAT": "import_topo"
        }
        s = QSettings()
        last_dir = s.value("FLO-2D/lastGdsDir", "")
        fname, __ = QFileDialog.getOpenFileName(
            None, "Select FLO-2D file to import", directory=last_dir, filter="(*.DAT)"
        )
        if not fname:
            return
        dir_name = os.path.dirname(fname)
        s.setValue("FLO-2D/lastGdsDir", dir_name)
        bname = os.path.basename(fname)

        if bname not in file_to_import_calls:
            QMessageBox.critical(
                self.iface.mainWindow(),
                "Import selected GDS file",
                "Import from {0} file is not supported.".format(bname),
            )
            return

        if self.f2g.set_parser(fname):
            call_string = file_to_import_calls[bname]
            QApplication.setOverrideCursor(Qt.WaitCursor)
            try:
                method = getattr(self.f2g, call_string)
                method()
                QApplication.restoreOverrideCursor()
                QMessageBox.information(
                    self.iface.mainWindow(),
                    "Import selected GDS file",
                    "Import from {0} was successful".format(bname),
                )
                if call_string == "import_chan":
                    self.gutils.create_schematized_rbank_lines_from_xs_tips()

                self.setup_dock_widgets()
                self.lyrs.refresh_layers()

            except Exception as e:
                QApplication.restoreOverrideCursor()
                QMessageBox.critical(
                    self.iface.mainWindow(),
                    "Import selected GDS file",
                    "Import from {0} fails".format(bname),
                )

            finally:
                msg = ""
                if call_string == "import_swmmflo":
                    self.clean_rating_tables()

                    if self.gutils.is_table_empty("user_model_boundary"):
                        msg += "* To complete the Storm Drain functionality, the 'Computational Domain' and 'Storm Drains' conversion "
                        msg += "must be done using the "
                        msg += "<FONT COLOR=green>Convert Schematic Layers to User Layers</FONT>"
                        msg += " tool in the <FONT COLOR=blue>FLO-2D panel</FONT>...<br>"
                        msg += "...and <FONT COLOR=green>Import SWMM.INP</FONT> from the <FONT COLOR=blue>Storm Drain Editor widget</FONT>."

                    else:
                        msg += "* To complete the Storm Drain functionality, the 'Storm Drains' conversion "
                        msg += "must be done using the "
                        msg += "<FONT COLOR=green>Convert Schematic Layers to User Layers</FONT>"
                        msg += " tool in the <FONT COLOR=blue>FLO-2D panel</FONT>...<br>"
                        msg += "...and <FONT COLOR=green>Import SWMM.INP</FONT> from the <FONT COLOR=blue>Storm Drain Editor widget</FONT>."

                if call_string == "import_inflow" or call_string == "import_outflow":
                    if msg:
                        msg += "<br><br>"
                    msg += "* To complete the Boundary Conditions functionality, the 'Boundary Conditions' conversion "
                    msg += "must be done using the "
                    msg += "<FONT COLOR=green>Conversion from Schematic Layers to User Layers</FONT>"
                    msg += " tool in the <FONT COLOR=blue>FLO-2D panel</FONT>."

                if msg:
                    self.uc.show_info(msg)

    def clean_rating_tables(self):
        remove_grid = []
        grids = self.gutils.execute("SELECT DISTINCT grid_fid, name FROM swmmflort").fetchall()
        if grids:
            for g in grids:
                row = self.gutils.execute("SELECT fid FROM swmmflo WHERE swmm_jt = ?", (g[0],)).fetchall()
                if not row:
                    remove_grid.append(g)

        if remove_grid:
            for rg in remove_grid:
                self.gutils.execute(
                    "UPDATE swmmflort SET grid_fid = ?, name = ? WHERE grid_fid = ?",
                    (None, rg[1], rg[0]),
                )

    @connection_required
    def export_gds(self):
        """
        Export traditional GDS files into FLO-2D database (GeoPackage).
        """
        self.uncheck_all_info_tools()
        if self.gutils.is_table_empty("grid"):
            self.uc.bar_warn("There is no grid! Please create it before running tool.")
            return

        s = QSettings()
        project_dir = s.value("FLO-2D/lastGdsDir")

        # This is a workaround. It will work, but it not a good coding practice
        if project_dir.startswith("geopackage:"):
            project_dir = project_dir[len("geopackage:"):].strip("/")

        outdir = QFileDialog.getExistingDirectory(
            None,
            "Select directory where FLO-2D model will be exported",
            directory=project_dir,
        )
        if outdir:
            self.f2g = Flo2dGeoPackage(self.con, self.iface)
            sql = """SELECT name, value FROM cont;"""
            options = {o: v if v is not None else "" for o, v in self.f2g.execute(sql).fetchall()}
            export_calls = [
                "export_cont_toler",
                "export_tolspatial",
                "export_inflow",
                "export_tailings",
                "export_outflow",
                "export_rain",
                "export_evapor",
                "export_infil",
                "export_chan",
                "export_xsec",
                "export_hystruc",
                "export_bridge_xsec",
                "export_bridge_coeff_data",
                "export_street",
                "export_arf",
                "export_mult",
                "export_sed",
                "export_levee",
                "export_fpxsec",
                "export_breach",
                "export_gutter",
                "export_fpfroude",
                "export_swmmflo",
                "export_swmmflort",
                "export_swmmoutf",
                "export_swmmflodropbox",
                "export_sdclogging",
                "export_wsurf",
                "export_wstime",
                "export_shallowNSpatial",
                "export_mannings_n_topo",
            ]

            s.setValue("FLO-2D/lastGdsDir", outdir)

            dlg_components = ComponentsDialog(self.con, self.iface, self.lyrs, "out")

            # Check the presence of fplain cadpts neighbors dat files
            files = [
                    "FPLAIN.DAT",
                    "CADPTS.DAT",
                    "NEIGHBORS.DAT"
            ]
            for file in files:
                file_path = os.path.join(outdir, file)
                if os.path.exists(file_path):
                    dlg_components.remove_files_chbox.setEnabled(True)
                    break

            ok = dlg_components.exec_()
            if ok:
                if dlg_components.remove_files_chbox.isChecked():
                    for file in files:
                        file_path = os.path.join(outdir, file)
                        if os.path.exists(file_path):
                            os.remove(file_path)

                if "Channels" not in dlg_components.components:
                    export_calls.remove("export_chan")
                    export_calls.remove("export_xsec")

                if "Reduction Factors" not in dlg_components.components:
                    export_calls.remove("export_arf")

                if "Streets" not in dlg_components.components:
                    export_calls.remove("export_street")

                if "Outflow Elements" not in dlg_components.components:
                    export_calls.remove("export_outflow")

                if "Inflow Elements" not in dlg_components.components:
                    export_calls.remove("export_inflow")
                    export_calls.remove("export_tailings")

                if "Levees" not in dlg_components.components:
                    export_calls.remove("export_levee")

                if "Multiple Channels" not in dlg_components.components:
                    export_calls.remove("export_mult")

                if "Breach" not in dlg_components.components:
                    export_calls.remove("export_breach")

                if "Gutters" not in dlg_components.components:
                    export_calls.remove("export_gutter")

                if "Infiltration" not in dlg_components.components:
                    export_calls.remove("export_infil")

                if "Floodplain Cross Sections" not in dlg_components.components:
                    export_calls.remove("export_fpxsec")

                if "Mudflow and Sediment Transport" not in dlg_components.components:
                    export_calls.remove("export_sed")

                if "Evaporation" not in dlg_components.components:
                    export_calls.remove("export_evapor")

                if "Hydraulic  Structures" not in dlg_components.components:
                    export_calls.remove("export_hystruc")
                    export_calls.remove("export_bridge_xsec")
                    export_calls.remove("export_bridge_coeff_data")
                else:
                    # if not self.uc.question("Did you schematize Hydraulic Structures? Do you want to export Hydraulic Structures files?"):
                    #     export_calls.remove("export_hystruc")
                    #     export_calls.remove("export_bridge_xsec")
                    #     export_calls.remove("export_bridge_coeff_data")
                    # else:
                    xsecs = self.gutils.execute("SELECT fid FROM struct WHERE icurvtable = 3").fetchone()
                    if not xsecs:
                        if os.path.isfile(outdir + r"\BRIDGE_XSEC.DAT"):
                            os.remove(outdir + r"\BRIDGE_XSEC.DAT")
                        export_calls.remove("export_bridge_xsec")
                        export_calls.remove("export_bridge_coeff_data")

                if "Rain" not in dlg_components.components:
                    export_calls.remove("export_rain")

                if "Storm Drain" not in dlg_components.components:
                    export_calls.remove("export_swmmflo")
                    export_calls.remove("export_swmmflort")
                    export_calls.remove("export_swmmoutf")
                    export_calls.remove("export_swmmflodropbox")
                    export_calls.remove("export_sdclogging")
                    
                if "Spatial Shallow-n" not in dlg_components.components:
                    export_calls.remove("export_shallowNSpatial")

                if "Spatial Tolerance" not in dlg_components.components:
                    export_calls.remove("export_tolspatial")

                if "Spatial Froude" not in dlg_components.components:
                    export_calls.remove("export_fpfroude")

                if "Manning's n and Topo" not in dlg_components.components:
                    export_calls.remove("export_mannings_n_topo")

                if "export_swmmflort" in export_calls:
                    QApplication.setOverrideCursor(Qt.ArrowCursor)
                    if not self.uc.question(
                            "Did you schematize Storm Drains? Do you want to export Storm Drain files?"
                    ):
                        export_calls.remove("export_swmmflo")
                        export_calls.remove("export_swmmflort")
                        export_calls.remove("export_swmmoutf")
                        export_calls.remove("export_swmmflodropbox")
                        export_calls.remove("export_sdclogging")
                        
                    QApplication.restoreOverrideCursor()    

                # QApplication.setOverrideCursor(Qt.WaitCursor)

                try:
                    s = QSettings()
                    s.setValue("FLO-2D/lastGdsDir", outdir)

                    # QApplication.setOverrideCursor(Qt.WaitCursor)
                    self.call_IO_methods(export_calls, True, outdir)

                    # The strings list 'export_calls', contains the names of
                    # the methods in the class Flo2dGeoPackage to export (write) the
                    # FLO-2D .DAT files

                    self.uc.bar_info("Flo2D model exported to " + outdir, dur=3)

                finally:

                    if "export_swmmflo" in export_calls:
                        self.f2d_widget.storm_drain_editor.export_storm_drain_INP_file()

                    # Delete .DAT files the model will try to use if existing:
                    if "export_mult" in export_calls:
                        if self.gutils.is_table_empty("simple_mult_cells"):
                            new_files_used = self.files_used.replace("SIMPLE_MULT.DAT\n", "")
                            self.files_used = new_files_used
                            if os.path.isfile(outdir + r"\SIMPLE_MULT.DAT"):
                                QApplication.setOverrideCursor(Qt.ArrowCursor)
                                if self.uc.question(
                                        "There are no simple multiple channel cells in the project but\n"
                                        + "there is a SIMPLE_MULT.DAT file in the directory.\n"
                                        + "If the file is not deleted it will be used by the model.\n\n"
                                        + "Delete SIMPLE_MULT.DAT?"
                                ):
                                    os.remove(outdir + r"\SIMPLE_MULT.DAT")
                                QApplication.restoreOverrideCursor()
                        if self.gutils.is_table_empty("mult_cells"):
                            new_files_used = self.files_used.replace("\nMULT.DAT\n", "\n")
                            self.files_used = new_files_used
                            if os.path.isfile(outdir + r"\MULT.DAT"):
                                QApplication.setOverrideCursor(Qt.ArrowCursor)
                                if self.uc.question(
                                        "There are no multiple channel cells in the project but\n"
                                        + "there is a MULT.DAT file in the directory.\n"
                                        + "If the file is not deleted it will be used by the model.\n\n"
                                        + "Delete MULT.DAT?"
                                ):
                                    os.remove(outdir + r"\MULT.DAT")
                                QApplication.restoreOverrideCursor()
                    if self.files_used != "":
                        
                        QApplication.setOverrideCursor(Qt.ArrowCursor)
                        info =  "Files exported to\n" + outdir + "\n\n" + self.files_used
                        self.uc.show_info(info)
                        QApplication.restoreOverrideCursor()

                    if self.f2g.export_messages != "":
                        QApplication.setOverrideCursor(Qt.ArrowCursor)
                        info = "WARNINGS 100424.0613:\n\n" + self.f2g.export_messages
                        self.uc.show_info(info)
                        QApplication.restoreOverrideCursor()

        QApplication.restoreOverrideCursor()

    @connection_required
    def export_hdf5(self):
        """
        Export FLO-2D database (GeoPackage) data into HDF5 format.
        """
        self.uncheck_all_info_tools()
        if self.gutils.is_table_empty("grid"):
            self.uc.bar_warn("There is no grid! Please create it before running tool.")
            return

        s = QSettings()
        last_dir = s.value("FLO-2D/lastGdsDir", "")
        output_hdf5, _ = QFileDialog.getSaveFileName(
            None,
            "Save FLO-2D model data into HDF5 format",
            directory=last_dir,
            filter="HDF5 file (*.hdf5; *.HDF5)",
        )
        if output_hdf5:
            outdir = os.path.dirname(output_hdf5)
            self.f2g = Flo2dGeoPackage(self.con, self.iface, parsed_format=Flo2dGeoPackage.FORMAT_HDF5)
            self.f2g.set_parser(output_hdf5, get_cell_size=False)
            export_calls = [
                "export_cont_toler",
                "export_mannings_n_topo",
                "export_neighbours",
                "export_inflow",
                "export_outflow",
                "export_infil",
                "export_arf",
                "export_rain",
                "export_levee",
                "export_hystruc",
                "export_chan",
                "export_bridge_coeff_data",
                "export_bridge_xsec",
                "export_xsec",
                "export_breach",
                "export_mult",
                "export_fpxsec",
                "export_fpfroude",
                "export_sed",
                "export_swmmflo",
                "export_swmmflort",
                "export_swmmoutf",
                "export_evapor",
                "export_street",
                "export_shallowNSpatial",
                "export_gutter",
                "export_tailings",
                "export_tolspatial"
            ]

            s.setValue("FLO-2D/lastGdsDir", outdir)

            dlg_components = ComponentsDialog(self.con, self.iface, self.lyrs, "out")
            ok = dlg_components.exec_()
            if ok:
                if "Channels" not in dlg_components.components:
                    export_calls.remove("export_chan")
                    export_calls.remove("export_xsec")

                if "Reduction Factors" not in dlg_components.components:
                    export_calls.remove("export_arf")

                # if "Streets" not in dlg_components.components:
                #     export_calls.remove("export_street")

                if "Outflow Elements" not in dlg_components.components:
                    export_calls.remove("export_outflow")

                if "Inflow Elements" not in dlg_components.components:
                    export_calls.remove("export_inflow")
                    # export_calls.remove("export_tailings")

                if "Levees" not in dlg_components.components:
                    export_calls.remove("export_levee")

                if "Multiple Channels" not in dlg_components.components:
                    export_calls.remove("export_mult")

                if "Breach" not in dlg_components.components:
                    export_calls.remove("export_breach")

                # if "Gutters" not in dlg_components.components:
                #     export_calls.remove("export_gutter")

                if "Infiltration" not in dlg_components.components:
                    export_calls.remove("export_infil")

                if "Floodplain Cross Sections" not in dlg_components.components:
                    export_calls.remove("export_fpxsec")

                if "Mudflow and Sediment Transport" not in dlg_components.components:
                    export_calls.remove("export_sed")

                if "Evaporation" not in dlg_components.components:
                    export_calls.remove("export_evapor")

                if "Hydraulic  Structures" not in dlg_components.components:
                    export_calls.remove("export_hystruc")
                    export_calls.remove("export_bridge_xsec")
                    export_calls.remove("export_bridge_coeff_data")
                else:
                    # if not self.uc.question("Did you schematize Hydraulic Structures? Do you want to export Hydraulic Structures files?"):
                    #     export_calls.remove("export_hystruc")
                    #     export_calls.remove("export_bridge_xsec")
                    #     export_calls.remove("export_bridge_coeff_data")
                    # else:
                    xsecs = self.gutils.execute("SELECT fid FROM struct WHERE icurvtable = 3").fetchone()
                    if not xsecs:
                        if os.path.isfile(outdir + r"\BRIDGE_XSEC.DAT"):
                            os.remove(outdir + r"\BRIDGE_XSEC.DAT")
                        export_calls.remove("export_bridge_xsec")
                        export_calls.remove("export_bridge_coeff_data")

                if "Rain" not in dlg_components.components:
                    export_calls.remove("export_rain")

                if "Storm Drain" not in dlg_components.components:
                    export_calls.remove("export_swmmflo")
                    export_calls.remove("export_swmmflort")
                    export_calls.remove("export_swmmoutf")

                # if "Spatial Shallow-n" not in dlg_components.components:
                #     export_calls.remove("export_shallowNSpatial")

                # if "Spatial Tolerance" not in dlg_components.components:
                #     export_calls.remove("export_tolspatial")

                if "Spatial Froude" not in dlg_components.components:
                    export_calls.remove("export_fpfroude")

                # if "Manning's n and Topo" not in dlg_components.components:
                #     export_calls.remove("export_mannings_n_topo")

                if "export_swmmflort" in export_calls:
                    if not self.uc.question(
                            "Did you schematize Storm Drains? Do you want to export Storm Drain files?"
                    ):
                        export_calls.remove("export_swmmflo")
                        export_calls.remove("export_swmmflort")
                        export_calls.remove("export_swmmoutf")
                try:
                    s = QSettings()
                    s.setValue("FLO-2D/lastGdsDir", outdir)

                    QApplication.setOverrideCursor(Qt.WaitCursor)
                    self.call_IO_methods(export_calls, True)
                    self.uc.bar_info("Flo2D model exported to " + output_hdf5, dur=3)
                finally:
                    QApplication.restoreOverrideCursor()
                    if self.f2g.export_messages != "":
                        info = "WARNINGS:\n\n" + self.f2g.export_messages
                        self.uc.show_info(info)

    @connection_required
    def import_from_gpkg(self):
        self.uncheck_all_info_tools()
        s = QSettings()
        last_dir = s.value("FLO-2D/lastGpkgDir", "")
        attached_gpkg, __ = QFileDialog.getOpenFileName(
            None,
            "Select GeoPackage with data to import",
            directory=last_dir,
            filter="*.gpkg",
        )
        if not attached_gpkg:
            return
        try:
            QApplication.setOverrideCursor(Qt.WaitCursor)
            s.setValue("FLO-2D/lastGpkgDir", os.path.dirname(attached_gpkg))
            self.gutils.copy_from_other(attached_gpkg)
            self.load_layers()
            self.setup_dock_widgets()
        finally:
            QApplication.restoreOverrideCursor()

    @connection_required
    def import_from_ras(self):
        self.uncheck_all_info_tools()
        dlg = RasImportDialog(self.con, self.iface, self.lyrs)
        ok = dlg.exec_()
        if ok:
            pass
        else:
            return
        QApplication.setOverrideCursor(Qt.WaitCursor)
        try:
            dlg.import_geometry()
            self.setup_dock_widgets()
            self.uc.bar_info("HEC-RAS geometry data imported!")
        except Exception as e:
            self.uc.log_info(traceback.format_exc())
            self.uc.bar_warn("ERROR 030721.0518: Could not read HEC-RAS file!")
        QApplication.restoreOverrideCursor()

    def load_layers(self):
        self.lyrs.load_all_layers(self.gutils)
        self.lyrs.repaint_layers()
        self.lyrs.zoom_to_all()

    @connection_required
    def show_control_table(self):
        try:
            cont_table = self.lyrs.get_layer_by_name("Control", group=self.lyrs.group).layer()
            index = cont_table.fields().lookupField("note")
            tab_conf = cont_table.attributeTableConfig()
            tab_conf.setSortExpression('"name"')
            tab_conf.setColumnWidth(index, 250)
            cont_table.setAttributeTableConfig(tab_conf)
            self.iface.showAttributeTable(cont_table)
        except AttributeError as e:
            pass

    @connection_required
    def show_cont_toler(self):
        self.uncheck_all_info_tools()
        try:
            dlg_control = ContToler_JJ(self.con, self.iface, self.lyrs)
            while True:
                save = dlg_control.exec_()
                if save:
                    try:
                        if dlg_control.save_parameters_JJ():
                            self.uc.bar_info("Parameters saved!", dur=3)
                            break
                    except Exception as e:
                        self.uc.show_error("ERROR 110618.1828: Could not save FLO-2D parameters!", e)
                        return
                else:
                    break
        except Exception as e:
            QApplication.restoreOverrideCursor()
            self.uc.show_error("ERROR 110618.1816: Could not save FLO-2D parameters!!", e)

    @connection_required
    def activate_general_info_tool(self):
        """
        Function to activate the Info Tool
        """
        info_ac = None
        for ac in self.toolActions:
            if ac.toolTip() == "<b>FLO-2D Info Tool</b>":
                info_ac = ac

        if self.f2d_table_dock is not None:
            self.iface.addDockWidget(Qt.BottomDockWidgetArea, self.f2d_table_dock)

        if self.f2d_plot_dock is not None:
            self.iface.addDockWidget(Qt.BottomDockWidgetArea, self.f2d_plot_dock)

        grid = self.lyrs.data["grid"]["qlyr"]
        if grid is not None:
            tool = self.canvas.mapTool()
            if tool == self.info_tool:
                if info_ac:
                    info_ac.setChecked(False)
                self.uncheck_all_info_tools()
            else:
                if tool is not None:
                    self.uncheck_all_info_tools()
                    if info_ac:
                        info_ac.setChecked(False)
                self.canvas.setMapTool(self.info_tool)
                if info_ac:
                    info_ac.setChecked(True)

    @connection_required
    def activate_grid_info_tool(self):
        """
        Function to activate the Grid Info Tool
        """
        info_ac = None
        for ac in self.toolActions:
            if ac.toolTip() == "<b>FLO-2D Grid Info Tool</b>":
                info_ac = ac

        if self.f2d_grid_info_dock is not None:
            self.iface.addDockWidget(Qt.TopDockWidgetArea, self.f2d_grid_info_dock)

        grid = self.lyrs.data["grid"]["qlyr"]
        if grid is not None:
            tool = self.canvas.mapTool()
            if tool == self.grid_info_tool:
                self.uncheck_all_info_tools()
                if info_ac:
                    info_ac.setChecked(False)
            else:
                if tool is not None:
                    self.uncheck_all_info_tools()
                    if info_ac:
                        info_ac.setChecked(False)
                self.grid_info_tool.grid = grid
                self.f2d_grid_info.set_info_layer(grid)
                self.f2d_grid_info.mann_default = self.gutils.get_cont_par("MANNING")
                self.f2d_grid_info.cell_Edit = self.gutils.get_cont_par("CELLSIZE")
                self.f2d_grid_info.n_cells = number_of_elements(self.gutils, grid)
                self.f2d_grid_info.gutils = self.gutils
                self.canvas.setMapTool(self.grid_info_tool)
                if info_ac:
                    info_ac.setChecked(True)
        else:
            self.uc.bar_warn("There is no grid layer to identify.")

    @connection_required
    def activate_results_info_tool(self):
        """
        Function to activate the Results Tool
        """
        info_ac = None
        for ac in self.toolActions:
            if ac.toolTip() == "<b>FLO-2D Results</b>":
                info_ac = ac

        if self.f2d_table_dock is not None:
            self.iface.addDockWidget(Qt.BottomDockWidgetArea, self.f2d_table_dock)

        if self.f2d_plot_dock is not None:
            self.iface.addDockWidget(Qt.BottomDockWidgetArea, self.f2d_plot_dock)

        tool = self.canvas.mapTool()
        if tool == self.results_tool:
            if info_ac:
                info_ac.setChecked(False)
            self.uncheck_all_info_tools()
        else:
            if tool is not None:
                self.uncheck_all_info_tools()
                if info_ac:
                    info_ac.setChecked(False)
            self.canvas.setMapTool(self.results_tool)
            # 'channel_profile_tool' is an instance of ChannelProfile class,
            # created on loading the plugin, and to be used to plot channel
            # profiles using a subtool in the FLO-2D tool bar.
            # The plots will be based on data from the 'chan', 'cham_elems'
            # schematic layers.
            self.results_tool.update_lyrs_list()
            if info_ac:
                info_ac.setChecked(True)

    @connection_required
    def show_user_profile(self, fid=None):
        self.f2d_dock.setUserVisible(True)
        self.f2d_widget.profile_tool_grp.setCollapsed(False)
        self.f2d_widget.profile_tool.identify_feature(self.cur_info_table, fid)
        self.cur_info_table = None

    @connection_required
    def show_channel_profile(self, fid=None):
        self.f2d_widget.xs_editor.show_channel(fid)
        self.cur_info_table = None

    @connection_required
    def show_profile(self, fid=None):
        self.f2d_widget.xs_editor.show_channel_peaks(self.cur_profile_table, fid)
        self.cur_profile_table = None

    @connection_required
    def show_xsec_hydrograph(self, fid=None):
        """
        Show the cross-section hydrograph from HYCHAN.OUT
        """
        self.f2d_widget.xs_editor.show_hydrograph(self.cur_profile_table, fid)
        self.cur_profile_table = None

    @connection_required
    def show_fpxsec_hydrograph(self, fid=None):
        """
        Show the floodplain cross-section hydrograph from HYCROSS.OUT
        """
        self.f2d_widget.fpxsec_editor.show_hydrograph(self.cur_profile_table, fid)
        self.cur_profile_table = None

    @connection_required
    def show_fpxsec_cells_hydrograph(self, fid=None):
        """
        Show the floodplain cross-section hydrograph from HYCROSS.OUT
        """
        self.f2d_widget.fpxsec_editor.show_cells_hydrograph(self.cur_profile_table, fid)
        self.cur_profile_table = None

    @connection_required
    def show_xsec_editor(self, fid=None):
        """
        Show Cross-section editor.
        """
        self.f2d_dock.setUserVisible(True)
        self.f2d_widget.xs_editor_grp.setCollapsed(False)
        self.f2d_widget.xs_editor.populate_xsec_cbo(fid=fid)

    @connection_required
    def show_struct_editor(self, fid=None):
        """
        Show hydraulic structure editor.
        """
        self.f2d_dock.setUserVisible(True)
        self.f2d_widget.struct_editor_grp.setCollapsed(False)
        self.f2d_widget.struct_editor.populate_structs(struct_fid=fid)

    @connection_required
    def show_sd_node_info(self, fid=None, extra=""):
        """
        Show the selected sd node info
        """
        name = self.gutils.execute("SELECT name FROM user_swmm_nodes WHERE fid = ?", (fid,)).fetchone()
        self.uc.bar_info("Selected Storm Drain Node: " + str(name[0]))
        self.f2d_widget.storm_drain_editor.center_chbox.setChecked(True)
        self.f2d_widget.storm_drain_editor.update_profile_cbos(extra, name[0])

    @connection_required
    def show_struct_hydrograph(self, fid=None):
        """
        Show the Hydraulic Structure Hydrograph from HYDROSTRUCT.OUT
        """
        self.f2d_widget.struct_editor.show_hydrograph(self.cur_profile_table, fid)
        self.cur_profile_table = None

    @connection_required
    def show_sd_discharge(self, fid=None):
        """
        Show storm drain discharge for a given inlet node.
        """
        if self.gutils.is_table_empty("grid"):
            self.uc.bar_warn("There is no grid! Please create it before running tool.")
            return

        name, grid = self.gutils.execute("SELECT name, grid FROM user_swmm_nodes WHERE fid = ?", (fid,)).fetchone()
        self.f2d_dock.setUserVisible(True)
        # self.f2d_widget.storm_drain_editor_grp.setCollapsed(False)
        self.f2d_widget.storm_drain_editor.create_SD_discharge_table_and_plots(name)

    @connection_required
    def show_conduit_discharge(self, fid=None):
        """
        Show storm drain discharge for a given conduit link.
        """
        if self.gutils.is_table_empty("grid"):
            self.uc.bar_warn("There is no grid! Please create it before running tool.")
            return

        name = self.gutils.execute(f"SELECT conduit_name FROM user_swmm_conduits WHERE fid = '{fid}'").fetchone()[0]
        self.f2d_dock.setUserVisible(True)
        self.f2d_widget.storm_drain_editor.create_conduit_discharge_table_and_plots(name)

    @connection_required
    def show_pump_discharge(self, fid=None):
        """
        Show storm drain discharge for a given pump link.
        """
        if self.gutils.is_table_empty("grid"):
            self.uc.bar_warn("There is no grid! Please create it before running tool.")
            return

        name = self.gutils.execute(f"SELECT pump_name FROM user_swmm_pumps WHERE fid = '{fid}'").fetchone()[0]
        self.f2d_dock.setUserVisible(True)
        self.f2d_widget.storm_drain_editor.create_conduit_discharge_table_and_plots(name)

    @connection_required
    def show_orifice_discharge(self, fid=None):
        """
        Show storm drain discharge for a given orifice link.
        """
        if self.gutils.is_table_empty("grid"):
            self.uc.bar_warn("There is no grid! Please create it before running tool.")
            return

        name = self.gutils.execute(f"SELECT orifice_name FROM user_swmm_orifices WHERE fid = '{fid}'").fetchone()[0]
        self.f2d_dock.setUserVisible(True)
        self.f2d_widget.storm_drain_editor.create_conduit_discharge_table_and_plots(name)

    @connection_required
    def show_weir_discharge(self, fid=None):
        """
        Show storm drain discharge for a given weir link.
        """
        if self.gutils.is_table_empty("grid"):
            self.uc.bar_warn("There is no grid! Please create it before running tool.")
            return

        name = self.gutils.execute(f"SELECT weir_name FROM user_swmm_weirs WHERE fid = '{fid}'").fetchone()[0]
        self.f2d_dock.setUserVisible(True)
        self.f2d_widget.storm_drain_editor.create_conduit_discharge_table_and_plots(name)

    @connection_required
    def show_schem_xsec_info(self, fid=None):
        """
        Show schematic cross-section info.
        """
        try:
            self.dlg_schem_xsec_editor = SchemXsecEditorDialog(self.con, self.iface, self.lyrs, self.gutils, fid)
            self.dlg_schem_xsec_editor.show()
        except IndexError:
            self.uc.bar_warn("There is no schematic cross-section data to display!")

    @connection_required
    def show_bc_editor(self, fid=None):
        """
        Show boundary editor.
        """
        self.f2d_dock.setUserVisible(True)
        self.f2d_widget.bc_editor_new_grp.setCollapsed(False)
        self.f2d_widget.bc_editor_new.show_editor(self.cur_info_table, fid)
        self.cur_info_table = None

    @connection_required
    def show_evap_editor(self):
        """
        Show evaporation editor.
        """
        self.uncheck_all_info_tools()
        try:
            self.dlg_evap_editor = EvapEditorDialog(self.con, self.iface)
            self.dlg_evap_editor.show()
        except TypeError:
            self.uc.bar_warn("There is no evaporation data to display!")

    @connection_required
    def show_levee_elev_tool(self):
        """
        Show levee elevation tool.
        """
        self.uncheck_all_info_tools()
        if self.gutils.is_table_empty("grid"):
            self.uc.bar_warn("There is no grid! Please create it before running tool.")
            return
        # check for grid elements with null elevation
        null_elev_nr = grid_has_empty_elev(self.gutils)
        if null_elev_nr:
            msg = (
                "WARNING 060319.1805: The grid has {} elements with null elevation.\n\n"
                "Levee elevation tool requires that all grid elements have elevation defined."
            )
            self.uc.show_warn(msg.format(null_elev_nr))
            return
        else:
            pass
        # check if user levee layers are in edit mode
        levee_lyrs = ["Elevation Points", "Levee Lines", "Elevation Polygons"]
        for lyr in levee_lyrs:
            if not self.lyrs.save_edits_and_proceed(lyr):
                return
        # show the dialog
        dlg_levee_elev = LeveesToolDialog(self.con, self.iface, self.lyrs)
        dlg_levee_elev.show()

        while True:
            ok = dlg_levee_elev.exec_()
            if ok:
                if dlg_levee_elev.methods:
                    if 1 in dlg_levee_elev.methods:
                        break
                    else:
                        self.uc.show_warn("WARNING 060319.1831: Levee user lines required!")
            else:
                return

        # try:
        #             start = datetime.now()
        QApplication.setOverrideCursor(Qt.WaitCursor)
        n_elements_total = 1
        n_levee_directions_total = 0
        n_fail_features_total = 0

        starttime = time.time()
        # Create a virtual field to add the process data
        # This is used to avoid duplicate of processed data when running the moving window
        levees = self.lyrs.data["levee_data"]["qlyr"]
        field_name = 'processed_data'

        # Check if the virtual field was already created, if so, delete it
        existing_field_index = levees.fields().indexFromName(field_name)

        if existing_field_index != -1:  # Field exists, delete it
            levees.dataProvider().deleteAttributes([existing_field_index])
            levees.updateFields()

        # Add a virtual field
        field = QgsField(field_name, QVariant.Int)
        levees.dataProvider().addAttributes([field])
        levees.updateFields()

        # This for loop creates the attributes in the levee_dat
        for (
                n_elements,
                n_levee_directions,
                n_fail_features,
                ranger,
        ) in self.schematize_levees():
            n_elements_total += n_elements
            n_levee_directions_total += n_levee_directions
            n_fail_features_total += n_fail_features

            # This for loop corrects the elevation
            for no in sorted(dlg_levee_elev.methods):
                if no == 1:
                    # processing for a spatial selection range is enabled on this type
                    dlg_levee_elev.methods[no](rangeReq=ranger)
                else:
                    dlg_levee_elev.methods[no]()

        inctime = time.time()
        print("%s seconds to process levee features" % round(inctime - starttime, 2))

        # Delete duplicates:
        grid_lyr = self.lyrs.get_layer_by_name("Grid", group=self.lyrs.group).layer()
        q = False
        if n_elements_total > 0:
            print("in clear loop")
            dletes = "Cell - Direction\n---------------\n"

            # fix the ones that the correction was not correctly applied
            badCorrectionQry = """
                                UPDATE levee_data
                                SET levcrest = levcrest + (
                                    SELECT correction
                                    FROM user_levee_lines
                                    WHERE user_levee_lines.fid = levee_data.user_line_fid
                                )
                                WHERE processed_data IS NULL;
                                """
            self.gutils.con.execute(badCorrectionQry)
            self.gutils.con.commit()

            # Delete the processed field on the user_levee_lines
            existing_field_index = levees.fields().indexFromName(field_name)
            if existing_field_index != -1:  # Field exists, delete it
                levees.dataProvider().deleteAttributes([existing_field_index])
                levees.updateFields()

            # delete duplicate elements with the same direction and elevation too
            qryIndex = "CREATE INDEX if not exists levee_dataFIDGRIDFIDLDIRLEVCEST  ON levee_data (fid, grid_fid, ldir, levcrest);"
            self.gutils.con.execute(qryIndex)
            self.gutils.con.commit()

            # levees_dup_qry = "SELECT min(fid), grid_fid, ldir, levcrest FROM levee_data GROUP BY grid_fid, ldir, levcrest HAVING COUNT(ldir) > 1 and count(levcrest) > 1 ORDER BY grid_fid"
            levees_dup_qry = "SELECT fid, grid_fid, ldir, max(levcrest) FROM levee_data GROUP BY grid_fid, ldir HAVING COUNT(grid_fid) = 2"

            leveeDups = self.gutils.execute(levees_dup_qry).fetchall()  # min FID, grid fid, ldir, min levcrest
            # grab the values
            print(
                "Found {valer} levee elements with duplicated grid, ldir, and elev; deleting the duplicates;".format(
                    valer=len(leveeDups)
                )
            )

            delete_fids = []

            for item in leveeDups:
                delete_fids.append(item[0])

            # delete any duplicates in directions that aren't the min elevation
            for fid in delete_fids:
                self.gutils.execute(f"DELETE FROM levee_data WHERE fid = {fid};")
            # levees_dup_delete_qry =
            #     "DELETE FROM levee_data WHERE fid = ?;"
            # )
            # self.gutils.con.executemany(levees_dup_delete_qry, del_dup_data)
            # self.gutils.con.commit()

            qryIndexDrop = "DROP INDEX if exists levee_dataFIDGRIDFIDLDIRLEVCEST;"
            self.gutils.con.execute(qryIndexDrop)
            self.gutils.con.commit()

            leveesToDelete = delete_redundant_levee_directions_np(
                self.gutils, cellIDNumpyArray
            )  # pass grid layer if it exists
            # leveesToDelete = delete_levee_directions_duplicates(self.gutils, levees, grid_lyr)
            if len(leveesToDelete) > 0:
                k = 0
                i = 0
                for levee in leveesToDelete:
                    k += 1

                    i += 1

                    if i < 50:
                        if k <= 3:
                            dletes += (
                                    "{:<25}".format(
                                        "{:>10}-{:1}({:2})".format(
                                            str(levee[0]),
                                            str(levee[1]),
                                            dirID(levee[1]),
                                        )
                                    )
                                    + "\t"
                            )
                        elif k == 4:
                            dletes += "{:<25}".format(
                                "{:>10}-{:1}({:2})".format(str(levee[0]), str(levee[1]), dirID(levee[1]))
                            )
                        elif k > 4:
                            dletes += (
                                    "\n"
                                    + "{:<25}".format(
                                "{:>10}-{:1}({:2})".format(
                                    str(levee[0]),
                                    str(levee[1]),
                                    dirID(levee[1]),
                                )
                            )
                                    + "\t"
                            )
                            k = 1

                    else:
                        if k <= 3:
                            dletes += (
                                    "{:<25}".format(
                                        "{:>10}-{:1}({:2})".format(
                                            str(levee[0]),
                                            str(levee[1]),
                                            dirID(levee[1]),
                                        )
                                    )
                                    + "\t"
                            )
                        elif k == 4:
                            dletes += "{:<25}".format(
                                "{:>10}-{:1}({:2})".format(str(levee[0]), str(levee[1]), dirID(levee[1]))
                            )
                        elif k > 4:
                            dletes += (
                                    "\n"
                                    + "{:<25}".format(
                                "{:>10}-{:1}({:2})".format(
                                    str(levee[0]),
                                    str(levee[1]),
                                    dirID(levee[1]),
                                )
                            )
                                    + "\t"
                            )
                            k = 1

                dletes += "\n\nWould you like to delete them?"

                #                     dletes = Qt.convertFromPlainText(dletes)
                QApplication.restoreOverrideCursor()

                m = QMessageBox()
                title = "Duplicate Opposite Levee Directions".center(170)
                m.setWindowTitle(title)
                m.setText(
                    "There are "
                    + str(len(leveesToDelete))
                    + " redundant levees directions. "
                    + "They have lower crest elevation than the opposite direction.\n\n"
                    + "Would you like to delete them?"
                )
                m.setDetailedText(dletes)
                m.setStandardButtons(QMessageBox.No | QMessageBox.Yes)
                m.setDefaultButton(QMessageBox.Yes)

                # Spacer                        width, height, h policy, v policy
                # horizontalSpacer = QSpacerItem(0, 300, QSizePolicy.Preferred, QSizePolicy.Preferred)
                #                     verticalSpacer = QSpacerItem(10, 10, QSizePolicy.Expanding, QSizePolicy.Expanding)
                layout = m.layout()
                # layout.addItem(horizontalSpacer)
                #                     layout.addItem(verticalSpacer)

                #                     m.setSizePolicy(QSizePolicy.Expanding,QSizePolicy.Expanding);
                #                     m.setSizePolicy(QSizePolicy.Maximum,QSizePolicy.Maximum);
                #                     m.setFixedHeight(12000);
                #                     m.setFixedWidth(12000);

                #                     m.setFixedSize(2000, 1000);
                #                     m.setBaseSize(QSize(2000, 1000))
                #                     m.setMinimumSize(1000,1000)

                #                     m.setInformativeText(dletes + '\n\nWould you like to delete them?')
                q = m.exec_()
                if q == QMessageBox.Yes:
                    #                     q = self.uc.question('The following are ' + str(len(leveesToDelete)) + ' opposite levees directions duplicated (with lower crest elevation).\n' +
                    #                                             'Would you like to delete them?\n\n' + dletes + '\n\nWould you like to delete them?')
                    #                     if q:
                    delete_levees_qry = """DELETE FROM levee_data WHERE grid_fid = ? AND ldir = ?;"""
                    delete_failure_qry = """DELETE FROM levee_failure WHERE grid_fid = ? and lfaildir = ?;"""
                    print("Deleting extra levee and levee failure features")

                    # build indexes to speed up the process
                    qryIndex = (
                        """CREATE INDEX if not exists leveeDataGridFID_LDIR  ON levee_data (grid_fid, ldir);"""
                    )
                    self.gutils.execute(qryIndex)
                    qryIndex = """CREATE INDEX if not exists leveeFailureGridFID_LFAILDIR  ON levee_failure (grid_fid, lfaildir);"""
                    self.gutils.execute(qryIndex)
                    self.gutils.con.commit()

                    # cur = self.gutils.con.cursor()
                    # cur.executemany(delete_levees_qry, list([(str(levee[0]), str(levee[1]),) for levee in leveesToDelete]))
                    # self.gutils.con.commit()
                    # cur.executemany(delete_failure_qry, list([(str(levee[0]), str(levee[1]),) for levee in leveesToDelete]))
                    # self.gutils.con.commit()
                    # cur.close()

                    for leveeCounter, levee in enumerate(leveesToDelete):
                        # self.gutils.execute(delete_levees_qry, (levee[0], levee[1]))
                        self.gutils.execute(
                            "DELETE FROM levee_data WHERE grid_fid = %i AND ldir = %i;" % (levee[0], levee[1])
                        )
                        if leveeCounter % 1000 == 0:
                            print(
                                "DELETE FROM levee_data WHERE grid_fid = %i AND ldir = %i;" % (levee[0], levee[1])
                            )
                        self.gutils.con.commit()
                        # self.gutils.execute(delete_failure_qry, (levee[0], levee[1]))
                        self.gutils.execute(
                            "DELETE FROM levee_failure WHERE grid_fid = %i and lfaildir = %i;"
                            % (levee[0], levee[1])
                        )
                        if leveeCounter % 1000 == 0:
                            print(
                                "DELETE FROM levee_failure WHERE grid_fid = %i and lfaildir = %i;"
                                % (levee[0], levee[1])
                            )
                        self.gutils.con.commit()
                    print("Done deleting extra levee and levee failure features")
                    qryIndex = """DROP INDEX if exists leveeDataGridFID_LDIR;"""
                    self.gutils.execute(qryIndex)
                    qryIndex = """DROP INDEX if exists leveeFailureGridFID_LFAILDIR;"""
                    self.gutils.execute(qryIndex)
                    self.gutils.con.commit()

                    levees.triggerRepaint()

            levee_schem = self.lyrs.get_layer_by_name("Levees", group=self.lyrs.group).layer()
            if levee_schem:
                levee_schem.triggerRepaint()
        if q:
            n_levee_directions_total -= len(leveesToDelete)
            n_fail_features_total -= len(leveesToDelete)
            if n_fail_features_total < 0:
                n_fail_features_total = 0

        #             end = datetime.now()
        #             time_taken = end - start
        #             self.uc.show_info("Time to schematize levee cells. " + str(time_taken))

        levees = self.lyrs.data["levee_data"]["qlyr"]
        idx = levees.fields().indexOf("grid_fid")
        values = levees.uniqueValues(idx)
        QApplication.restoreOverrideCursor()
        info = (
                "Values assigned to the Schematic Levees layer!"
                + "\n\nThere are now "
                + str(len(values))
                + " grid elements with levees,"
                + "\nwith "
                + str(n_levee_directions_total)
                + " levee directions,"
                + "\nof which, "
                + str(n_fail_features_total)
                + " have failure data."
        )
        if n_fail_features_total > n_levee_directions_total:
            info += "\n\n(WARNING 191219.1649: Please review the input User Levee Lines. There may be more than one line intersecting grid elements)"
        self.uc.show_info(info)

        # except Exception as e:
        #     QApplication.restoreOverrideCursor()
        #     self.uc.log_info(traceback.format_exc())
        #     self.uc.show_error(
        #         "ERROR 060319.1806: Assigning values aborted! Please check your crest elevation source layers.\n",
        #         e,
        #     )

    @connection_required
    def show_hazus_dialog(self):
        self.uncheck_all_info_tools()
        if self.gutils.is_table_empty("grid"):
            self.uc.bar_warn("There is no grid! Please create it before running tool.")
            return

        s = QSettings()
        project_dir = s.value("FLO-2D/lastGdsDir", "")
        if not os.path.isfile(os.path.join(project_dir, "DEPFP.OUT")):
            self.uc.show_warn(
                "WARNING 060319.1808: File DEPFP.OUT is needed for the Hazus flooding analysis. It is not in the current project directory:\n\n"
                + project_dir
            )
            pass

        lyrs = self.lyrs.list_group_vlayers()
        n_polys = 0
        for l in lyrs:
            if l.geometryType() == QgsWkbTypes.PolygonGeometry:
                n_polys += 1
        if n_polys == 0:
            QApplication.restoreOverrideCursor()
            self.uc.bar_warn("WARNING 060319.1809: There are not any polygon layers selected (or visible)!")
            return

        #         self.iface.mainWindow().setWindowTitle(s.value('FLO-2D/lastGpkgDir', ''))

        dlg_hazus = HazusDialog(self.con, self.iface, self.lyrs)
        save = dlg_hazus.exec_()
        if save:
            try:
                self.uc.bar_info("Hazus Flooding Analysis performed!")
            except Exception as e:
                self.uc.bar_warn("Could not compute Hazus Flooding Analysis!")
                return

    @connection_required
    def show_errors_dialog(self):
        self.uncheck_all_info_tools()
        if self.gutils.is_table_empty("grid"):
            self.uc.bar_warn("There is no grid! Please create it before running tool.")
            return

        dlg_errors = ErrorsDialog(self.con, self.iface, self.lyrs)
        dlg_errors.show()
        while True:
            ok = dlg_errors.exec_()
            if ok:
                break
            else:
                return

    @connection_required
    def show_mud_and_sediment_dialog(self):
        self.uncheck_all_info_tools()
        if self.gutils.is_table_empty("grid"):
            self.uc.bar_warn("There is no grid! Please create it before running tool.")
            return

        dlg_ms = MudAndSedimentDialog(self.con, self.iface, self.lyrs)
        dlg_ms.setWindowFlag(Qt.WindowMinimizeButtonHint, True)
        dlg_ms.setWindowFlag(Qt.WindowMaximizeButtonHint, True)
        repeat = True
        while repeat:
            dlg_ms.show()
            ok = dlg_ms.exec_()
            if ok:
                if dlg_ms.ok_to_save():
                    try:
                        dlg_ms.save_mud_sediment()
                        repeat = False
                    except Exception as e:
                        self.uc.show_error(
                            "ERROR 051021.0815: couldn't save Mud and Sediment tables!"
                            + "\n__________________________________________________",
                            e,
                        )
            else:
                return

    @staticmethod
    def show_help():
        QDesktopServices.openUrl(QUrl("https://flo-2dsoftware.github.io/qgis-flo-2d-plugin/"))

    def schematize_levees(self):
        """
        Generate schematic lines for user defined levee lines.
        """
        try:
            levee_lyr = self.lyrs.get_layer_by_name("Levee Lines", group=self.lyrs.group).layer()
            grid_lyr = self.lyrs.get_layer_by_name("Grid", group=self.lyrs.group).layer()

            for (
                    n_elements,
                    n_levee_directions,
                    n_fail_features,
                    regionReq,
            ) in generate_schematic_levees(self.gutils, levee_lyr, grid_lyr):
                yield (n_elements, n_levee_directions, n_fail_features, regionReq)
        except Exception as e:
            QApplication.restoreOverrideCursor()
            self.uc.show_error("ERROR 030120.0723: unable to process user levees!\n", e)

    @connection_required
    def schematic2user(self):
        components = {
            1: "Computational Domain",
            2: "Boundary Conditions",
            3: "Channel Banks and Cross-Sections",
            4: "Levees",
            5: "Floodplain Cross-Sections",
            6: "Storm Drains",
            7: "Hydraulic structures",
            }
        self.uncheck_all_info_tools()
        converter_dlg = Schema2UserDialog(self.con, self.iface, self.lyrs, self.uc)
        ok = converter_dlg.exec_()
        if ok:
            if converter_dlg.methods:
                pass
            else:
                self.uc.show_warn("WARNING 060319.1810: Please choose at least one conversion source!")
                return
        else:
            return
        QApplication.setOverrideCursor(Qt.WaitCursor)
        methods_numbers = sorted(converter_dlg.methods)
        msg = ""
        for no in methods_numbers:
            converter_dlg.methods[no]()
            msg += components[no] + "\n"
        self.setup_dock_widgets()
        QApplication.restoreOverrideCursor()
        self.uc.show_info("Converting Schematic Layers to User Layers finished for:\n\n" +  msg)
                        
        if 6 in methods_numbers:  # Storm Drains:
            self.uc.show_info(
                "To complete the Storm Drain functionality 'Import SWMM.INP' from the Storm Drain Editor widget."
            )

    @connection_required
    def user2schematic(self):
        self.uncheck_all_info_tools
        converter_dlg = User2SchemaDialog(self.con, self.iface, self.lyrs, self.uc)
        ok = converter_dlg.exec_()
        if ok:
            if converter_dlg.methods:
                pass
            else:
                self.uc.show_warn("WARNING 060319.1811: Please choose at least one conversion source!")
                return
        else:
            return
        QApplication.setOverrideCursor(Qt.WaitCursor)
        for no in sorted(converter_dlg.methods):
            converter_dlg.methods[no]()
        self.setup_dock_widgets()
        QApplication.restoreOverrideCursor()
        self.uc.show_info("Converting User Layers to Schematic Layers finished!\n\n" + converter_dlg.message)

    def create_map_tools(self):
        self.canvas = self.iface.mapCanvas()
        self.info_tool = InfoTool(self.canvas, self.lyrs, self.uc)
        self.grid_info_tool = GridInfoTool(self.uc, self.canvas, self.lyrs)
        self.results_tool = ResultsTool(self.canvas, self.lyrs)

    def get_feature_info(self, table, fid, extra):
        try:
            show_editor = self.editors_map[table]
            self.cur_info_table = table
        except KeyError:
            self.uc.bar_info("Not implemented...")
            return
        if show_editor:
            if extra:
                show_editor(fid, extra)
            else:
                show_editor(fid)

    def get_feature_profile(self, table, fid):
        # try:
        if table == 'chan':
            self.cur_profile_table = table
            self.show_profile(fid)
        if table == 'chan_elems':
            self.cur_profile_table = table
            self.show_xsec_hydrograph(fid)
        if table == 'fpxsec':
            self.cur_profile_table = table
            self.show_fpxsec_hydrograph(fid)
        if table == 'fpxsec_cells':
            self.cur_profile_table = table
            self.show_fpxsec_cells_hydrograph(fid)
        if table == 'struct':
            self.cur_profile_table = table
            self.show_struct_hydrograph(fid)
        if table == 'user_swmm_nodes':
            #show_editor = self.editors_map[table]
            self.cur_profile_table = table
            self.show_sd_discharge(fid)
        if table == 'user_swmm_conduits':
            #show_editor = self.editors_map[table]
            self.cur_profile_table = table
            self.show_conduit_discharge(fid)
        if table == 'user_swmm_weirs':
            #show_editor = self.editors_map[table]
            self.cur_profile_table = table
            self.show_weir_discharge(fid)
        if table == 'user_swmm_orifices':
            #show_editor = self.editors_map[table]
            self.cur_profile_table = table
            self.show_orifice_discharge(fid)
        if table == 'user_swmm_pumps':
            #show_editor = self.editors_map[table]
            self.cur_profile_table = table
            self.show_pump_discharge(fid)

        # except KeyError:
        #     self.uc.bar_info("Channel Profile tool not implemented for selected features.")
        #     return

    def set_editors_map(self):
        self.editors_map = {
            "chan": self.show_channel_profile,
            "user_levee_lines": self.show_user_profile,
            "user_xsections": self.show_xsec_editor,
            "user_streets": self.show_user_profile,
            "user_centerline": self.show_user_profile,
            "chan_elems": self.show_schem_xsec_info,
            "user_left_bank": self.show_user_profile,
            "user_bc_points": self.show_bc_editor,
            "user_bc_lines": self.show_bc_editor,
            "user_bc_polygons": self.show_bc_editor,
            "user_struct": self.show_struct_editor,
            "struct": self.show_struct_editor,
            "chan": self.show_profile,
            "user_swmm_nodes": self.show_sd_node_info,
            "user_swmm_conduits": None,
            "user_swmm_weirs": None,
            "user_swmm_orifices": None,
            "user_swmm_pumps": None,
        }

    def restore_settings(self):
        pass

    def grid_info_tool_clicked(self):
        self.uc.bar_info("grid info tool clicked.")

    def uncheck_toolbar_tb(self, tool_button):
        """
        Function to uncheck the toolbar toolbuttons
        """
        for tb in self.toolButtons:
            if not tb.toolTip() == tool_button:
                tb.setChecked(False)

    def uncheck_all_info_tools(self):
        """
        Function to uncheck the info tools
        """
        self.canvas.unsetMapTool(self.grid_info_tool)
        self.canvas.unsetMapTool(self.info_tool)
        self.canvas.unsetMapTool(self.results_tool)

        for tb in self.toolButtons:
            tb.setChecked(False)
            if tb.toolTip() == "<b>FLO-2D Project Review</b>":
                tb.setIcon(QIcon(os.path.join(self.plugin_dir, "img/editmetadata.svg")))

        for ac in self.toolActions:
            ac.setChecked(False)

        for tb in self.toolButtons:
            tb.setChecked(False)
            if tb.toolTip() == "<b>FLO-2D Project Review</b>":
                tb.setIcon(QIcon(os.path.join(self.plugin_dir, "img/editmetadata.svg")))

        for ac in self.toolActions:
            ac.setChecked(False)

    def check_layer_source(self, layer, gpkg_path):
        """
        Function to check if the layer source is on the geopackage or not
        """
        gpkg_path_adj = gpkg_path.replace("\\", "/")
        layer_source_adj = layer.source().replace("\\", "/")

        # Check 1: Path cannot be equal to gpkg_path
        if gpkg_path_adj in layer_source_adj:
            return False

        # Check 2: Check if it is an online raster or located in a MapCrafter folder
        if "type=xyz" in layer.source() or "MapCrafter" in layer.source():
            return False

        # Check 3: If the file is a raster
        if isinstance(layer, QgsVectorLayer):
            return True

        # Check 4: If the file is a vector
        if isinstance(layer, QgsRasterLayer):
            return True

        return False

    def add_flo2d_logo(self):
        """
        Function to add the flo2d logo to recent projects
        """

        thumbnail = QSettings().value('UI/recentProjects/1/previewImage')

        picture = Image.open(thumbnail)

        # Open the logo
        logo_path = self.plugin_dir + "/img/F2D 400 Transparent.png"
        logo = Image.open(logo_path)

        # Resize the logo to your desired size
        logo = logo.resize((100, 30))

        # Choose the position to paste the logo on the picture
        position = (10, 10)

        # Paste the logo on the picture
        picture.paste(logo, position, logo)

        # Save the result
        picture.save(thumbnail)
<|MERGE_RESOLUTION|>--- conflicted
+++ resolved
@@ -35,11 +35,8 @@
     run,
 )
 
-<<<<<<< HEAD
 from PyQt5.QtCore import QVariant
-=======
 import pip
->>>>>>> 384effa9
 from qgis.PyQt import QtCore, QtGui
 from PyQt5.QtGui import QFont
 from PyQt5.QtWidgets import QApplication, QToolButton, QProgressDialog
