# -*- coding: utf-8 -*-

# FLO-2D Preprocessor tools for QGIS
# Copyright © 2021 Lutra Consulting for FLO-2D

# This program is free software; you can redistribute it and/or
# modify it under the terms of the GNU General Public License
# as published by the Free Software Foundation; either version 2
# of the License, or (at your option) any later version

import cProfile
import io

# Lambda may not be necessary
# pylint: disable=W0108
import os
import pstats
import sys
import threading
import time
import traceback
from contextlib import contextmanager
from datetime import datetime
from pstats import SortKey
from subprocess import (
    CREATE_NO_WINDOW,
    PIPE,
    STDOUT,
    CalledProcessError,
    Popen,
    call,
    check_call,
    check_output,
    run,
)

from PyQt5.QtGui import QFont
from PyQt5.QtWidgets import QApplication, QToolButton
from osgeo import gdal
from qgis._core import QgsMessageLog, QgsCoordinateReferenceSystem, QgsMapSettings, QgsProjectMetadata, \
    QgsMapRendererParallelJob, QgsLayerTreeLayer, QgsVectorLayerExporter, QgsVectorFileWriter, QgsVectorLayer, \
    QgsMapLayer, QgsRasterFileWriter, QgsRasterLayer, QgsLayerTreeGroup
from qgis.core import NULL, QgsProject, QgsWkbTypes
from qgis.gui import QgsDockWidget, QgsProjectionSelectionWidget
from qgis.PyQt import QtCore
from qgis.PyQt.QtCore import (
    QCoreApplication,
    QSettings,
    QSize,
    Qt,
    QTranslator,
    QUrl,
    qVersion,
)
from qgis.PyQt.QtGui import QCursor, QDesktopServices, QIcon, QPixmap
from qgis.PyQt.QtWidgets import (
    QAction,
    QApplication,
    QFileDialog,
    QMenu,
    QMessageBox,
    QSizePolicy,
    QSpacerItem,
    qApp,
)
from qgis.utils import plugins
from urllib3.contrib import _securetransport
from .flo2d_ie.flo2dgeopackage import Flo2dGeoPackage
from .flo2d_tools.channel_profile_tool import ChannelProfile
from .flo2d_tools.flopro_tools import (
    FLOPROExecutor,
    MapperExecutor,
    ProgramExecutor,
    TailingsDamBreachExecutor,
)
from .flo2d_tools.grid_info_tool import GridInfoTool
from .flo2d_tools.grid_tools import (
    add_col_and_row_fields,
    assign_col_row_indexes_to_grid,
    cellIDNumpyArray,
    dirID,
    grid_has_empty_elev,
    number_of_elements,
)
from .flo2d_tools.info_tool import InfoTool
from .flo2d_tools.results_tool import ResultsTool
from .flo2d_tools.schematic_tools import (
    delete_redundant_levee_directions_np,
    generate_schematic_levees,
)
from .flo2d_tools.schema2user_tools import SchemaSWMMConverter
from collections import OrderedDict, defaultdict

from .geopackage_utils import GeoPackageUtils, connection_required, database_disconnect, database_connect
from .gui import dlg_settings
from .gui.dlg_components import ComponentsDialog
from .gui.dlg_cont_toler_jj import ContToler_JJ
from .gui.dlg_evap_editor import EvapEditorDialog
from .gui.dlg_flopro import ExternalProgramFLO2D
from .gui.dlg_gpkg_management import GpkgManagementDialog
from .gui.dlg_hazus import HazusDialog
from .gui.dlg_issues import ErrorsDialog
from .gui.dlg_levee_elev import LeveesToolDialog
from .gui.dlg_mud_and_sediment import MudAndSedimentDialog
from .gui.dlg_ras_import import RasImportDialog
from .gui.dlg_schem_xs_info import SchemXsecEditorDialog
from .gui.dlg_schema2user import Schema2UserDialog
from .gui.dlg_settings import SettingsDialog
from .gui.dlg_update_gpkg import UpdateGpkg
from .gui.dlg_user2schema import User2SchemaDialog
from .gui.f2d_main_widget import FLO2DWidget
from .gui.grid_info_widget import GridInfoWidget
from .gui.plot_widget import PlotWidget
from .gui.table_editor_widget import TableEditorWidget
from .layers import Layers
from .user_communication import UserCommunication
from .utils import get_flo2dpro_version

from PIL import Image, ImageDraw

import processing

@contextmanager
def cd(newdir):
    prevdir = os.getcwd()
    os.chdir(os.path.expanduser(newdir))
    try:
        yield
    finally:
        os.chdir(prevdir)


class Flo2D(object):

    def __init__(self, iface):
        # self.pr = cProfile.Profile()
        # self.pr.enable()

        self.iface = iface
        self.iface.f2d = {}
        self.plugin_dir = os.path.dirname(__file__)
        self.uc = UserCommunication(iface, "FLO-2D")
        self.crs_widget = QgsProjectionSelectionWidget()
        # initialize locale
        s = QSettings()
        locale = s.value("locale/userLocale")[0:2]
        locale_path = os.path.join(self.plugin_dir, "i18n", "Flo2D_{}.qm".format(locale))

        if os.path.exists(locale_path):
            self.translator = QTranslator()
            self.translator.load(locale_path)

            if qVersion() > "4.3.3":
                QCoreApplication.installTranslator(self.translator)

        # Declare instance attributes
        self.project = QgsProject.instance()
        self.actions = []
        self.toolButtons = []
        self.toolActions = []

        self.files_used = ""
        self.files_not_used = ""

        self.menu = self.tr("&FLO-2D")
        self.toolbar = self.iface.addToolBar("FLO-2D")
        self.toolbar.setObjectName("FLO-2D")
        self.con = None
        self.iface.f2d["con"] = self.con
        self.lyrs = Layers(iface)
        self.lyrs.group = None
        self.gutils = None
        self.f2g = None
        self.prep_sql = None
        self.f2d_widget = None
        self.f2d_plot_dock = None
        self.f2d_table_dock = None
        self.f2d_dock = None
        self.f2d_grid_info_dock = None
        self.create_map_tools()
        self.crs = None
        self.cur_info_table = None
        self.infoToolCalled = False
        self.new_gpkg = None

        # connections
        self.project.readProject.connect(self.load_gpkg_from_proj)
        self.project.writeProject.connect(self.flo_save_project)

        self.uc.clear_bar_messages()
        QApplication.restoreOverrideCursor()

    def tr(self, message):
        """
        Get the translation for a string using Qt translation API.
        """
        # noinspection PyTypeChecker,PyArgumentList,PyCallByClass
        return QCoreApplication.translate("FLO-2D", message)

    def setup_dock_widgets(self):
        self.create_f2d_plot_dock()
        self.create_f2d_table_dock()
        self.create_f2d_dock()
        self.create_f2d_grid_info_dock()
        self.add_docks_to_iface()
        self.set_editors_map()

        if not self.infoToolCalled:
            self.info_tool.feature_picked.connect(self.get_feature_info)
            self.infoToolCalled = True

        self.results_tool.feature_picked.connect(self.get_feature_profile)
        self.grid_info_tool.grid_elem_picked.connect(self.f2d_grid_info.update_fields)

        self.f2d_widget.grid_tools.setup_connection()
        self.f2d_widget.profile_tool.setup_connection()

        self.f2d_widget.rain_editor.setup_connection()
        self.f2d_widget.rain_editor.rain_properties()

        self.f2d_widget.bc_editor.setup_connection()
        self.f2d_widget.bc_editor.populate_bcs(widget_setup=True)

        self.f2d_widget.ic_editor.populate_cbos()

        self.f2d_widget.street_editor.setup_connection()
        self.f2d_widget.street_editor.populate_streets()

        self.f2d_widget.struct_editor.populate_structs()

        self.f2d_widget.channels_editor.setup_connection()

        self.f2d_widget.xs_editor.setup_connection()
        self.f2d_widget.xs_editor.populate_xsec_cbo()

        self.f2d_widget.fpxsec_editor.setup_connection()

        self.f2d_widget.storm_drain_editor.setup_connection()

        self.f2d_widget.fpxsec_editor.populate_cbos()

        self.f2d_widget.infil_editor.setup_connection()

        self.f2d_widget.levee_and_breach_editor.setup_connection()

        self.f2d_widget.multiple_channels_editor.setup_connection()

        self.f2d_widget.pre_processing_tools.setup_connection()

    def add_action(
            self,
            icon_path,
            text,
            callback=None,
            enabled_flag=True,
            add_to_menu=True,
            add_to_toolbar=True,
            status_tip=None,
            whats_this=None,
            parent=None,
            menu=None,
    ):
        icon = QIcon(icon_path)
        action = QAction(icon, text, parent)

        # INFO: action.triggered pass False to callback if it is decorated!
        if callback is not None:
            action.triggered.connect(callback)
        action.setEnabled(enabled_flag)

        if menu is not None:
            popup = QMenu()

            for m in menu:
                icon = QIcon(m[0])
                act = QAction(icon, m[1], parent)
                act.triggered.connect(m[2])
                popup.addAction(act)
            action.setMenu(popup)

        if text in ["FLO-2D Grid Info Tool", "FLO-2D Info Tool", "FLO-2D Results"]:
            action.setCheckable(True)
            action.setChecked(False)

        if status_tip is not None:
            action.setStatusTip(status_tip)

        if whats_this is not None:
            action.setWhatsThis(whats_this)

        if add_to_toolbar:

            tool_button_mapping = {
                "FLO-2D Project": ("/img/mGeoPackage.svg", "<b>FLO-2D Project</b>"),
                "Run FLO-2D Pro": ("/img/flo2d.svg", "<b>Run FLO-2D Pro</b>"),
                "FLO-2D Import/Export": ("/img/ie.svg", "<b>FLO-2D Import/Export</b>"),
                "FLO-2D Project Review": ("/img/editmetadata.svg", "<b>FLO-2D Project Review</b>", True),
                "FLO-2D Parameters": ("/img/show_cont_table.svg", "<b>FLO-2D Parameters</b>")
            }

            if text in tool_button_mapping:
                toolButton = QToolButton()
                toolButton.setMenu(popup)
                toolButton.setIcon(QIcon(self.plugin_dir + tool_button_mapping[text][0]))
                toolButton.setPopupMode(QToolButton.InstantPopup)

                if len(tool_button_mapping[text]) >= 3 and tool_button_mapping[text][2]:
                    toolButton.setCheckable(True)

                self.toolbar.addWidget(toolButton)
                toolButton.setToolTip(tool_button_mapping[text][1])
                self.toolButtons.append(toolButton)
            else:
                self.toolbar.addAction(action)
                self.toolActions.append(action)

        if add_to_menu:
            self.iface.addPluginToMenu(self.menu, action)

        self.actions.append(action)
        return action

    def initGui(self):
        """
        Create the menu entries and toolbar icons inside the QGIS GUI.
        """
        # global GRID_INFO, GENERAL_INFO

        self.add_action(
            os.path.join(self.plugin_dir, "img/mGeoPackage.svg"),
            text=self.tr("FLO-2D Project"),
            callback=None,
            parent=self.iface.mainWindow(),
            menu=(
                (
                    os.path.join(self.plugin_dir, "img/mActionNewGeoPackageLayer.svg"),
                    "New FLO-2D Project",
                    lambda: self.show_settings(),
                ),
                (
                    os.path.join(self.plugin_dir, "img/mActionAddGeoPackageLayer.svg"),
                    "Open FLO-2D Project",
                    lambda: self.flo_open_project(),
                ),
                # (
                #     os.path.join(self.plugin_dir, "img/mActionSaveGeoPackageLayer.svg"),
                #     "Save FLO-2D Project",
                #     lambda: self.flo_save_project(),
                # ),
                (
                    os.path.join(self.plugin_dir, "img/gpkg.svg"),
                    "FLO-2D GeoPackage Management",
                    lambda: self.gpkg_management(),
                )
            )
        )

        self.add_action(
            os.path.join(self.plugin_dir, "img/ie.svg"),
            text=self.tr("FLO-2D Import/Export"),
            callback=None,
            parent=self.iface.mainWindow(),
            menu=(
                # (
                #     os.path.join(self.plugin_dir, "img/gpkg2gpkg.svg"),
                #     "Import from GeoPackage",
                #     lambda: self.import_from_gpkg(),
                # ),
                (
                    os.path.join(self.plugin_dir, "img/import_gds.svg"),
                    "Import data (*.DAT) files",
                    lambda: self.import_gds(),
                ),
                (
                    os.path.join(self.plugin_dir, "img/import_components.svg"),
                    "Import selected components files",
                    lambda: self.import_components(),
                ),
                (
                    os.path.join(self.plugin_dir, "img/export_gds.svg"),
                    "Export data (*.DAT) files",
                    lambda: self.export_gds(),
                ),
                (
                    os.path.join(self.plugin_dir, "img/import_hdf5.svg"),
                    "Import from HDF5",
                    lambda: self.import_hdf5(),
                ),
                (
                    os.path.join(self.plugin_dir, "img/export_hdf5.svg"),
                    "Export to HDF5",
                    lambda: self.export_hdf5(),
                ),
                (
                    os.path.join(self.plugin_dir, "img/import_ras.svg"),
                    "Import RAS geometry",
                    lambda: self.import_from_ras(),
                )
            )
        )

        self.add_action(
            os.path.join(self.plugin_dir, "img/flo2d.svg"),
            text=self.tr("Run FLO-2D Pro"),
            callback=None,
            parent=self.iface.mainWindow(),
            menu=(
                (
                    os.path.join(self.plugin_dir, "img/mActionOptions.svg"),
                    "FLO-2D Settings",
                    lambda: self.run_settings(),
                ),
                (
                    os.path.join(self.plugin_dir, "img/flo2d.svg"),
                    "Quick Run FLO-2D Pro",
                    lambda: self.quick_run_flopro(),
                ),
                (
                    os.path.join(self.plugin_dir, "img/FLO.svg"),
                    "Run FLO-2D Pro",
                    self.run_flopro,
                ),
                (
                    os.path.join(self.plugin_dir, "img/tailings dam breach.svg"),
                    "Run Tailings Dam Tool ",
                    self.run_tailingsdambreach,
                ),
                (
                    os.path.join(self.plugin_dir, "img/profile_run2.svg"),
                    "Run Profiles",
                    self.run_profiles,
                ),
                (
                    os.path.join(self.plugin_dir, "img/hydrog.svg"),
                    "Run Hydrog",
                    self.run_hydrog,
                ),
                (
                    os.path.join(self.plugin_dir, "img/maxplot.svg"),
                    "Run MaxPlot",
                    self.run_maxplot,
                ),
                (
                    os.path.join(self.plugin_dir, "img/mapcrafter.svg"),
                    "Run MapCrafter",
                    self.run_mapcrafter,
                ),
                (
                    os.path.join(self.plugin_dir, "img/rasterizor.svg"),
                    "Run Rasterizor",
                    self.run_rasterizor,
                ),
            )
        )

        self.add_action(
            os.path.join(self.plugin_dir, "img/show_cont_table.svg"),
            text=self.tr("FLO-2D Parameters"),
            callback=None,
            parent=self.iface.mainWindow(),
            menu=(
                (
                    os.path.join(self.plugin_dir, "img/show_cont_table.svg"),
                    "Set Control Parameters (CONT.DAT)",
                    lambda: self.show_cont_toler(),
                ),
                (
                    os.path.join(self.plugin_dir, "img/landslide.svg"),
                    "Mud and Sediment Transport (SED.DAT)",
                    lambda: self.show_mud_and_sediment_dialog(),
                ),
                (
                    os.path.join(self.plugin_dir, "img/schematic_to_user.svg"),
                    "Convert Schematic Layers to User Layers",
                    lambda: self.schematic2user(),
                ),
                (
                    os.path.join(self.plugin_dir, "img/evaporation_editor.svg"),
                    "Evaporation Editor",
                    lambda: self.show_evap_editor(),
                ),
                (
                    os.path.join(self.plugin_dir, "img/set_levee_elev.svg"),
                    "Levee Elevation Tool",
                    lambda: self.show_levee_elev_tool(),
                ),
            )
        )

        # self.add_action(
        #     os.path.join(self.plugin_dir, "img/info_tool.svg"),
        #     text=self.tr("FLO-2D Info Tool"),
        #     callback=None,
        #     parent=self.iface.mainWindow(),
        #     menu=(
        #         (
        #             os.path.join(self.plugin_dir, "img/info_tool.svg"),
        #             "Info Tool",
        #             lambda: self.activate_general_info_tool(),
        #         ),
        #         (
        #             os.path.join(self.plugin_dir, "img/import_swmm.svg"),
        #             "Select .RPT file",
        #             lambda: self.select_RPT_File(),
        #         ),
        #         # (
        #         #     os.path.join(self.plugin_dir, "img/grid_info_tool.svg"),
        #         #     "Grid Info Tool",
        #         #     lambda: self.activate_grid_info_tool(),
        #         # ),
        #     )
        # )

        self.add_action(
            os.path.join(self.plugin_dir, "img/grid_info_tool.svg"),
            text=self.tr("FLO-2D Grid Info Tool"),
            callback=lambda: self.activate_grid_info_tool(),
            parent=self.iface.mainWindow(),
        )

        self.add_action(
            os.path.join(self.plugin_dir, "img/info_tool.svg"),
            text=self.tr("FLO-2D Info Tool"),
            callback=lambda: self.activate_general_info_tool(),
            parent=self.iface.mainWindow(),
        )

        self.add_action(
            os.path.join(self.plugin_dir, "img/results.svg"),
            text=self.tr("FLO-2D Results"),
            callback=lambda: self.activate_results_info_tool(),
            parent=self.iface.mainWindow(),
<<<<<<< HEAD
=======
            menu=(
                (
                    os.path.join(self.plugin_dir, "img/info_tool.svg"),
                    "Info Tool",
                    lambda: self.activate_general_info_tool(),
                ),
                (
                    os.path.join(self.plugin_dir, "img/import_swmm.svg"),
                    "Select .RPT file",
                    lambda: self.select_RPT_File(),
                ),
                # (
                #     os.path.join(self.plugin_dir, "img/grid_info_tool.svg"),
                #     "Grid Info Tool",
                #     lambda: self.activate_grid_info_tool(),
                # ),
            )
>>>>>>> e614a08f
        )

        self.add_action(
            os.path.join(self.plugin_dir, "img/grid_info_tool.svg"),
            text=self.tr("FLO-2D Grid Info Tool"),
            callback=lambda: self.activate_grid_info_tool(),
            parent=self.iface.mainWindow(),
        )

        self.add_action(
            os.path.join(self.plugin_dir, "img/editmetadata.svg"),
            text=self.tr("FLO-2D Project Review"),
            callback=None,
            parent=self.iface.mainWindow(),
            menu=(
                (
                    os.path.join(self.plugin_dir, "img/hazus.svg"),
                    "HAZUS",
                    lambda: self.show_hazus_dialog(),
                ),
                # (
                #     os.path.join(self.plugin_dir, "img/profile_tool.svg"),
                #     "Channel Profile",
                #     lambda: self.channel_profile(),
                # ),
                (
                    os.path.join(self.plugin_dir, "img/issue.svg"),
                    "Warnings and Errors",
                    lambda: self.show_errors_dialog(),
                ),
            )
        )

        self.add_action(
            os.path.join(self.plugin_dir, "img/help_contents.svg"),
            text=self.tr("FLO-2D Help"),
            callback=self.show_help,
            parent=self.iface.mainWindow(),
        )

        self.iface.mainWindow().setWindowTitle("No project selected")

    def create_f2d_dock(self):
        self.f2d_dock = QgsDockWidget()
        self.f2d_dock.setWindowTitle("FLO-2D")
        self.f2d_widget = FLO2DWidget(self.iface, self.lyrs, self.f2d_plot, self.f2d_table)
        self.f2d_widget.setSizeHint(350, 600)
        self.f2d_dock.setWidget(self.f2d_widget)
        self.f2d_dock.dockLocationChanged.connect(self.f2d_dock_save_area)

    @staticmethod
    def f2d_dock_save_area(area):
        s = QSettings("FLO2D")
        s.setValue("dock/area", area)

    def create_f2d_plot_dock(self):
        self.f2d_plot_dock = QgsDockWidget()  # The QDockWidget class provides a widget that can be docked inside
        # a QMainWindow or floated as a top-level window on the desktop.
        self.f2d_plot_dock.setWindowTitle("FLO-2D Plot")
        self.f2d_plot = PlotWidget()
        self.f2d_plot.plot.legend = None
        self.f2d_plot.setSizeHint(500, 200)
        self.f2d_plot_dock.setWidget(self.f2d_plot)  # Sets 'f2d_plot_dock' as wrapper its child 'f2d_plot'
        self.f2d_plot_dock.dockLocationChanged.connect(self.f2d_plot_dock_save_area)

    @staticmethod
    def f2d_table_dock_save_area(area):
        s = QSettings("FLO2D")
        s.setValue("table_dock/area", area)

    def create_f2d_table_dock(self):
        self.f2d_table_dock = QgsDockWidget()
        self.f2d_table_dock.setWindowTitle("FLO-2D Table Editor")
        self.f2d_table = TableEditorWidget(self.iface, self.f2d_plot, self.lyrs)
        self.f2d_table.setSizeHint(350, 200)
        self.f2d_table_dock.setWidget(self.f2d_table)
        self.f2d_table_dock.dockLocationChanged.connect(self.f2d_table_dock_save_area)

    @staticmethod
    def f2d_plot_dock_save_area(area):
        s = QSettings("FLO2D")
        s.setValue("plot_dock/area", area)

    def create_f2d_grid_info_dock(self):
        self.f2d_grid_info_dock = QgsDockWidget()
        self.f2d_grid_info_dock.setWindowTitle("FLO-2D Grid Info")
        self.f2d_grid_info = GridInfoWidget(self.iface, self.f2d_plot, self.f2d_table, self.lyrs)
        self.f2d_grid_info.setSizeHint(350, 30)
        grid = self.lyrs.data["grid"]["qlyr"]
        if grid is not None:
            self.f2d_grid_info.set_info_layer(grid)
        self.f2d_grid_info_dock.setWidget(self.f2d_grid_info)
        self.f2d_grid_info_dock.dockLocationChanged.connect(self.f2d_grid_info_dock_save_area)

    @staticmethod
    def f2d_grid_info_dock_save_area(area):
        s = QSettings("FLO2D")
        s.setValue("grid_info_dock/area", area)

    def add_docks_to_iface(self):
        s = QSettings("FLO2D")
        ma = s.value("dock/area", Qt.RightDockWidgetArea, type=int)
        ta = s.value("table_dock/area", Qt.BottomDockWidgetArea, type=int)
        pa = s.value("plot_dock/area", Qt.BottomDockWidgetArea, type=int)
        ga = s.value("grid_info_dock/area", Qt.TopDockWidgetArea, type=int)

        if ma == 0:
            self.iface.addDockWidget(Qt.RightDockWidgetArea, self.f2d_dock)
            self.f2d_dock.setFloating(True)
        else:
            self.iface.addDockWidget(ma, self.f2d_dock)

        if ta == 0:
            self.iface.addDockWidget(Qt.BottomDockWidgetArea, self.f2d_table_dock)
            self.f2d_table_dock.setFloating(True)
        else:
            self.iface.addDockWidget(ta, self.f2d_table_dock)

        if pa == 0:
            self.iface.addDockWidget(Qt.BottomDockWidgetArea, self.f2d_plot_dock)
            self.f2d_plot_dock.setFloating(True)
        else:
            self.iface.addDockWidget(pa, self.f2d_plot_dock)

        if ga == 0:
            self.iface.addDockWidget(Qt.TopDockWidgetArea, self.f2d_grid_info_dock)
            self.f2d_grid_info_dock.setFloating(True)
        else:
            self.iface.addDockWidget(ga, self.f2d_grid_info_dock)

    def unload(self):
        """
        Removes the plugin menu item and icon from QGIS GUI.
        """

        # Close and safe routines execution times statistics:
        # try:
        #     s = QSettings()
        #     lastDir = s.value("FLO-2D/lastGdsDir", "")
        #     stts = os.path.join(lastDir, "STATS.TXT")
        #     with open(stts, "w") as f:
        #         self.pr.disable()
        #         sortby = SortKey.TIME
        #         ps = pstats.Stats(self.pr, stream=f).sort_stats(sortby)
        #         ps.print_stats()
        # except Exception as e:
        #     QApplication.restoreOverrideCursor()
        #     self.uc.show_error("ERROR", e)
        #     time.sleep(3)

        self.lyrs.clear_rubber()
        # remove maptools
        del self.info_tool, self.grid_info_tool, self.results_tool
        # others
        del self.uc
        database_disconnect(self.con)
        for action in self.actions:
            self.iface.removePluginMenu(self.tr("&FLO-2D"), action)
            self.iface.removeToolBarIcon(action)
        # remove dialogs
        if self.f2d_table_dock is not None:
            self.f2d_table_dock.close()
            self.iface.removeDockWidget(self.f2d_table_dock)
            del self.f2d_table_dock
        if self.f2d_plot_dock is not None:
            self.f2d_plot_dock.close()
            self.iface.removeDockWidget(self.f2d_plot_dock)
            del self.f2d_plot_dock
        if self.f2d_grid_info_dock is not None:
            self.f2d_grid_info_dock.close()
            self.iface.removeDockWidget(self.f2d_grid_info_dock)
            del self.f2d_grid_info_dock
        if self.f2d_widget is not None:
            if self.f2d_widget.bc_editor is not None:
                self.f2d_widget.bc_editor.close()
                del self.f2d_widget.bc_editor

            if self.f2d_widget.profile_tool is not None:
                self.f2d_widget.profile_tool.close()
                del self.f2d_widget.profile_tool

            if self.f2d_widget.ic_editor is not None:
                self.f2d_widget.ic_editor.close()
                del self.f2d_widget.ic_editor

            if self.f2d_widget.rain_editor is not None:
                self.f2d_widget.rain_editor.close()
                del self.f2d_widget.rain_editor

            if self.f2d_widget.channels_editor is not None:
                self.f2d_widget.channels_editor.close()
                del self.f2d_widget.channels_editor

            if self.f2d_widget.fpxsec_editor is not None:
                self.f2d_widget.fpxsec_editor.close()
                del self.f2d_widget.fpxsec_editor

            if self.f2d_widget.struct_editor is not None:
                self.f2d_widget.struct_editor.close()
                del self.f2d_widget.struct_editor

            if self.f2d_widget.street_editor is not None:
                self.f2d_widget.street_editor.close()
                del self.f2d_widget.street_editor

            if self.f2d_widget.xs_editor is not None:
                self.f2d_widget.xs_editor.close()
                del self.f2d_widget.xs_editor

            if self.f2d_widget.infil_editor is not None:
                self.f2d_widget.infil_editor.close()
                del self.f2d_widget.infil_editor

            if self.f2d_widget.storm_drain_editor is not None:
                self.f2d_widget.storm_drain_editor.close()
                del self.f2d_widget.storm_drain_editor

            if self.f2d_widget.grid_tools is not None:
                self.f2d_widget.grid_tools.close()
                del self.f2d_widget.grid_tools

            self.f2d_widget.save_collapsible_groups()
            self.f2d_widget.close()
            del self.f2d_widget

        if self.f2d_dock is not None:
            self.f2d_dock.close()
            self.iface.removeDockWidget(self.f2d_dock)
            del self.f2d_dock
        # remove the toolbar
        del self.toolbar
        del self.gutils, self.lyrs
        try:
            del self.iface.f2d["con"]
        except KeyError as e:
            pass
        del self.con

    @staticmethod
    def save_dock_geom(dock):
        s = QSettings("FLO2D", dock.windowTitle())
        s.setValue("geometry", dock.saveGeometry())

    @staticmethod
    def restore_dock_geom(dock):
        s = QSettings("FLO2D", dock.windowTitle())
        g = s.value("geometry")
        if g:
            dock.restoreGeometry(g)

    def write_proj_entry(self, key, val):
        return self.project.writeEntry("FLO-2D", key, val)

    def read_proj_entry(self, key):
        r = self.project.readEntry("FLO-2D", key)
        if r[0] and r[1]:
            return r[0]
        else:
            return None

    def show_settings(self):
        """
        Function to create a new geopackage
        """
        self.uncheck_all_info_tools()
        dlg_settings = SettingsDialog(self.con, self.iface, self.lyrs, self.gutils)
        dlg_settings.show()
        result = dlg_settings.exec_()
        if result and dlg_settings.con:
            dlg_settings.write()
            self.con = dlg_settings.con
            self.iface.f2d["con"] = self.con
            self.gutils = dlg_settings.gutils
            self.crs = dlg_settings.crs  # Coordinate Reference System.
            gpkg_path = self.gutils.get_gpkg_path()
            gpkg_path_adj = gpkg_path.replace("\\", "/")
            self.write_proj_entry("gpkg", gpkg_path_adj)
            self.setup_dock_widgets()
            s = QSettings()
            s.setValue("FLO-2D/last_flopro_project", os.path.dirname(gpkg_path_adj))
            s.setValue("FLO-2D/lastGdsDir", os.path.dirname(gpkg_path_adj))

            contact = dlg_settings.lineEdit_au.text()
            email = dlg_settings.lineEdit_co.text()
            company = dlg_settings.lineEdit_em.text()
            phone = dlg_settings.lineEdit_te.text()

            pn = dlg_settings.label_pn.text()
            plugin_v = dlg_settings.label_pv.text()
            qgis_v = dlg_settings.label_qv.text()
            flo2d_v = dlg_settings.label_fv.text()

            self.gutils.set_metadata_par("PROJ_NAME", pn)
            self.gutils.set_metadata_par("CONTACT", contact)
            self.gutils.set_metadata_par("EMAIL", email)
            self.gutils.set_metadata_par("PHONE", phone)
            self.gutils.set_metadata_par("COMPANY", company)
            self.gutils.set_metadata_par("PLUGIN_V", plugin_v)
            self.gutils.set_metadata_par("QGIS_V", qgis_v)
            self.gutils.set_metadata_par("FLO-2D_V", flo2d_v)
            self.gutils.set_metadata_par("CRS", self.crs.authid())

            uri = f'geopackage:{gpkg_path}?projectName={pn}'
            self.project.write(uri)

            self.uc.bar_info("FLO-2D-Project sucessfully created.")

    def flo_open_project(self):
        """
        Function to open a FLO-2D project from geopackage
        """
        s = QSettings()
        last_dir = s.value("FLO-2D/lastGpkgDir", "")
        gpkg_path, __ = QFileDialog.getOpenFileName(
            None,
            "Select GeoPackage with data to import",
            directory=last_dir,
            filter="*.gpkg",
        )
        if not gpkg_path:
            return
        try:
            QApplication.setOverrideCursor(Qt.WaitCursor)
            s.setValue("FLO-2D/lastGpkgDir", os.path.dirname(gpkg_path))

            self.new_gpkg = gpkg_path
            proj_name = os.path.splitext(os.path.basename(gpkg_path))[0]
            uri = f'geopackage:{gpkg_path}?projectName={proj_name}'

            self.con = database_connect(gpkg_path)
            self.gutils = GeoPackageUtils(self.con, self.iface)

            if not self.gutils.check_gpkg_version():
                QApplication.restoreOverrideCursor()
                if self.uc.question("This GeoPackage is outdated. Would you like to update it?"):
                    QApplication.setOverrideCursor(Qt.WaitCursor)
                    # Create an updated geopackage and copy old package data to it
                    new_gpkg_path = gpkg_path[:-5] + "_v1.0.0.gpkg"
                    crs = QgsCoordinateReferenceSystem()
                    proj = self.gutils.get_grid_crs()
                    if proj:
                        crs.createFromUserInput(proj)
                    else:
                        proj = self.gutils.get_cont_par("PROJ")
                        crs.createFromProj(proj)
                    cell_size = int(float(self.gutils.get_cont_par("CELLSIZE")))
                    # create new geopackage TODO: This should be on the geopackage_utils and not on the settings
                    dlg_settings = SettingsDialog(self.con, self.iface, self.lyrs, self.gutils)
                    dlg_settings.create_db(new_gpkg_path, crs)
                    # disconnect from the outdated geopackage
                    database_disconnect(self.con)
                    # connect to the new geopackage
                    self.con = database_connect(new_gpkg_path)
                    self.gutils = GeoPackageUtils(self.con, self.iface)
                    dlg_update_gpkg = UpdateGpkg(self.con, self.iface)
                    dlg_update_gpkg.cellSizeDSpinBox.setValue(cell_size)
                    dlg_update_gpkg.show()
                    QApplication.restoreOverrideCursor()
                    result = dlg_update_gpkg.exec_()
                    if result:
                        QApplication.setOverrideCursor(Qt.WaitCursor)
                        dlg_update_gpkg.write()
                        dlg_settings.set_default_controls(
                            self.con)  # TODO: This should be on the geopackage_utils and not on the settings
                        self.gutils.copy_from_other(gpkg_path)
                        # Old gpkg used float values for CELLSIZE, need to explicitly convert it
                        cell_size = self.gutils.get_cont_par("CELLSIZE")
                        self.gutils.set_cont_par("CELLSIZE", int(float(cell_size)))
                        contact = dlg_update_gpkg.lineEdit_au.text()
                        email = dlg_update_gpkg.lineEdit_co.text()
                        company = dlg_update_gpkg.lineEdit_em.text()
                        phone = dlg_update_gpkg.lineEdit_te.text()
                        pn = dlg_update_gpkg.label_pn.text()
                        plugin_v = dlg_update_gpkg.label_pv.text()
                        qgis_v = dlg_update_gpkg.label_qv.text()
                        flo2d_v = dlg_update_gpkg.label_fv.text()
                        self.gutils.set_metadata_par("PROJ_NAME", pn)
                        self.gutils.set_metadata_par("CONTACT", contact)
                        self.gutils.set_metadata_par("EMAIL", email)
                        self.gutils.set_metadata_par("PHONE", phone)
                        self.gutils.set_metadata_par("COMPANY", company)
                        self.gutils.set_metadata_par("PLUGIN_V", plugin_v)
                        self.gutils.set_metadata_par("QGIS_V", qgis_v)
                        self.gutils.set_metadata_par("FLO-2D_V", flo2d_v)
                        self.gutils.set_metadata_par("CRS", crs.authid())
                        uri = f'geopackage:{new_gpkg_path}?projectName={proj_name + "_v1.0.0"}'
                        gpkg_path = new_gpkg_path
                        QApplication.restoreOverrideCursor()
                else:
                    self.uc.log_info("Connection closed")
                    return False

            if not self.project.read(uri):

                QApplication.setOverrideCursor(Qt.WaitCursor)
                dlg_settings = SettingsDialog(self.con, self.iface, self.lyrs, self.gutils)
                if not dlg_settings.connect(gpkg_path):
                    return
                self.con = dlg_settings.con
                self.iface.f2d["con"] = self.con
                self.gutils = dlg_settings.gutils
                self.crs = QgsCoordinateReferenceSystem()
                proj = self.gutils.get_grid_crs()
                if proj:
                    self.crs.createFromUserInput(proj)
                else:
                    proj = self.gutils.get_cont_par("PROJ")
                    self.crs.createFromProj(proj)
                self.setup_dock_widgets()
                self.project.setCrs(self.crs)
                gpkg_path_adj = gpkg_path.replace("\\", "/")
                self.write_proj_entry("gpkg", gpkg_path_adj)
                # uri = f'geopackage:{gpkg_path_adj}?projectName={proj_name + "_v1.0.0"}'
                # # self.project.write(uri)
                self.iface.mainWindow().findChild(QAction, 'mActionSaveProject').trigger()
                QApplication.restoreOverrideCursor()
                self.uc.bar_info("FLO-2D-Project created into the Geopackage.")

            else:
                QApplication.restoreOverrideCursor()
                self.uc.bar_info("FLO-2D-Project successfully loaded.")

        finally:
            QApplication.restoreOverrideCursor()

    def flo_save_project(self):
        """
        Function to save a FLO-2D project into a geopackage
        """

        # QApplication.setOverrideCursor(Qt.WaitCursor)
        try:
            gpkg_path = self.gutils.get_gpkg_path()
        except AttributeError:
            return

        proj_name = os.path.splitext(os.path.basename(gpkg_path))[0]
        uri = f'geopackage:{gpkg_path}?projectName={proj_name}'

        layers = self.project.mapLayers()
        checked_layers = False
        not_added = []

        for layer_id, layer in layers.items():
            if self.check_layer_source(layer, gpkg_path):
                if not checked_layers:
                    msg = f"External layers were added to the project.\n\n"
                    msg += "Click Yes to save the external data to the GeoPackage.\n"
                    msg += "    Yes results in a larger GeoPackage, but eliminates the need to reconnect data paths.\n\n"
                    msg += "Click No to save the external paths to the GeoPackage.\n"
                    msg += "    No is faster and has a smaller GeoPackage, but if the paths change, the external data must be reloaded."
                    QApplication.restoreOverrideCursor()
                    answer = self.uc.customized_question("FLO-2D", msg)
                    if answer == QMessageBox.Yes:
                        QApplication.setOverrideCursor(Qt.WaitCursor)
                        checked_layers = True
                    else:
                        QApplication.setOverrideCursor(Qt.WaitCursor)
                        break
                # Check if it is vector or raster
                if layer.type() == QgsMapLayer.VectorLayer and layer.isSpatial():
                    # Save to gpkg
                    options = QgsVectorFileWriter.SaveVectorOptions()
                    options.driverName = "GPKG"
                    options.includeZ = True
                    options.overrideGeometryType = layer.wkbType()
                    options.layerName = layer.name()
                    options.actionOnExistingFile = QgsVectorFileWriter.CreateOrOverwriteLayer
                    QgsVectorFileWriter.writeAsVectorFormatV3(
                        layer,
                        gpkg_path,
                        QgsProject.instance().transformContext(),
                        options)
                    # Add back to the project
                    gpkg_uri = f"{gpkg_path}|layername={layer.name()}"
                    gpkg_layer = QgsVectorLayer(gpkg_uri, layer.name(), "ogr")
                    self.project.addMapLayer(gpkg_layer, False)
                    gpkg_layer.setRenderer(layer.renderer().clone())
                    gpkg_layer.triggerRepaint()
                    root = self.project.layerTreeRoot()
                    flo2d_name = f"FLO-2D_{self.gutils.get_metadata_par('PROJ_NAME')}"
                    group_name = "External Layers"
                    flo2d_grp = root.findGroup(flo2d_name)
                    if flo2d_grp.findGroup(group_name):
                        group = flo2d_grp.findGroup(group_name)
                    else:
                        group = flo2d_grp.insertGroup(-1, group_name)
                    group.insertLayer(0, gpkg_layer)

                    layer = self.project.mapLayersByName(gpkg_layer.name())[0]
                    myLayerNode = root.findLayer(layer.id())
                    myLayerNode.setExpanded(False)

                    # Delete layer that is not in the gpkg
                    self.project.removeMapLayer(layer_id)
                elif layer.type() == QgsMapLayer.RasterLayer:
                    if layer.dataProvider().bandCount() > 1:
                        not_added.append(layer.name())
                        continue
                    # Save to gpkg
                    layer_name = layer.name().replace(" ", "_")
                    params = {'INPUT': f'{layer.dataProvider().dataSourceUri()}',
                              'TARGET_CRS': None,
                              'NODATA': None,
                              'COPY_SUBDATASETS': False,
                              'OPTIONS': '',
                              'EXTRA': f'-co APPEND_SUBDATASET=YES -co RASTER_TABLE={layer_name} -ot Float32',
                              'DATA_TYPE': 0,
                              'OUTPUT': f'{gpkg_path}'}

                    processing.run("gdal:translate", params)

                    gpkg_uri = f"GPKG:{gpkg_path}:{layer_name}"
                    gpkg_layer = QgsRasterLayer(gpkg_uri, layer_name, "gdal")
                    self.project.addMapLayer(gpkg_layer, False)
                    gpkg_layer.setRenderer(layer.renderer().clone())
                    gpkg_layer.triggerRepaint()
                    root = self.project.layerTreeRoot()
                    flo2d_name = f"FLO-2D_{self.gutils.get_metadata_par('PROJ_NAME')}"
                    group_name = "External Layers"
                    flo2d_grp = root.findGroup(flo2d_name)
                    if flo2d_grp.findGroup(group_name):
                        group = flo2d_grp.findGroup(group_name)
                    else:
                        group = flo2d_grp.insertGroup(-1, group_name)
                    group.insertLayer(0, gpkg_layer)
                    # Delete layer that is not in the gpkg
                    self.project.removeMapLayer(layer_id)

                    layer = self.project.mapLayersByName(gpkg_layer.name())[0]
                    myLayerNode = root.findLayer(layer.id())
                    myLayerNode.setExpanded(False)
                else:
                    not_added.append(layer.name())

        QApplication.restoreOverrideCursor()

        if len(not_added) > 0:
            layers_not_added = ', '.join(map(str, not_added))
            self.uc.show_info(f"The following layers were not added to the GeoPackage: \n\n {layers_not_added}")

        self.uc.bar_info("FLO-2D-Project saved!")

    @connection_required
    def gpkg_management(self):
        """
        Function to run the GeoPackage Management
        """
        self.uncheck_all_info_tools()
        self.dlg_gpkg_management = GpkgManagementDialog(self.iface, self.lyrs, self.gutils)
        self.dlg_gpkg_management.show()


    def run_settings(self):
        """
        Function to set the run settings: FLO-2D and Project folders
        """
        self.uncheck_all_info_tools()
        dlg = ExternalProgramFLO2D(self.iface, "Run Settings")
        dlg.exec_folder_lbl.setText("FLO-2D Folder")
        ok = dlg.exec_()
        if not ok:
            return
        else:
            flo2d_dir, project_dir = dlg.get_parameters()
            s = QSettings()
            s.setValue("FLO-2D/lastGdsDir", project_dir)
            s.setValue("FLO-2D/last_flopro", flo2d_dir)

            if project_dir != "" and flo2d_dir != "":
                s.setValue("FLO-2D/run_settings", True)
                flo2d_v = get_flo2dpro_version(s.value("FLO-2D/last_flopro") + "/FLOPRO.exe")
                self.gutils.set_metadata_par("FLO-2D_V", flo2d_v)

            self.uc.bar_info("Run Settings saved!")
            self.uc.log_info(f"Run Settings saved!\nProject Folder: {project_dir}\nFLO-2D Folder: {flo2d_dir}")

    @connection_required
    def quick_run_flopro(self):
        """
        Function to export and run FLO-2D Pro
        """
        if self.gutils.is_table_empty("grid"):
            self.uc.bar_warn("There is no grid! Please create it before running tool.")
            return

        s = QSettings()
        project_dir = s.value("FLO-2D/lastGdsDir")
        outdir = QFileDialog.getExistingDirectory(
            None,
            "Select directory where FLO-2D model will run",
            directory=project_dir,
        )

        if outdir:
            self.f2g = Flo2dGeoPackage(self.con, self.iface)
            sql = """SELECT name, value FROM cont;"""
            options = {o: v if v is not None else "" for o, v in self.f2g.execute(sql).fetchall()}
            export_calls = [
                "export_cont_toler",
                "export_tolspatial",
                "export_inflow",
                "export_tailings",
                "export_outflow",
                "export_rain",
                "export_evapor",
                "export_infil",
                "export_chan",
                "export_xsec",
                "export_hystruc",
                "export_bridge_xsec",
                "export_bridge_coeff_data",
                "export_street",
                "export_arf",
                "export_mult",
                "export_sed",
                "export_levee",
                "export_fpxsec",
                "export_breach",
                "export_gutter",
                "export_fpfroude",
                "export_swmmflo",
                "export_swmmflort",
                "export_swmmoutf",
                "export_wsurf",
                "export_wstime",
                "export_shallowNSpatial",
                "export_mannings_n_topo",
            ]

            s.setValue("FLO-2D/lastGdsDir", outdir)

            dlg_components = ComponentsDialog(self.con, self.iface, self.lyrs, "out")
            ok = dlg_components.exec_()
            if ok:
                if "Channels" not in dlg_components.components:
                    export_calls.remove("export_chan")
                    export_calls.remove("export_xsec")

                if "Reduction Factors" not in dlg_components.components:
                    export_calls.remove("export_arf")

                if "Streets" not in dlg_components.components:
                    export_calls.remove("export_street")

                if "Outflow Elements" not in dlg_components.components:
                    export_calls.remove("export_outflow")

                if "Inflow Elements" not in dlg_components.components:
                    export_calls.remove("export_inflow")
                    export_calls.remove("export_tailings")

                if "Levees" not in dlg_components.components:
                    export_calls.remove("export_levee")

                if "Multiple Channels" not in dlg_components.components:
                    export_calls.remove("export_mult")

                if "Breach" not in dlg_components.components:
                    export_calls.remove("export_breach")

                if "Gutters" not in dlg_components.components:
                    export_calls.remove("export_gutter")

                if "Infiltration" not in dlg_components.components:
                    export_calls.remove("export_infil")

                if "Floodplain Cross Sections" not in dlg_components.components:
                    export_calls.remove("export_fpxsec")

                if "Mudflow and Sediment Transport" not in dlg_components.components:
                    export_calls.remove("export_sed")

                if "Evaporation" not in dlg_components.components:
                    export_calls.remove("export_evapor")

                if "Hydraulic  Structures" not in dlg_components.components:
                    export_calls.remove("export_hystruc")
                    export_calls.remove("export_bridge_xsec")
                    export_calls.remove("export_bridge_coeff_data")
                else:
                    xsecs = self.gutils.execute("SELECT fid FROM struct WHERE icurvtable = 3").fetchone()
                    if not xsecs:
                        if os.path.isfile(outdir + r"\BRIDGE_XSEC.DAT"):
                            os.remove(outdir + r"\BRIDGE_XSEC.DAT")
                        export_calls.remove("export_bridge_xsec")
                        export_calls.remove("export_bridge_coeff_data")

                if "Rain" not in dlg_components.components:
                    export_calls.remove("export_rain")

                if "Storm Drain" not in dlg_components.components:
                    export_calls.remove("export_swmmflo")
                    export_calls.remove("export_swmmflort")
                    export_calls.remove("export_swmmoutf")
                else:
                    self.uc.show_info("Storm Drain features not allowed on the Quick Run FLO-2D Pro.")
                    return

                if "Spatial Shallow-n" not in dlg_components.components:
                    export_calls.remove("export_shallowNSpatial")

                if "Spatial Tolerance" not in dlg_components.components:
                    export_calls.remove("export_tolspatial")

                if "Spatial Froude" not in dlg_components.components:
                    export_calls.remove("export_fpfroude")

                if "Manning's n and Topo" not in dlg_components.components:
                    export_calls.remove("export_mannings_n_topo")

                QApplication.setOverrideCursor(Qt.WaitCursor)

                try:
                    s = QSettings()
                    s.setValue("FLO-2D/lastGdsDir", outdir)

                    QApplication.setOverrideCursor(Qt.WaitCursor)
                    self.call_IO_methods(export_calls, True, outdir)

                    # The strings list 'export_calls', contains the names of
                    # the methods in the class Flo2dGeoPackage to export (write) the
                    # FLO-2D .DAT files

                    self.uc.bar_info("Flo2D model exported to " + outdir, dur=3)
                    QApplication.restoreOverrideCursor()

                finally:
                    QApplication.restoreOverrideCursor()

                    if "export_swmmflo" in export_calls:
                        self.f2d_widget.storm_drain_editor.export_storm_drain_INP_file()

                    # Delete .DAT files the model will try to use if existing:
                    if "export_mult" in export_calls:
                        if self.gutils.is_table_empty("simple_mult_cells"):
                            new_files_used = self.files_used.replace("SIMPLE_MULT.DAT\n", "")
                            self.files_used = new_files_used
                            if os.path.isfile(outdir + r"\SIMPLE_MULT.DAT"):
                                if self.uc.question(
                                        "There are no simple multiple channel cells in the project but\n"
                                        + "there is a SIMPLE_MULT.DAT file in the directory.\n"
                                        + "If the file is not deleted it will be used by the model.\n\n"
                                        + "Delete SIMPLE_MULT.DAT?"
                                ):
                                    os.remove(outdir + r"\SIMPLE_MULT.DAT")

                        if self.gutils.is_table_empty("mult_cells"):
                            new_files_used = self.files_used.replace("\nMULT.DAT\n", "\n")
                            self.files_used = new_files_used
                            if os.path.isfile(outdir + r"\MULT.DAT"):
                                if self.uc.question(
                                        "There are no multiple channel cells in the project but\n"
                                        + "there is a MULT.DAT file in the directory.\n"
                                        + "If the file is not deleted it will be used by the model.\n\n"
                                        + "Delete MULT.DAT?"
                                ):
                                    os.remove(outdir + r"\MULT.DAT")

                    if self.f2g.export_messages != "":
                        info = "WARNINGS:\n\n" + self.f2g.export_messages
                        self.uc.show_info(info)

            QApplication.restoreOverrideCursor()
            if s.value("FLO-2D/last_flopro") is not None:
                flo2d_v = get_flo2dpro_version(s.value("FLO-2D/last_flopro") + "/FLOPRO.exe")
                self.gutils.set_metadata_par("FLO-2D_V", flo2d_v)
            else:
                self.run_settings()
            self.run_program("FLOPRO.exe")

    def run_flopro(self):
        self.uncheck_all_info_tools()
        s = QSettings()
        if s.value("FLO-2D/last_flopro") is not None:
            flo2d_v = get_flo2dpro_version(s.value("FLO-2D/last_flopro") + "/FLOPRO.exe")
            self.gutils.set_metadata_par("FLO-2D_V", flo2d_v)
        else:
            self.run_settings()
        self.run_program("FLOPRO.exe")

    def run_tailingsdambreach(self):
        self.uncheck_all_info_tools()
        self.run_program("Tailings Dam Breach.exe")

    def run_mapcrafter(self):
        """
        Function to call MapCrafter
        """
        self.uncheck_all_info_tools()
        if 'flo2d_mapcrafter' not in plugins:
            self.uc.show_info(
                "FLO-2D MapCrafter not found! Please, use QGIS Official Plugin Repository to install MapCrafter.")
        else:
            mapcrafter = plugins['flo2d_mapcrafter']
            mapcrafter.open()

    def run_rasterizor(self):
        """
        Function to call Rasterizor
        """
        self.uncheck_all_info_tools()
        if 'rasterizor' not in plugins:
            self.uc.show_info(
                "FLO-2D Rasterizor not found! Please, use QGIS Official Plugin Repository to install Rasterizor.")
        else:
            rasterizor = plugins['rasterizor']
            rasterizor.open()

    def run_profiles(self):
        self.uncheck_all_info_tools()
        self.run_program("PROFILES.exe")

    def run_hydrog(self):
        self.uncheck_all_info_tools()
        self.run_program("HYDROG.exe")

    def run_maxplot(self):
        self.uncheck_all_info_tools()
        self.run_program("MAXPLOT.exe")

    def run_program(self, exe_name):
        """
        Function to run programs
        """
        self.uncheck_all_info_tools()
        s = QSettings()
        # check if run was configured
        if not s.contains("FLO-2D/run_settings"):
            self.run_settings()
        if s.value("FLO-2D/last_flopro") == "" or s.value("FLO-2D/lastGdsDir") == "":
            self.run_settings()
        flo2d_dir = s.value("FLO-2D/last_flopro")
        project_dir = s.value("FLO-2D/lastGdsDir")

        if sys.platform != "win32":
            self.uc.bar_warn("Could not run " + exe_name + " under current operation system!")
            return
        try:
            if os.path.isfile(flo2d_dir + "\\" + exe_name):
                if exe_name == "Tailings Dam Breach.exe":
                    program = ProgramExecutor(flo2d_dir, project_dir, exe_name)
                    program.perform()
                    self.uc.bar_info(exe_name + " started!", dur=3)
                else:
                    if os.path.isfile(project_dir + "\\" + "CONT.DAT"):
                        program = ProgramExecutor(flo2d_dir, project_dir, exe_name)
                        program.perform()
                        self.uc.bar_info(exe_name + " started!", dur=3)
                    else:
                        self.uc.show_warn(
                            "CONT.DAT is not in directory:\n\n" + f"{project_dir}\n\n" + f"Select the correct directory.")
                        self.run_settings()
            else:
                self.uc.show_warn("WARNING 241020.0424: Program " + exe_name + " is not in directory\n\n" + flo2d_dir)
        except Exception as e:
            self.uc.log_info(repr(e))
            self.uc.bar_warn("Running " + exe_name + " failed!")

    def select_RPT_File(self):
        self.uncheck_all_info_tools()

        grid = self.lyrs.data["grid"]["qlyr"]
        if grid is not None:
            if self.f2d_widget.storm_drain_editor.create_SD_discharge_table_and_plots("Just assign FLO-2D settings"):
                self.canvas.setMapTool(self.info_tool)
        else:
            self.uc.bar_warn("There is no grid layer to identify.")

    def load_gpkg_from_proj(self):
        """
        If QGIS project has a gpkg path saved ask user if it should be loaded.
        """
        old_gpkg = self.read_proj_entry("gpkg")
        if '%20' in old_gpkg:
            old_gpkg = old_gpkg.replace('%20', ' ')
        new_gpkg = self.new_gpkg

        qgs_file = QgsProject.instance().fileName()
        qgs_dir = os.path.dirname(qgs_file)

        # File adjustment from loading recent projects
        if new_gpkg is None:
            uri = self.project.fileName()
            if uri.startswith("geopackage:"):
                new_gpkg = uri[len("geopackage:"):].split('?')[0]

        if '%20' in new_gpkg:
            new_gpkg = new_gpkg.replace('%20', ' ')

        # Geopackage associated with the project
        if old_gpkg:
            # Check if opening gpkg (new_gpkg) is the same as the project gpkg (old_gpkg)
            # Project gpkg is the same as the gpkg being opened or gpkg being opened is None (load from recent projects)
            if old_gpkg == new_gpkg:
                msg = f"This QGIS project uses the FLO-2D Plugin and the following database file:\n\n{old_gpkg}\n\n"
                # Geopackage does not exist at original path
                if not os.path.exists(old_gpkg):
                    msg += "Unfortunately it seems that database file doesn't exist at given location."
                    gpkg_dir, gpkg_file = os.path.split(old_gpkg)
                    _old_gpkg = os.path.join(qgs_dir, gpkg_file)
                    if os.path.exists(_old_gpkg):
                        msg += f" However there is a file with the same name at your project location:\n\n{_old_gpkg}\n\n"
                        msg += "Load the model?"
                        old_gpkg = _old_gpkg
                        QApplication.restoreOverrideCursor()
                        answer = self.uc.customized_question("FLO-2D", msg)
                    else:

                        answer = self.uc.customized_question("FLO-2D", msg, QMessageBox.Cancel, QMessageBox.Cancel)
                # Geopackage exists at the original path
                else:
                    msg += "Load the model?"
                    QApplication.restoreOverrideCursor()
                    answer = self.uc.customized_question("FLO-2D", msg)
                if answer == QMessageBox.Yes:
                    QApplication.setOverrideCursor(Qt.WaitCursor)
                    qApp.processEvents()
                    dlg_settings = SettingsDialog(self.con, self.iface, self.lyrs, self.gutils)
                    if not dlg_settings.connect(old_gpkg):
                        return
                    self.con = dlg_settings.con
                    self.iface.f2d["con"] = self.con
                    self.gutils = dlg_settings.gutils
                    self.crs = dlg_settings.crs
                    self.setup_dock_widgets()

                    s = QSettings()
                    s.setValue("FLO-2D/last_flopro_project", qgs_file)
                    s.setValue("FLO-2D/lastGdsDir", os.path.dirname(old_gpkg))
                    window_title = s.value("FLO-2D/last_flopro_project", "")
                    self.iface.mainWindow().setWindowTitle(window_title)
                    QApplication.restoreOverrideCursor()
                else:
                    return
            # Project gpkg is not the same as the gpkg being opened
            else:
                msg = f"This QGIS project uses the FLO-2D Plugin and the following database file:\n\n{new_gpkg}\n\n"
                # Geopackage exists at the original path
                msg += "Load the model?"
                QApplication.restoreOverrideCursor()
                answer = self.uc.customized_question("FLO-2D", msg)
                if answer == QMessageBox.Yes:
                    QApplication.setOverrideCursor(Qt.WaitCursor)
                    qApp.processEvents()
                    dlg_settings = SettingsDialog(self.con, self.iface, self.lyrs, self.gutils)
                    if not dlg_settings.connect(new_gpkg):
                        return
                    self.con = dlg_settings.con
                    self.iface.f2d["con"] = self.con
                    self.gutils = dlg_settings.gutils
                    self.crs = dlg_settings.crs
                    self.setup_dock_widgets()

                    s = QSettings()
                    s.setValue("FLO-2D/last_flopro_project", qgs_file)
                    s.setValue("FLO-2D/lastGdsDir", os.path.dirname(new_gpkg))
                    window_title = s.value("FLO-2D/last_flopro_project", "")
                    self.iface.mainWindow().setWindowTitle(window_title)
                    QApplication.restoreOverrideCursor()
                else:
                    return

        # Geopackage not associated with the project -> This is not going to happen in the future because the project
        # is now located inside the geopackage
        else:
            msg = f"This QGIS project uses the FLO-2D Plugin but does not have a database associated.\n\n"
            msg += "Would you like to load the geopackage?"
            QApplication.restoreOverrideCursor()
            answer = self.uc.customized_question("FLO-2D", msg)
            if answer == QMessageBox.Yes:
                s = QSettings()
                last_gpkg_dir = s.value("FLO-2D/lastGpkgDir", "")
                gpkg_path, __ = QFileDialog.getOpenFileName(
                    None,
                    "Select GeoPackage to connect",
                    directory=last_gpkg_dir,
                    filter="*.gpkg",
                )
                if not gpkg_path:
                    return

                self.new_gpkg = gpkg_path
                QApplication.setOverrideCursor(Qt.WaitCursor)
                qApp.processEvents()
                dlg_settings = SettingsDialog(self.con, self.iface, self.lyrs, self.gutils)
                if not dlg_settings.connect(new_gpkg):
                    return
                self.con = dlg_settings.con
                self.iface.f2d["con"] = self.con
                self.gutils = dlg_settings.gutils
                self.crs = dlg_settings.crs
                self.setup_dock_widgets()

                s = QSettings()
                s.setValue("FLO-2D/last_flopro_project", qgs_file)
                s.setValue("FLO-2D/lastGdsDir", os.path.dirname(new_gpkg))
                window_title = s.value("FLO-2D/last_flopro_project", "")
                self.iface.mainWindow().setWindowTitle(window_title)
                QApplication.restoreOverrideCursor()

        # gpkg_path = self.gutils.get_gpkg_path()
        # proj_name = os.path.splitext(os.path.basename(gpkg_path))[0]
        # uri = f'geopackage:{gpkg_path}?projectName={proj_name}'
        # self.project.write(uri)

    def call_IO_methods(self, calls, debug, *args):
        if self.f2g.parsed_format == Flo2dGeoPackage.FORMAT_DAT:
            self.call_IO_methods_dat(calls, debug, *args)
        elif self.f2g.parsed_format == Flo2dGeoPackage.FORMAT_HDF5:
            self.call_IO_methods_hdf5(calls, debug, *args)

    def call_IO_methods_hdf5(self, calls, debug, *args):
        self.f2g.parser.write_mode = "w"
        for call in calls:
            method = getattr(self.f2g, call)
            try:
                method(*args)
                self.f2g.parser.write_mode = "a"
            except Exception as e:
                if debug is True:
                    self.uc.log_info(traceback.format_exc())
                else:
                    raise
        self.f2g.parser.write_mode = "w"

    def call_IO_methods_dat(self, calls, debug, *args):
        s = QSettings()
        last_dir = s.value("FLO-2D/lastGdsDir", "")

        self.files_used = ""
        self.files_not_used = ""
        if calls[0] == "export_cont_toler":
            self.files_used = "CONT.DAT\n"

        for call in calls:
            if call == "export_bridge_xsec":
                dat = "BRIDGE_XSEC.DAT"
            elif call == "export_bridge_coeff_data":
                dat = "BRIDGE_COEFF_DATA.DAT"
            elif call == "import_hystruc_bridge_xs":
                dat = "BRIDGE_XSEC.DAT"
            else:
                dat = call.split("_")[-1].upper() + ".DAT"
            if call.startswith("import"):
                if self.f2g.parser.dat_files[dat] is None:
                    if dat == "MULT.DAT":
                        if self.f2g.parser.dat_files["SIMPLE_MULT.DAT"] is None:
                            self.uc.log_info('Files required for "{0}" not found. Action skipped!'.format(call))
                            self.files_not_used += dat + "\n"
                            continue
                        else:
                            self.files_used += "SIMPLE_MULT.DAT\n"
                            pass
                    else:
                        self.uc.log_info('Files required for "{0}" not found. Action skipped!'.format(call))
                        if dat not in ["WSURF.DAT", "WSTIME.DAT"]:
                            self.files_not_used += dat + "\n"
                        continue
                else:
                    if dat == "MULT.DAT":
                        self.files_used += dat + " and/or SIMPLE_MULT.DAT" + "\n"
                        pass
                    elif os.path.getsize(os.path.join(last_dir, dat)) > 0:
                        self.files_used += dat + "\n"
                        if dat == "CHAN.DAT":
                            self.files_used += "CHANBANK.DAT" + "\n"
                        pass
                    else:
                        self.files_not_used += dat + "\n"
                        continue

            try:
                start_time = time.time()

                method = getattr(self.f2g, call)

                if method(*args):
                    if call.startswith("export"):
                        self.files_used += dat + "\n"
                        if dat == "CHAN.DAT":
                            self.files_used += "CHANBANK.DAT" + "\n"
                        if dat == "SWMMFLO.DAT":
                            self.files_used += "SWMM.INP" + "\n"
                        if dat == "TOPO.DAT":
                            self.files_used += "MANNINGS_N.DAT" + "\n"
                        if dat == "MULT.DAT":
                            self.files_used += "SIMPLE_MULT.DAT" + "\n"
                        pass

                self.uc.log_info('{0:.3f} seconds => "{1}"'.format(time.time() - start_time, call))

            except Exception as e:
                if debug is True:
                    self.uc.log_info(traceback.format_exc())
                else:
                    raise

    @connection_required
    def import_gds(self):
        """
        Import traditional GDS files into FLO-2D database (GeoPackage).
        """
        self.uncheck_all_info_tools()
        self.gutils.disable_geom_triggers()
        self.f2g = Flo2dGeoPackage(self.con, self.iface)
        import_calls = [
            "import_cont_toler",
            "import_mannings_n_topo",
            "import_inflow",
            "import_tailings",
            "import_outflow",
            "import_rain",
            "import_raincell",
            "import_evapor",
            "import_infil",
            "import_chan",
            "import_xsec",
            "import_hystruc",
            "import_hystruc_bridge_xs",
            "import_street",
            "import_arf",
            "import_mult",
            "import_sed",
            "import_levee",
            "import_fpxsec",
            "import_breach",
            "import_gutter",
            "import_fpfroude",
            "import_swmmflo",
            "import_swmmflort",
            "import_swmmoutf",
            "import_tolspatial",
            "import_wsurf",
            "import_wstime",
        ]
        s = QSettings()
        last_dir = s.value("FLO-2D/lastGdsDir", "")
        fname, __ = QFileDialog.getOpenFileName(
            None, "Select FLO-2D file to import", directory=last_dir, filter="CONT.DAT"
        )
        if not fname:
            return
        dir_name = os.path.dirname(fname)
        s.setValue("FLO-2D/lastGdsDir", dir_name)
        bname = os.path.basename(fname)
        if self.f2g.set_parser(fname):
            topo = self.f2g.parser.dat_files["TOPO.DAT"]
            if topo is None:
                self.uc.bar_warn("Could not find TOPO.DAT file! Importing GDS files aborted!", dur=3)
                return
            if bname not in self.f2g.parser.dat_files:
                return
            empty = self.f2g.is_table_empty("grid")
            # check if a grid exists in the grid table
            if not empty:
                q = "There is a grid already defined in GeoPackage. Overwrite it?"
                if self.uc.question(q):
                    pass
                else:
                    self.uc.bar_info("Import cancelled", dur=3)
                    return

            # Check if MANNINGS_N.DAT exist:
            if not os.path.isfile(dir_name + r"\MANNINGS_N.DAT") or os.path.getsize(dir_name + r"\MANNINGS_N.DAT") == 0:
                self.uc.show_info("ERROR 241019.1821: file MANNINGS_N.DAT is missing or empty!")
                return

            # Check if TOLER.DAT exist:
            if not os.path.isfile(dir_name + r"\TOLER.DAT") or os.path.getsize(dir_name + r"\TOLER.DAT") == 0:
                self.uc.show_info("ERROR 200322.0911: file TOLER.DAT is missing or empty!")
                return

            dlg_components = ComponentsDialog(self.con, self.iface, self.lyrs, "in")
            ok = dlg_components.exec_()
            if ok:
                try:
                    QApplication.setOverrideCursor(Qt.WaitCursor)

                    if "Channels" not in dlg_components.components:
                        import_calls.remove("import_chan")
                        import_calls.remove("import_xsec")

                    if "Reduction Factors" not in dlg_components.components:
                        import_calls.remove("import_arf")

                    if "Streets" not in dlg_components.components:
                        import_calls.remove("import_street")

                    if "Outflow Elements" not in dlg_components.components:
                        import_calls.remove("import_outflow")

                    if "Inflow Elements" not in dlg_components.components:
                        import_calls.remove("import_inflow")
                        import_calls.remove("import_tailings")

                    if "Levees" not in dlg_components.components:
                        import_calls.remove("import_levee")

                    if "Multiple Channels" not in dlg_components.components:
                        import_calls.remove("import_mult")

                    if "Breach" not in dlg_components.components:
                        import_calls.remove("import_breach")

                    if "Gutters" not in dlg_components.components:
                        import_calls.remove("import_gutter")

                    if "Infiltration" not in dlg_components.components:
                        import_calls.remove("import_infil")

                    if "Floodplain Cross Sections" not in dlg_components.components:
                        import_calls.remove("import_fpxsec")

                    if "Mudflow and Sediment Transport" not in dlg_components.components:
                        import_calls.remove("import_sed")

                    if "Evaporation" not in dlg_components.components:
                        import_calls.remove("import_evapor")

                    if "Hydraulic  Structures" not in dlg_components.components:
                        import_calls.remove("import_hystruc")
                        import_calls.remove("import_hystruc_bridge_xs")

                    # if 'MODFLO-2D' not in dlg_components.components:
                    #     import_calls.remove('')

                    if "Rain" not in dlg_components.components:
                        import_calls.remove("import_rain")
                        import_calls.remove("import_raincell")

                    if "Storm Drain" not in dlg_components.components:
                        import_calls.remove("import_swmmflo")
                        import_calls.remove("import_swmmflort")
                        import_calls.remove("import_swmmoutf")

                    if "Spatial Tolerance" not in dlg_components.components:
                        import_calls.remove("import_tolspatial")

                    if "Spatial Froude" not in dlg_components.components:
                        import_calls.remove("import_fpfroude")

                    tables = [
                        "all_schem_bc",
                        "blocked_cells",
                        "breach",
                        "breach_cells",
                        "breach_fragility_curves",
                        "breach_global",
                        "buildings_areas",
                        "buildings_stats",
                        "chan",
                        "chan_confluences",
                        "chan_elems",
                        "chan_elems_interp",
                        "chan_n",
                        "chan_r",
                        "chan_t",
                        "chan_v",
                        "chan_wsel",
                        "chan_elems",
                        "cont",
                        "culvert_equations",
                        "evapor",
                        "evapor_hourly",
                        "evapor_monthly",
                        "fpfroude",
                        "fpfroude_cells",
                        "fpxsec",
                        "fpxsec_cells",
                        "grid",
                        "gutter_areas",
                        "gutter_cells",
                        "gutter_globals",
                        "infil",
                        "infil_cells_green",
                        "infil_cells_horton",
                        "infil_cells_scs",
                        "infil_chan_elems",
                        "infil_chan_seg",
                        "inflow",
                        "inflow_cells",
                        "inflow_time_series",
                        "inflow_time_series_data",
                        "levee_data",
                        "levee_failure",
                        "levee_fragility",
                        "levee_general",
                        "mud_areas",
                        "mud_cells",
                        "mult",
                        "mult_areas",
                        "mult_cells",
                        "noexchange_chan_cells",
                        "outflow",
                        "outflow_cells",
                        "outflow_time_series",
                        "outflow_time_series_data",
                        "qh_params",
                        "qh_params_data",
                        "qh_table",
                        "qh_table_data",
                        "rain",
                        "rain_arf_cells",
                        "rain_time_series",
                        "rain_time_series_data",
                        "raincell",
                        "raincell_data",
                        "rat_curves",
                        "rat_table",
                        "rbank",
                        "reservoirs",
                        "repl_rat_curves",
                        "sed_group_areas",
                        "sed_group_cells",
                        "sed_groups",
                        "sed_rigid_areas",
                        "sed_rigid_cells",
                        "sed_supply_areas",
                        "sed_supply_cells",
                        "spatialshallow",
                        "spatialshallow_cells",
                        "storm_drains",
                        "street_elems",
                        "street_general",
                        "street_seg",
                        "streets",
                        "struct",
                        "swmmflo",
                        "swmmflort",
                        "swmmflort_data",
                        "swmmoutf",
                        "tolspatial",
                        "tolspatial_cells",
                        "user_bc_lines",
                        "user_bc_points",
                        "user_bc_polygons",
                        "user_blocked_areas",
                        "user_chan_n",
                        "user_chan_r",
                        "user_chan_t",
                        "user_chan_v",
                        "user_elevation_points",
                        "user_elevation_polygons",
                        "user_fpxsec",
                        "user_infiltration",
                        "user_left_bank",
                        "user_levee_lines",
                        "user_model_boundary",
                        "user_noexchange_chan_areas",
                        "user_reservoirs",
                        "user_right_bank",
                        "user_roughness",
                        "user_streets",
                        "user_struct",
                        "user_swmm_conduits",
                        "user_swmm_pumps",
                        "user_swmm_orifices",
                        "user_swmm_weirs",
                        "user_swmm_nodes",
                        "user_xsec_n_data",
                        "user_xsections",
                        "wstime",
                        "wsurf",
                        "xsec_n_data",
                    ]

                    for table in tables:
                        self.gutils.clear_tables(table)

                    self.call_IO_methods(import_calls, True)  # The strings list 'export_calls', contains the names of
                    # the methods in the class Flo2dGeoPackage to import (read) the
                    # FLO-2D .DAT files

                    # Save CRS to table cont
                    self.gutils.set_cont_par("PROJ", self.crs.toProj())

                    # load layers and tables
                    self.load_layers()
                    self.uc.bar_info("Flo2D model imported", dur=3)
                    self.gutils.enable_geom_triggers()

                    if "import_chan" in import_calls:
                        self.gutils.create_schematized_rbank_lines_from_xs_tips()

                    if "Storm Drain" in dlg_components.components:
                        try:
                            swmm_converter = SchemaSWMMConverter(self.con, self.iface, self.lyrs)
                            swmm_converter.create_user_swmm_nodes()
                        except Exception as e:
                            self.uc.log_info(traceback.format_exc())
                            QApplication.restoreOverrideCursor()
                            self.uc.show_error(
                                "ERROR 040723.1749:\n\nConverting Schematic SD Inlets to User Storm Drain Nodes failed!"
                                + "\n_______________________________________________________________",
                                e,
                            )

                        if os.path.isfile(dir_name + r"\SWMM.INP"):
                            # if self.f2d_widget.storm_drain_editor.import_storm_drain_INP_file("Choose"):
                            if self.f2d_widget.storm_drain_editor.import_storm_drain_INP_file(
                                    "Force import of SWMM.INP", False
                            ):
                                self.files_used += "SWMM.INP" + "\n"
                        else:
                            self.uc.bar_error("ERROR 100623.0944: SWMM.INP file not found!")

                    self.setup_dock_widgets()
                    self.lyrs.refresh_layers()
                    self.lyrs.zoom_to_all()

                    # See if geopackage has grid with 'col' and 'row' fields:
                    grid_lyr = self.lyrs.data["grid"]["qlyr"]
                    field_index = grid_lyr.fields().indexFromName("col")
                    if field_index == -1:
                        QApplication.restoreOverrideCursor()

                        add_new_colums = self.uc.customized_question(
                            "FLO-2D",
                            "WARNING 290521.0500:    Old GeoPackage.\n\nGrid table doesn't have 'col' and 'row' fields!\n\n"
                            + "Would you like to add the 'col' and 'row' fields to the grid table?",
                            QMessageBox.Yes | QMessageBox.No | QMessageBox.Cancel,
                            QMessageBox.Cancel,
                        )

                        if add_new_colums == QMessageBox.Cancel:
                            return

                        if add_new_colums == QMessageBox.No:
                            return
                        else:
                            if add_col_and_row_fields(grid_lyr):
                                assign_col_row_indexes_to_grid(grid_lyr, self.gutils)
                    else:
                        cell = self.gutils.execute("SELECT col FROM grid WHERE fid = 1").fetchone()
                        if cell[0] == NULL:
                            QApplication.restoreOverrideCursor()
                            proceed = self.uc.question(
                                "Grid layer's fields 'col' and 'row' have NULL values!\n\nWould you like to assign them?"
                            )
                            if proceed:
                                QApplication.setOverrideCursor(Qt.WaitCursor)
                                assign_col_row_indexes_to_grid(self.lyrs.data["grid"]["qlyr"], self.gutils)
                                QApplication.restoreOverrideCursor()
                            else:
                                return

                    QApplication.restoreOverrideCursor()

                except Exception as e:
                    QApplication.restoreOverrideCursor()
                    self.uc.show_error("ERROR 050521.0349: importing .DAT files!.\n", e)
                finally:
                    QApplication.restoreOverrideCursor()
                    if self.files_used != "" or self.files_not_used != "":
                        self.uc.show_info(
                            "Files read by this project:\n\n"
                            + self.files_used
                            + (
                                ""
                                if self.files_not_used == ""
                                else "\n\nFiles not found or empty:\n\n" + self.files_not_used
                            )
                        )

                    msg = ""
                    if "import_swmmflo" in import_calls:
                        msg += "* To complete the Storm Drain functionality, the 'Computational Domain' and 'Storm Drains' conversion "
                        msg += "must be done using the "
                        msg += "<FONT COLOR=green>Conversion from Schematic Layers to User Layers</FONT>"
                        msg += " tool in the <FONT COLOR=blue>FLO-2D panel</FONT>...<br>"
                        if "SWMM.INP" not in self.files_used:
                            msg += "...and <FONT COLOR=green>Import SWMM.INP</FONT> from the <FONT COLOR=blue>Storm Drain Editor widget</FONT>."

                    if "import_inflow" in import_calls or "import_outflow" in import_calls:
                        if msg:
                            msg += "<br><br>"
                        msg += (
                            "* To complete the Boundary Conditions functionality, the 'Boundary Conditions' conversion "
                        )
                        msg += "must be done using the "
                        msg += "<FONT COLOR=green>Conversion from Schematic Layers to User Layers</FONT>"
                        msg += " tool in the <FONT COLOR=blue>FLO-2D panel</FONT>."

                    if msg:
                        self.uc.show_info(msg)

            # Update the lastGdsDir to the original
            s.setValue("FLO-2D/lastGdsDir", last_dir)

    @connection_required
    def import_hdf5(self):
        """
        Import HDF5 datasets into FLO-2D database (GeoPackage).
        """
        self.uncheck_all_info_tools()
        self.gutils.disable_geom_triggers()
        self.f2g = Flo2dGeoPackage(self.con, self.iface)
        import_calls = [
            "import_cont_toler",
            "import_mannings_n_topo",
        ]
        s = QSettings()
        last_dir = s.value("FLO-2D/lastGdsDir", "")
        input_hdf5, _ = QFileDialog.getOpenFileName(
            None,
            "Import FLO-2D model data from HDF5 format",
            directory=last_dir,
            filter="HDF5 file (*.hdf5; *.HDF5)",
        )

        if not input_hdf5:
            return
        indir = os.path.dirname(input_hdf5)
        self.f2g = Flo2dGeoPackage(self.con, self.iface, parsed_format=Flo2dGeoPackage.FORMAT_HDF5)
        self.f2g.set_parser(input_hdf5)
        try:
            s = QSettings()
            s.setValue("FLO-2D/lastGdsDir", indir)
            QApplication.setOverrideCursor(Qt.WaitCursor)
            self.call_IO_methods(import_calls, True)
            self.uc.bar_info("Flo2D model imported from " + input_hdf5, dur=3)
            QApplication.restoreOverrideCursor()
        finally:
            QApplication.restoreOverrideCursor()
            empty = self.f2g.is_table_empty("grid")
            # check if a grid exists in the grid table
            if not empty:
                q = "There is a grid already defined in GeoPackage. Overwrite it?"
                if self.uc.question(q):
                    pass
                else:
                    self.uc.bar_info("Import cancelled", dur=3)
                    return
            try:
                QApplication.setOverrideCursor(Qt.WaitCursor)
                tables = [
                    "all_schem_bc",
                    "blocked_cells",
                    "breach",
                    "breach_cells",
                    "breach_fragility_curves",
                    "breach_global",
                    "buildings_areas",
                    "buildings_stats",
                    "chan",
                    "chan_confluences",
                    "chan_elems",
                    "chan_elems_interp",
                    "chan_n",
                    "chan_r",
                    "chan_t",
                    "chan_v",
                    "chan_wsel",
                    "chan_elems",
                    "cont",
                    "culvert_equations",
                    "evapor",
                    "evapor_hourly",
                    "evapor_monthly",
                    "fpfroude",
                    "fpfroude_cells",
                    "fpxsec",
                    "fpxsec_cells",
                    "grid",
                    "gutter_areas",
                    "gutter_cells",
                    "gutter_globals",
                    "infil",
                    "infil_cells_green",
                    "infil_cells_horton",
                    "infil_cells_scs",
                    "infil_chan_elems",
                    "infil_chan_seg",
                    "inflow",
                    "inflow_cells",
                    "inflow_time_series",
                    "inflow_time_series_data",
                    "levee_data",
                    "levee_failure",
                    "levee_fragility",
                    "levee_general",
                    "mud_areas",
                    "mud_cells",
                    "mult",
                    "mult_areas",
                    "mult_cells",
                    "noexchange_chan_cells",
                    "outflow",
                    "outflow_cells",
                    "outflow_time_series",
                    "outflow_time_series_data",
                    "qh_params",
                    "qh_params_data",
                    "qh_table",
                    "qh_table_data",
                    "rain",
                    "rain_arf_cells",
                    "rain_time_series",
                    "rain_time_series_data",
                    "raincell",
                    "raincell_data",
                    "rat_curves",
                    "rat_table",
                    "rbank",
                    "reservoirs",
                    "repl_rat_curves",
                    "sed_group_areas",
                    "sed_group_cells",
                    "sed_groups",
                    "sed_rigid_areas",
                    "sed_rigid_cells",
                    "sed_supply_areas",
                    "sed_supply_cells",
                    "spatialshallow",
                    "spatialshallow_cells",
                    "storm_drains",
                    "street_elems",
                    "street_general",
                    "street_seg",
                    "streets",
                    "struct",
                    "swmmflo",
                    "swmmflort",
                    "swmmflort_data",
                    "swmmoutf",
                    "tolspatial",
                    "tolspatial_cells",
                    "user_bc_lines",
                    "user_bc_points",
                    "user_bc_polygons",
                    "user_blocked_areas",
                    "user_chan_n",
                    "user_chan_r",
                    "user_chan_t",
                    "user_chan_v",
                    "user_elevation_points",
                    "user_elevation_polygons",
                    "user_fpxsec",
                    "user_infiltration",
                    "user_left_bank",
                    "user_levee_lines",
                    "user_model_boundary",
                    "user_noexchange_chan_areas",
                    "user_reservoirs",
                    "user_right_bank",
                    "user_roughness",
                    "user_streets",
                    "user_struct",
                    "user_swmm_conduits",
                    "user_swmm_nodes",
                    "user_xsec_n_data",
                    "user_xsections",
                    "wstime",
                    "wsurf",
                    "xsec_n_data",
                ]

                for table in tables:
                    self.gutils.clear_tables(table)

                self.call_IO_methods(import_calls, True)

                # save CRS to table cont
                self.gutils.set_cont_par("PROJ", self.crs.toProj())

                # load layers and tables
                self.load_layers()
                self.uc.bar_info("Flo2D model imported", dur=3)
                self.gutils.enable_geom_triggers()

                if "import_chan" in import_calls:
                    self.gutils.create_schematized_rbank_lines_from_xs_tips()

                self.setup_dock_widgets()
                self.lyrs.refresh_layers()
                self.lyrs.zoom_to_all()
                # See if geopackage has grid with 'col' and 'row' fields:
                grid_lyr = self.lyrs.data["grid"]["qlyr"]
                field_index = grid_lyr.fields().indexFromName("col")
                if field_index == -1:
                    QApplication.restoreOverrideCursor()

                    add_new_colums = self.uc.customized_question(
                        "FLO-2D",
                        "WARNING 290521.0500:    Old GeoPackage.\n\nGrid table doesn't have 'col' and 'row' fields!\n\n"
                        + "Would you like to add the 'col' and 'row' fields to the grid table?",
                        QMessageBox.Yes | QMessageBox.No | QMessageBox.Cancel,
                        QMessageBox.Cancel,
                    )

                    if add_new_colums == QMessageBox.Cancel:
                        return

                    if add_new_colums == QMessageBox.No:
                        return
                    else:
                        if add_col_and_row_fields(grid_lyr):
                            assign_col_row_indexes_to_grid(grid_lyr, self.gutils)
                else:
                    cell = self.gutils.execute("SELECT col FROM grid WHERE fid = 1").fetchone()
                    if cell is None:
                        QApplication.restoreOverrideCursor()
                        proceed = self.uc.question(
                            "Grid layer's fields 'col' and 'row' have NULL values!\n\nWould you like to assign them?"
                        )
                        if proceed:
                            QApplication.setOverrideCursor(Qt.WaitCursor)
                            assign_col_row_indexes_to_grid(self.lyrs.data["grid"]["qlyr"], self.gutils)
                            QApplication.restoreOverrideCursor()
                        else:
                            return

                QApplication.restoreOverrideCursor()
            except Exception as e:
                QApplication.restoreOverrideCursor()
                self.uc.show_error("ERROR 050521.0349: importing from .HDF5 file!.\n", e)
            finally:
                QApplication.restoreOverrideCursor()
                msg = ""
                if "import_swmmflo" in import_calls:
                    msg += "* To complete the Storm Drain functionality, the 'Computational Domain' and 'Storm Drains' conversion "
                    msg += "must be done using the "
                    msg += "<FONT COLOR=green>Conversion from Schematic Layers to User Layers</FONT>"
                    msg += " tool in the <FONT COLOR=blue>FLO-2D panel</FONT>...<br>"
                    # msg += "...and <FONT COLOR=green>Import SWMM.INP</FONT> from the <FONT COLOR=blue>Storm Drain Editor widget</FONT>."

                if "import_inflow" in import_calls or "import_outflow" in import_calls:
                    if msg:
                        msg += "<br><br>"
                    msg += "* To complete the Boundary Conditions functionality, the 'Boundary Conditions' conversion "
                    msg += "must be done using the "
                    msg += "<FONT COLOR=green>Conversion from Schematic Layers to User Layers</FONT>"
                    msg += " tool in the <FONT COLOR=blue>FLO-2D panel</FONT>."

                if msg:
                    self.uc.show_info(msg)

    @connection_required
    def import_components(self):
        """
        Import selected traditional GDS files into FLO-2D database (GeoPackage).
        """
        self.uncheck_all_info_tools()
        imprt = self.uc.dialog_with_2_customized_buttons(
            "Select import method", "", " Several Components", " One Single Component "
        )

        if imprt == QMessageBox.Yes:
            self.import_selected_components()
        elif imprt == QMessageBox.No:
            self.import_selected_components2()

    @connection_required
    def import_selected_components(self):
        self.gutils.disable_geom_triggers()
        self.f2g = Flo2dGeoPackage(self.con, self.iface)
        import_calls = [
            # "import_cont_toler",
            "import_tolspatial",
            "import_inflow",
            "import_tailings",
            "import_outflow",
            "import_rain",
            "import_raincell",
            "import_evapor",
            "import_infil",
            "import_chan",
            "import_xsec",
            "import_hystruc",
            "import_hystruc_bridge_xs",
            "import_street",
            "import_arf",
            "import_mult",
            "import_sed",
            "import_levee",
            "import_fpxsec",
            "import_breach",
            "import_gutter",
            "import_fpfroude",
            "import_swmmflo",
            "import_swmmflort",
            "import_swmmoutf",
        ]

        # s = QSettings()
        # last_dir = s.value("FLO-2D/lastGdsDir", "")
        # fname, __ = QFileDialog.getOpenFileName(
        #     None, "Select FLO-2D file to import", directory=last_dir, filter="CONT.DAT"
        # )
        # if not fname:
        #     return
        # dir_name = os.path.dirname(fname)
        # s.setValue("FLO-2D/lastGdsDir", dir_name)
        # bname = os.path.basename(fname)
        #
        # if self.f2g.set_parser(fname):
        #     if bname not in self.f2g.parser.dat_files:
        #         return

        s = QSettings()
        last_dir = s.value("FLO-2D/lastGdsDir", "")
        # project_dir = QgsProject.instance().absolutePath()
        outdir = QFileDialog.getExistingDirectory(None, "Select directory of files to be imported", directory=last_dir)
        if outdir:
            s.setValue("FLO-2D/lastGdsDir", outdir)
            bname = "CONT.DAT"
            fname = outdir + "/CONT.DAT"
            if self.f2g.set_parser(fname):
                if bname not in self.f2g.parser.dat_files:
                    return

            empty = self.f2g.is_table_empty("grid")
            # check if a grid exists in the grid table
            if empty:
                self.uc.show_info("There is no grid defined!")
                return
            QApplication.setOverrideCursor(Qt.WaitCursor)
            dlg_components = ComponentsDialog(self.con, self.iface, self.lyrs, "in")
            QApplication.restoreOverrideCursor()
            ok = dlg_components.exec_()
            if ok:
                try:
                    QApplication.setOverrideCursor(Qt.WaitCursor)

                    if "Channels" not in dlg_components.components:
                        import_calls.remove("import_chan")
                        import_calls.remove("import_xsec")

                    if "Reduction Factors" not in dlg_components.components:
                        import_calls.remove("import_arf")

                    if "Streets" not in dlg_components.components:
                        import_calls.remove("import_street")

                    if "Outflow Elements" not in dlg_components.components:
                        import_calls.remove("import_outflow")

                    if "Inflow Elements" not in dlg_components.components:
                        import_calls.remove("import_inflow")
                        import_calls.remove("import_tailings")

                    if "Levees" not in dlg_components.components:
                        import_calls.remove("import_levee")

                    if "Multiple Channels" not in dlg_components.components:
                        import_calls.remove("import_mult")

                    if "Breach" not in dlg_components.components:
                        import_calls.remove("import_breach")

                    if "Gutters" not in dlg_components.components:
                        import_calls.remove("import_gutter")

                    if "Infiltration" not in dlg_components.components:
                        import_calls.remove("import_infil")

                    if "Floodplain Cross Sections" not in dlg_components.components:
                        import_calls.remove("import_fpxsec")

                    if "Mudflow and Sediment Transport" not in dlg_components.components:
                        import_calls.remove("import_sed")

                    if "Evaporation" not in dlg_components.components:
                        import_calls.remove("import_evapor")

                    if "Hydraulic  Structures" not in dlg_components.components:
                        import_calls.remove("import_hystruc")
                        import_calls.remove("import_hystruc_bridge_xs")

                    # if 'MODFLO-2D' not in dlg_components.components:
                    #     import_calls.remove('')

                    if "Rain" not in dlg_components.components:
                        import_calls.remove("import_rain")
                        import_calls.remove("import_raincell")

                    if "Storm Drain" not in dlg_components.components:
                        import_calls.remove("import_swmmflo")
                        import_calls.remove("import_swmmflort")
                        import_calls.remove("import_swmmoutf")

                    if "Spatial Tolerance" not in dlg_components.components:
                        import_calls.remove("import_tolspatial")

                    if "Spatial Froude" not in dlg_components.components:
                        import_calls.remove("import_fpfroude")

                    if import_calls:
                        self.call_IO_methods(
                            import_calls, True
                        )  # The strings list 'import_calls', contains the names of
                        # the methods in the class Flo2dGeoPackage to import (read) the
                        # FLO-2D .DAT files

                        # save CRS to table cont
                        self.gutils.set_cont_par("PROJ", self.crs.toProj())

                        # load layers and tables
                        self.load_layers()
                        self.uc.bar_info("Flo2D model imported", dur=3)
                        self.gutils.enable_geom_triggers()

                        if "Storm Drain" in dlg_components.components:
                            try:
                                swmm_converter = SchemaSWMMConverter(self.con, self.iface, self.lyrs)
                                swmm_converter.create_user_swmm_nodes()
                            except Exception as e:
                                self.uc.log_info(traceback.format_exc())
                                QApplication.restoreOverrideCursor()
                                self.uc.show_error(
                                    "ERROR 100623.1044:\n\nConverting Schematic SD Inlets to User Storm Drain Nodes failed!"
                                    + "\n_______________________________________________________________",
                                    e,
                                )

                            if os.path.isfile(outdir + r"\SWMM.INP"):
                                # if self.f2d_widget.storm_drain_editor.import_storm_drain_INP_file("Choose"):
                                if self.f2d_widget.storm_drain_editor.import_storm_drain_INP_file(
                                        "Force import of SWMM.INP", True
                                ):
                                    self.files_used += "SWMM.INP" + "\n"
                            else:
                                self.uc.bar_error("ERROR 100623.0944: SWMM.INP file not found!")
                        # if "Storm Drain" in dlg_components.components:
                        #     if self.f2d_widget.storm_drain_editor.import_storm_drain_INP_file("Force import of SWMM.INP", True):
                        #         self.files_used += "SWMM.INP" + "\n"

                        if "import_chan" in import_calls:
                            self.gutils.create_schematized_rbank_lines_from_xs_tips()

                        self.setup_dock_widgets()
                        self.lyrs.refresh_layers()
                        self.lyrs.zoom_to_all()
                    else:
                        QApplication.restoreOverrideCursor()
                        self.uc.show_info("No component was selected!")

                finally:
                    QApplication.restoreOverrideCursor()
                    if self.files_used != "" or self.files_not_used != "":
                        self.uc.show_info(
                            "Files read by this project:\n\n"
                            + self.files_used
                            + (
                                ""
                                if self.files_not_used == ""
                                else "\n\nFiles not found or empty:\n\n" + self.files_not_used
                            )
                        )

                    msg = ""
                    if "import_swmmflo" in import_calls:
                        self.clean_rating_tables()

                        if self.gutils.is_table_empty("user_model_boundary"):
                            msg += "* To complete the Storm Drain functionality, the 'Computational Domain' and 'Storm Drains' conversion "
                            msg += "must be done using the "
                            msg += "<FONT COLOR=green>Conversion from Schematic Layers to User Layers</FONT>"
                            msg += " tool in the <FONT COLOR=blue>FLO-2D panel</FONT>...<br>"
                            if "SWMM.INP" not in self.files_used:
                                msg += "...and <FONT COLOR=green>Import SWMM.INP</FONT> from the <FONT COLOR=blue>Storm Drain Editor widget</FONT>."
                        else:
                            msg += "* To complete the Storm Drain functionality, the 'Storm Drains' conversion "
                            msg += "must be done using the "
                            msg += "<FONT COLOR=green>Conversion from Schematic Layers to User Layers</FONT>"
                            msg += " tool in the <FONT COLOR=blue>FLO-2D panel</FONT>...<br>"
                            if "SWMM.INP" not in self.files_used:
                                msg += "...and <FONT COLOR=green>Import SWMM.INP</FONT> from the <FONT COLOR=blue>Storm Drain Editor widget</FONT>."

                    if "import_inflow" in import_calls or "import_outflow" in import_calls:
                        if msg:
                            msg += "<br><br>"
                        msg += (
                            "* To complete the Boundary Conditions functionality, the 'Boundary Conditions' conversion "
                        )
                        msg += "must be done using the "
                        msg += "<FONT COLOR=green>Conversion from Schematic Layers to User Layers</FONT>"
                        msg += " tool in the <FONT COLOR=blue>FLO-2D panel</FONT>."

                    if msg:
                        self.uc.show_info(msg)

    @connection_required
    def import_selected_components2(self):
        """
        Import selected traditional GDS files into FLO-2D database (GeoPackage).
        """
        self.gutils.disable_geom_triggers()
        self.f2g = Flo2dGeoPackage(self.con, self.iface)
        file_to_import_calls = {
            "CONT.DAT": "import_cont_toler",
            "TOLER.DAT": "import_cont_toler",
            "TOLSPATIAL.DAT": "import_tolspatial",
            "INFLOW.DAT": "import_inflow",
            "TAILINGS.DAT": "import_tailings",
            "OUTFLOW.DAT": "import_outflow",
            "RAIN.DAT": "import_rain",
            "RAINCELL.DAT": "import_raincell",
            "EVAPOR.DAT": "import_evapor",
            "INFIL.DAT": "import_infil",
            "CHAN.DAT": "import_chan",
            "XSEC.DAT": "import_xsec",
            "HYSTRUC.DAT": "import_hystruc",
            "BRIDGE_XSEC.DAT": "import_hystruc_bridge_xs",
            "STREET.DAT": "import_street",
            "ARF.DAT": "import_arf",
            "MULT.DAT": "import_mult",
            "SED.DAT": "import_sed",
            "LEVEE.DAT": "import_levee",
            "FPXSEC.DAT": "import_fpxsec",
            "BREACH.DAT": "import_breach",
            "GUTTER.DAT": "import_gutter",
            "FPFROUDE.DAT": "import_fpfroude",
            "SWMMFLO.DAT": "import_swmmflo",
            "SWMMFLORT.DAT": "import_swmmflort",
            "SWMMOUTETF.DAT": "import_swmmoutf",
            "WSURF.DAT": "import_wsurf",
            "WSTIME.DAT": "import_wstime",
        }
        s = QSettings()
        last_dir = s.value("FLO-2D/lastGdsDir", "")
        fname, __ = QFileDialog.getOpenFileName(
            None, "Select FLO-2D file to import", directory=last_dir, filter="(*.DAT)"
        )
        if not fname:
            return
        dir_name = os.path.dirname(fname)
        s.setValue("FLO-2D/lastGdsDir", dir_name)
        bname = os.path.basename(fname)

        if bname not in file_to_import_calls:
            QMessageBox.critical(
                self.iface.mainWindow(),
                "Import selected GDS file",
                "Import from {0} file is not supported.".format(bname),
            )
            return

        if self.f2g.set_parser(fname):
            call_string = file_to_import_calls[bname]
            QApplication.setOverrideCursor(Qt.WaitCursor)
            try:
                method = getattr(self.f2g, call_string)
                method()
                QApplication.restoreOverrideCursor()
                QMessageBox.information(
                    self.iface.mainWindow(),
                    "Import selected GDS file",
                    "Import from {0} is successful".format(bname),
                )
                if call_string == "import_chan":
                    self.gutils.create_schematized_rbank_lines_from_xs_tips()

                self.setup_dock_widgets()
                self.lyrs.refresh_layers()

            except Exception as e:
                QApplication.restoreOverrideCursor()
                QMessageBox.critical(
                    self.iface.mainWindow(),
                    "Import selected GDS file",
                    "Import from {0} fails".format(bname),
                )

            finally:
                msg = ""
                if call_string == "import_swmmflo":
                    self.clean_rating_tables()

                    if self.gutils.is_table_empty("user_model_boundary"):
                        msg += "* To complete the Storm Drain functionality, the 'Computational Domain' and 'Storm Drains' conversion "
                        msg += "must be done using the "
                        msg += "<FONT COLOR=green>Conversion from Schematic Layers to User Layers</FONT>"
                        msg += " tool in the <FONT COLOR=blue>FLO-2D panel</FONT>...<br>"
                        msg += "...and <FONT COLOR=green>Import SWMM.INP</FONT> from the <FONT COLOR=blue>Storm Drain Editor widget</FONT>."

                    else:
                        msg += "* To complete the Storm Drain functionality, the 'Storm Drains' conversion "
                        msg += "must be done using the "
                        msg += "<FONT COLOR=green>Conversion from Schematic Layers to User Layers</FONT>"
                        msg += " tool in the <FONT COLOR=blue>FLO-2D panel</FONT>...<br>"
                        msg += "...and <FONT COLOR=green>Import SWMM.INP</FONT> from the <FONT COLOR=blue>Storm Drain Editor widget</FONT>."

                if call_string == "import_inflow" or call_string == "import_outflow":
                    if msg:
                        msg += "<br><br>"
                    msg += "* To complete the Boundary Conditions functionality, the 'Boundary Conditions' conversion "
                    msg += "must be done using the "
                    msg += "<FONT COLOR=green>Conversion from Schematic Layers to User Layers</FONT>"
                    msg += " tool in the <FONT COLOR=blue>FLO-2D panel</FONT>."

                if msg:
                    self.uc.show_info(msg)

    def clean_rating_tables(self):
        remove_grid = []
        grids = self.gutils.execute("SELECT DISTINCT grid_fid, name FROM swmmflort").fetchall()
        if grids:
            for g in grids:
                row = self.gutils.execute("SELECT fid FROM swmmflo WHERE swmm_jt = ?", (g[0],)).fetchall()
                if not row:
                    remove_grid.append(g)

        if remove_grid:
            for rg in remove_grid:
                self.gutils.execute(
                    "UPDATE swmmflort SET grid_fid = ?, name = ? WHERE grid_fid = ?",
                    (None, rg[1], rg[0]),
                )

    @connection_required
    def export_gds(self):
        """
        Export traditional GDS files into FLO-2D database (GeoPackage).
        """
        self.uncheck_all_info_tools()
        if self.gutils.is_table_empty("grid"):
            self.uc.bar_warn("There is no grid! Please create it before running tool.")
            return

        s = QSettings()
        project_dir = s.value("FLO-2D/lastGdsDir")

        # This is a workaround. It will work, but it not a good coding practice
        if project_dir.startswith("geopackage:"):
            project_dir = project_dir[len("geopackage:"):].strip("/")

        outdir = QFileDialog.getExistingDirectory(
            None,
            "Select directory where FLO-2D model will be exported",
            directory=project_dir,
        )
        if outdir:
            self.f2g = Flo2dGeoPackage(self.con, self.iface)
            sql = """SELECT name, value FROM cont;"""
            options = {o: v if v is not None else "" for o, v in self.f2g.execute(sql).fetchall()}
            export_calls = [
                "export_cont_toler",
                "export_tolspatial",
                "export_inflow",
                "export_tailings",
                "export_outflow",
                "export_rain",
                "export_evapor",
                "export_infil",
                "export_chan",
                "export_xsec",
                "export_hystruc",
                "export_bridge_xsec",
                "export_bridge_coeff_data",
                "export_street",
                "export_arf",
                "export_mult",
                "export_sed",
                "export_levee",
                "export_fpxsec",
                "export_breach",
                "export_gutter",
                "export_fpfroude",
                "export_swmmflo",
                "export_swmmflort",
                "export_swmmoutf",
                "export_wsurf",
                "export_wstime",
                "export_shallowNSpatial",
                "export_mannings_n_topo",
            ]

            s.setValue("FLO-2D/lastGdsDir", outdir)

            dlg_components = ComponentsDialog(self.con, self.iface, self.lyrs, "out")
            ok = dlg_components.exec_()
            if ok:
                if "Channels" not in dlg_components.components:
                    export_calls.remove("export_chan")
                    export_calls.remove("export_xsec")

                if "Reduction Factors" not in dlg_components.components:
                    export_calls.remove("export_arf")

                if "Streets" not in dlg_components.components:
                    export_calls.remove("export_street")

                if "Outflow Elements" not in dlg_components.components:
                    export_calls.remove("export_outflow")

                if "Inflow Elements" not in dlg_components.components:
                    export_calls.remove("export_inflow")
                    export_calls.remove("export_tailings")

                if "Levees" not in dlg_components.components:
                    export_calls.remove("export_levee")

                if "Multiple Channels" not in dlg_components.components:
                    export_calls.remove("export_mult")

                if "Breach" not in dlg_components.components:
                    export_calls.remove("export_breach")

                if "Gutters" not in dlg_components.components:
                    export_calls.remove("export_gutter")

                if "Infiltration" not in dlg_components.components:
                    export_calls.remove("export_infil")

                if "Floodplain Cross Sections" not in dlg_components.components:
                    export_calls.remove("export_fpxsec")

                if "Mudflow and Sediment Transport" not in dlg_components.components:
                    export_calls.remove("export_sed")

                if "Evaporation" not in dlg_components.components:
                    export_calls.remove("export_evapor")

                if "Hydraulic  Structures" not in dlg_components.components:
                    export_calls.remove("export_hystruc")
                    export_calls.remove("export_bridge_xsec")
                    export_calls.remove("export_bridge_coeff_data")
                else:
                    # if not self.uc.question("Did you schematize Hydraulic Structures? Do you want to export Hydraulic Structures files?"):
                    #     export_calls.remove("export_hystruc")
                    #     export_calls.remove("export_bridge_xsec")
                    #     export_calls.remove("export_bridge_coeff_data")
                    # else:
                    xsecs = self.gutils.execute("SELECT fid FROM struct WHERE icurvtable = 3").fetchone()
                    if not xsecs:
                        if os.path.isfile(outdir + r"\BRIDGE_XSEC.DAT"):
                            os.remove(outdir + r"\BRIDGE_XSEC.DAT")
                        export_calls.remove("export_bridge_xsec")
                        export_calls.remove("export_bridge_coeff_data")

                if "Rain" not in dlg_components.components:
                    export_calls.remove("export_rain")

                if "Storm Drain" not in dlg_components.components:
                    export_calls.remove("export_swmmflo")
                    export_calls.remove("export_swmmflort")
                    export_calls.remove("export_swmmoutf")

                if "Spatial Shallow-n" not in dlg_components.components:
                    export_calls.remove("export_shallowNSpatial")

                if "Spatial Tolerance" not in dlg_components.components:
                    export_calls.remove("export_tolspatial")

                if "Spatial Froude" not in dlg_components.components:
                    export_calls.remove("export_fpfroude")

                if "Manning's n and Topo" not in dlg_components.components:
                    export_calls.remove("export_mannings_n_topo")

                if "export_swmmflort" in export_calls:
                    if not self.uc.question(
                            "Did you schematize Storm Drains? Do you want to export Storm Drain files?"
                    ):
                        export_calls.remove("export_swmmflo")
                        export_calls.remove("export_swmmflort")
                        export_calls.remove("export_swmmoutf")

                QApplication.setOverrideCursor(Qt.WaitCursor)

                try:
                    s = QSettings()
                    s.setValue("FLO-2D/lastGdsDir", outdir)

                    QApplication.setOverrideCursor(Qt.WaitCursor)
                    self.call_IO_methods(export_calls, True, outdir)

                    # The strings list 'export_calls', contains the names of
                    # the methods in the class Flo2dGeoPackage to export (write) the
                    # FLO-2D .DAT files

                    self.uc.bar_info("Flo2D model exported to " + outdir, dur=3)
                    QApplication.restoreOverrideCursor()

                finally:
                    QApplication.restoreOverrideCursor()

                    if "export_swmmflo" in export_calls:
                        self.f2d_widget.storm_drain_editor.export_storm_drain_INP_file()

                    # Delete .DAT files the model will try to use if existing:
                    if "export_mult" in export_calls:
                        if self.gutils.is_table_empty("simple_mult_cells"):
                            new_files_used = self.files_used.replace("SIMPLE_MULT.DAT\n", "")
                            self.files_used = new_files_used
                            if os.path.isfile(outdir + r"\SIMPLE_MULT.DAT"):
                                if self.uc.question(
                                        "There are no simple multiple channel cells in the project but\n"
                                        + "there is a SIMPLE_MULT.DAT file in the directory.\n"
                                        + "If the file is not deleted it will be used by the model.\n\n"
                                        + "Delete SIMPLE_MULT.DAT?"
                                ):
                                    os.remove(outdir + r"\SIMPLE_MULT.DAT")

                        if self.gutils.is_table_empty("mult_cells"):
                            new_files_used = self.files_used.replace("\nMULT.DAT\n", "\n")
                            self.files_used = new_files_used
                            if os.path.isfile(outdir + r"\MULT.DAT"):
                                if self.uc.question(
                                        "There are no multiple channel cells in the project but\n"
                                        + "there is a MULT.DAT file in the directory.\n"
                                        + "If the file is not deleted it will be used by the model.\n\n"
                                        + "Delete MULT.DAT?"
                                ):
                                    os.remove(outdir + r"\MULT.DAT")

                    if self.files_used != "":
                        self.uc.show_info("Files exported to\n" + outdir + "\n\n" + self.files_used)

                    if self.f2g.export_messages != "":
                        info = "WARNINGS:\n\n" + self.f2g.export_messages
                        self.uc.show_info(info)

        QApplication.restoreOverrideCursor()

    @connection_required
    def export_hdf5(self):
        """
        Export FLO-2D database (GeoPackage) data into HDF5 format.
        """
        self.uncheck_all_info_tools()
        if self.gutils.is_table_empty("grid"):
            self.uc.bar_warn("There is no grid! Please create it before running tool.")
            return

        s = QSettings()
        last_dir = s.value("FLO-2D/lastGdsDir", "")
        output_hdf5, _ = QFileDialog.getSaveFileName(
            None,
            "Save FLO-2D model data into HDF5 format",
            directory=last_dir,
            filter="HDF5 file (*.hdf5; *.HDF5)",
        )
        if output_hdf5:
            outdir = os.path.dirname(output_hdf5)
            self.f2g = Flo2dGeoPackage(self.con, self.iface, parsed_format=Flo2dGeoPackage.FORMAT_HDF5)
            self.f2g.set_parser(output_hdf5, get_cell_size=False)
            export_calls = [
                "export_cont_toler",
                "export_mannings_n_topo",
                "export_neighbours",
            ]
            try:
                s = QSettings()
                s.setValue("FLO-2D/lastGdsDir", outdir)

                QApplication.setOverrideCursor(Qt.WaitCursor)
                self.call_IO_methods(export_calls, True)
                self.uc.bar_info("Flo2D model exported to " + output_hdf5, dur=3)
                QApplication.restoreOverrideCursor()
            finally:
                QApplication.restoreOverrideCursor()
                if self.f2g.export_messages != "":
                    info = "WARNINGS:\n\n" + self.f2g.export_messages
                    self.uc.show_info(info)

    @connection_required
    def import_from_gpkg(self):
        self.uncheck_all_info_tools()
        s = QSettings()
        last_dir = s.value("FLO-2D/lastGpkgDir", "")
        attached_gpkg, __ = QFileDialog.getOpenFileName(
            None,
            "Select GeoPackage with data to import",
            directory=last_dir,
            filter="*.gpkg",
        )
        if not attached_gpkg:
            return
        try:
            QApplication.setOverrideCursor(Qt.WaitCursor)
            s.setValue("FLO-2D/lastGpkgDir", os.path.dirname(attached_gpkg))
            self.gutils.copy_from_other(attached_gpkg)
            self.load_layers()
            self.setup_dock_widgets()
        finally:
            QApplication.restoreOverrideCursor()

    @connection_required
    def import_from_ras(self):
        self.uncheck_all_info_tools()
        dlg = RasImportDialog(self.con, self.iface, self.lyrs)
        ok = dlg.exec_()
        if ok:
            pass
        else:
            return
        QApplication.setOverrideCursor(Qt.WaitCursor)
        try:
            dlg.import_geometry()
            self.setup_dock_widgets()
            self.uc.bar_info("HEC-RAS geometry data imported!")
        except Exception as e:
            self.uc.log_info(traceback.format_exc())
            self.uc.bar_warn("ERROR 030721.0518: Could not read HEC-RAS file!")
        QApplication.restoreOverrideCursor()

    def load_layers(self):
        self.lyrs.load_all_layers(self.gutils)
        self.lyrs.repaint_layers()
        self.lyrs.zoom_to_all()

    @connection_required
    def show_control_table(self):
        try:
            cont_table = self.lyrs.get_layer_by_name("Control", group=self.lyrs.group).layer()
            index = cont_table.fields().lookupField("note")
            tab_conf = cont_table.attributeTableConfig()
            tab_conf.setSortExpression('"name"')
            tab_conf.setColumnWidth(index, 250)
            cont_table.setAttributeTableConfig(tab_conf)
            self.iface.showAttributeTable(cont_table)
        except AttributeError as e:
            pass

    @connection_required
    def show_cont_toler(self):
        self.uncheck_all_info_tools()
        try:
            dlg_control = ContToler_JJ(self.con, self.iface, self.lyrs)
            while True:
                save = dlg_control.exec_()
                if save:
                    try:
                        if dlg_control.save_parameters_JJ():
                            self.uc.bar_info("Parameters saved!", dur=3)
                            break
                    except Exception as e:
                        self.uc.show_error("ERROR 110618.1828: Could not save FLO-2D parameters!", e)
                        return
                else:
                    break
        except Exception as e:
            QApplication.restoreOverrideCursor()
            self.uc.show_error("ERROR 110618.1816: Could not save FLO-2D parameters!!", e)

    @connection_required
    def activate_general_info_tool(self):
        """
        Function to activate the Info Tool
        """
<<<<<<< HEAD
        for ac in self.toolActions:
            if ac.toolTip() == "<b>FLO-2D Info Tool</b>":
                info_ac = ac
=======
        for tb in self.toolButtons:
            if tb.toolTip() == "<b>FLO-2D Info Tool</b>":
                info_tb = tb
>>>>>>> e614a08f

        grid = self.lyrs.data["grid"]["qlyr"]
        if grid is not None:
            tool = self.canvas.mapTool()
            if tool == self.info_tool:
<<<<<<< HEAD
                info_ac.setChecked(False)
=======
                info_tb.setChecked(False)
>>>>>>> e614a08f
                self.uncheck_all_info_tools()
            else:
                if tool is not None:
                    self.uncheck_all_info_tools()
<<<<<<< HEAD
                    info_ac.setChecked(False)
                self.canvas.setMapTool(self.info_tool)
                info_ac.setChecked(True)
=======
                    info_tb.setChecked(False)
                self.canvas.setMapTool(self.info_tool)
                info_tb.setChecked(True)
>>>>>>> e614a08f

    @connection_required
    def activate_grid_info_tool(self):
        """
        Function to activate the Grid Info Tool
        """
        for ac in self.toolActions:
            if ac.toolTip() == "<b>FLO-2D Grid Info Tool</b>":
                info_ac = ac

        grid = self.lyrs.data["grid"]["qlyr"]
        if grid is not None:
            tool = self.canvas.mapTool()
            if tool == self.grid_info_tool:
                self.uncheck_all_info_tools()
                info_ac.setChecked(False)
            else:
                if tool is not None:
                    self.uncheck_all_info_tools()
                    info_ac.setChecked(False)
                self.grid_info_tool.grid = grid
                self.f2d_grid_info.set_info_layer(grid)
                self.f2d_grid_info.mann_default = self.gutils.get_cont_par("MANNING")
                self.f2d_grid_info.cell_Edit = self.gutils.get_cont_par("CELLSIZE")
                self.f2d_grid_info.n_cells = number_of_elements(self.gutils, grid)
                self.f2d_grid_info.gutils = self.gutils
                self.canvas.setMapTool(self.grid_info_tool)
                info_ac.setChecked(True)
        else:
            self.uc.bar_warn("There is no grid layer to identify.")

    @connection_required
    def activate_results_info_tool(self):
        """
        Function to activate the Results Tool
        """
        for ac in self.toolActions:
            if ac.toolTip() == "<b>FLO-2D Results</b>":
                info_ac = ac

        tool = self.canvas.mapTool()
        if tool == self.results_tool:
            info_ac.setChecked(False)
            self.uncheck_all_info_tools()
        else:
            if tool is not None:
                self.uncheck_all_info_tools()
                info_ac.setChecked(False)
            self.canvas.setMapTool(self.results_tool)
            # 'channel_profile_tool' is an instance of ChannelProfile class,
            # created on loading the plugin, and to be used to plot channel
            # profiles using a subtool in the FLO-2D tool bar.
            # The plots will be based on data from the 'chan', 'cham_elems'
            # schematic layers.
            self.results_tool.update_lyrs_list()
            info_ac.setChecked(True)

    @connection_required
    def show_user_profile(self, fid=None):
        self.f2d_dock.setUserVisible(True)
        self.f2d_widget.profile_tool_grp.setCollapsed(False)
        self.f2d_widget.profile_tool.identify_feature(self.cur_info_table, fid)
        self.cur_info_table = None

    @connection_required
    def show_profile(self, fid=None):
        self.f2d_widget.xs_editor.show_channel_peaks(self.cur_profile_table, fid)
        self.cur_profile_table = None

    @connection_required
    def show_xsec_hydrograph(self, fid=None):
        """
        Show the cross-section hydrograph from HYCHAN.OUT
        """
        self.f2d_widget.xs_editor.show_hydrograph(self.cur_profile_table, fid)
        self.cur_profile_table = None

    @connection_required
    def show_xsec_editor(self, fid=None):
        """
        Show Cross-section editor.
        """
        self.f2d_dock.setUserVisible(True)
        self.f2d_widget.xs_editor_grp.setCollapsed(False)
        self.f2d_widget.xs_editor.populate_xsec_cbo(fid=fid)

    @connection_required
    def show_struct_editor(self, fid=None):
        """
        Show hydraulic structure editor.
        """
        self.f2d_dock.setUserVisible(True)
        self.f2d_widget.struct_editor_grp.setCollapsed(False)
        self.f2d_widget.struct_editor.populate_structs(struct_fid=fid)

    @connection_required
    def show_struct_hydrograph(self, fid=None):
        """
        Show the Hydraulic Structure Hydrograph from HYDROSTRUCT.OUT
        """
        self.f2d_widget.struct_editor.show_hydrograph(self.cur_profile_table, fid)
        self.cur_profile_table = None

    @connection_required
    def show_sd_discharge(self, fid=None):
        """
        Show storm drain discharge for a given inlet node.
        """
        if self.gutils.is_table_empty("grid"):
            self.uc.bar_warn("There is no grid! Please create it before running tool.")
            return

        name, grid = self.gutils.execute("SELECT name, grid FROM user_swmm_nodes WHERE fid = ?", (fid,)).fetchone()
        self.f2d_dock.setUserVisible(True)
        # self.f2d_widget.storm_drain_editor_grp.setCollapsed(False)
        self.f2d_widget.storm_drain_editor.create_SD_discharge_table_and_plots(name)

    @connection_required
    def show_schem_xsec_info(self, fid=None):
        """
        Show schematic cross-section info.
        """
        try:
            self.dlg_schem_xsec_editor = SchemXsecEditorDialog(self.con, self.iface, self.lyrs, self.gutils, fid)
            self.dlg_schem_xsec_editor.show()
        except IndexError:
            self.uc.bar_warn("There is no schematic cross-section data to display!")

    @connection_required
    def show_bc_editor(self, fid=None):
        """
        Show boundary editor.
        """
        self.f2d_dock.setUserVisible(True)
        self.f2d_widget.bc_editor_grp.setCollapsed(False)
        self.f2d_widget.bc_editor.show_editor(self.cur_info_table, fid)
        self.cur_info_table = None

    @connection_required
    def show_evap_editor(self):
        """
        Show evaporation editor.
        """
        self.uncheck_all_info_tools()
        try:
            self.dlg_evap_editor = EvapEditorDialog(self.con, self.iface)
            self.dlg_evap_editor.show()
        except TypeError:
            self.uc.bar_warn("There is no evaporation data to display!")

    @connection_required
    def show_levee_elev_tool(self):
        """
        Show levee elevation tool.
        """
        self.uncheck_all_info_tools()
        if self.gutils.is_table_empty("grid"):
            self.uc.bar_warn("There is no grid! Please create it before running tool.")
            return
        # check for grid elements with null elevation
        null_elev_nr = grid_has_empty_elev(self.gutils)
        if null_elev_nr:
            msg = (
                "WARNING 060319.1805: The grid has {} elements with null elevation.\n\n"
                "Levee elevation tool requires that all grid elements have elevation defined."
            )
            self.uc.show_warn(msg.format(null_elev_nr))
            return
        else:
            pass
        # check if user levee layers are in edit mode
        levee_lyrs = ["Elevation Points", "Levee Lines", "Elevation Polygons"]
        for lyr in levee_lyrs:
            if not self.lyrs.save_edits_and_proceed(lyr):
                return
        # show the dialog
        dlg_levee_elev = LeveesToolDialog(self.con, self.iface, self.lyrs)
        dlg_levee_elev.show()

        while True:
            ok = dlg_levee_elev.exec_()
            if ok:
                if dlg_levee_elev.methods:
                    if 1 in dlg_levee_elev.methods:
                        break
                    else:
                        self.uc.show_warn("WARNING 060319.1831: Levee user lines required!")
            else:
                return

        try:
            #             start = datetime.now()
            QApplication.setOverrideCursor(Qt.WaitCursor)
            n_elements_total = 1
            n_levee_directions_total = 0
            n_fail_features_total = 0

            starttime = time.time()
            for (
                    n_elements,
                    n_levee_directions,
                    n_fail_features,
                    ranger,
            ) in self.schematize_levees():
                n_elements_total += n_elements
                n_levee_directions_total += n_levee_directions
                n_fail_features_total += n_fail_features

                for no in sorted(dlg_levee_elev.methods):
                    if no == 1:
                        # processing for a spatial selection range is enabled on this type
                        dlg_levee_elev.methods[no](rangeReq=ranger)
                    else:
                        dlg_levee_elev.methods[no]()
            inctime = time.time()
            print("%s seconds to process levee features" % round(inctime - starttime, 2))

            # Delete duplicates:
            grid_lyr = self.lyrs.get_layer_by_name("Grid", group=self.lyrs.group).layer()
            q = False
            if n_elements_total > 0:
                print("in clear loop")
                dletes = "Cell - Direction\n---------------\n"
                levees = self.lyrs.data["levee_data"]["qlyr"]

                # delete duplicate elements with the same direction and elevation too
                qryIndex = "CREATE INDEX if not exists levee_dataFIDGRIDFIDLDIRLEVCEST  ON levee_data (fid, grid_fid, ldir, levcrest);"
                self.gutils.con.execute(qryIndex)
                self.gutils.con.commit()

                levees_dup_qry = "SELECT min(fid), grid_fid, ldir, levcrest FROM levee_data GROUP BY grid_fid, ldir, levcrest HAVING COUNT(ldir) > 1 and count(levcrest) > 1 ORDER BY grid_fid"
                leveeDups = self.gutils.execute(levees_dup_qry).fetchall()  # min FID, grid fid, ldir, min levcrest
                # grab the values
                print(
                    "Found {valer} levee elements with duplicated grid, ldir, and elev; deleting the duplicates;".format(
                        valer=len(leveeDups)
                    )
                )
                del_dup_data = (
                    (item[1], item[2], item[3], item[0]) for item in leveeDups
                )  # grid fid, ldir, crest elev, fid

                # delete any duplicates in directions that aren't the min elevation
                levees_dup_delete_qry = (
                    "DELETE FROM levee_data WHERE grid_fid = ? and ldir = ? and levcrest = ? and fid <> ?;"
                )
                self.gutils.con.executemany(levees_dup_delete_qry, (del_dup_data))
                self.gutils.con.commit()

                qryIndexDrop = "DROP INDEX if exists levee_dataFIDGRIDFIDLDIRLEVCEST;"
                self.gutils.con.execute(qryIndexDrop)
                self.gutils.con.commit()

                leveesToDelete = delete_redundant_levee_directions_np(
                    self.gutils, cellIDNumpyArray
                )  # pass grid layer if it exists
                # leveesToDelete = delete_levee_directions_duplicates(self.gutils, levees, grid_lyr)
                if len(leveesToDelete) > 0:
                    k = 0
                    i = 0
                    for levee in leveesToDelete:
                        k += 1

                        i += 1

                        if i < 50:
                            if k <= 3:
                                dletes += (
                                        "{:<25}".format(
                                            "{:>10}-{:1}({:2})".format(
                                                str(levee[0]),
                                                str(levee[1]),
                                                dirID(levee[1]),
                                            )
                                        )
                                        + "\t"
                                )
                            elif k == 4:
                                dletes += "{:<25}".format(
                                    "{:>10}-{:1}({:2})".format(str(levee[0]), str(levee[1]), dirID(levee[1]))
                                )
                            elif k > 4:
                                dletes += (
                                        "\n"
                                        + "{:<25}".format(
                                    "{:>10}-{:1}({:2})".format(
                                        str(levee[0]),
                                        str(levee[1]),
                                        dirID(levee[1]),
                                    )
                                )
                                        + "\t"
                                )
                                k = 1

                        else:
                            if k <= 3:
                                dletes += (
                                        "{:<25}".format(
                                            "{:>10}-{:1}({:2})".format(
                                                str(levee[0]),
                                                str(levee[1]),
                                                dirID(levee[1]),
                                            )
                                        )
                                        + "\t"
                                )
                            elif k == 4:
                                dletes += "{:<25}".format(
                                    "{:>10}-{:1}({:2})".format(str(levee[0]), str(levee[1]), dirID(levee[1]))
                                )
                            elif k > 4:
                                dletes += (
                                        "\n"
                                        + "{:<25}".format(
                                    "{:>10}-{:1}({:2})".format(
                                        str(levee[0]),
                                        str(levee[1]),
                                        dirID(levee[1]),
                                    )
                                )
                                        + "\t"
                                )
                                k = 1

                    dletes += "\n\nWould you like to delete them?"

                    #                     dletes = Qt.convertFromPlainText(dletes)
                    QApplication.restoreOverrideCursor()

                    m = QMessageBox()
                    title = "Duplicate Opposite Levee Directions".center(170)
                    m.setWindowTitle(title)
                    m.setText(
                        "There are "
                        + str(len(leveesToDelete))
                        + " redundant levees directions. "
                        + "They have lower crest elevation than the opposite direction.\n\n"
                        + "Would you like to delete them?"
                    )
                    m.setDetailedText(dletes)
                    m.setStandardButtons(QMessageBox.No | QMessageBox.Yes)
                    m.setDefaultButton(QMessageBox.Yes)

                    # Spacer                        width, height, h policy, v policy
                    horizontalSpacer = QSpacerItem(0, 300, QSizePolicy.Preferred, QSizePolicy.Preferred)
                    #                     verticalSpacer = QSpacerItem(10, 10, QSizePolicy.Expanding, QSizePolicy.Expanding)
                    layout = m.layout()
                    layout.addItem(horizontalSpacer)
                    #                     layout.addItem(verticalSpacer)

                    #                     m.setSizePolicy(QSizePolicy.Expanding,QSizePolicy.Expanding);
                    #                     m.setSizePolicy(QSizePolicy.Maximum,QSizePolicy.Maximum);
                    #                     m.setFixedHeight(12000);
                    #                     m.setFixedWidth(12000);

                    #                     m.setFixedSize(2000, 1000);
                    #                     m.setBaseSize(QSize(2000, 1000))
                    #                     m.setMinimumSize(1000,1000)

                    #                     m.setInformativeText(dletes + '\n\nWould you like to delete them?')
                    q = m.exec_()
                    if q == QMessageBox.Yes:
                        #                     q = self.uc.question('The following are ' + str(len(leveesToDelete)) + ' opposite levees directions duplicated (with lower crest elevation).\n' +
                        #                                             'Would you like to delete them?\n\n' + dletes + '\n\nWould you like to delete them?')
                        #                     if q:
                        delete_levees_qry = """DELETE FROM levee_data WHERE grid_fid = ? AND ldir = ?;"""
                        delete_failure_qry = """DELETE FROM levee_failure WHERE grid_fid = ? and lfaildir = ?;"""
                        print("Deleting extra levee and levee failure features")

                        # build indexes to speed up the process
                        qryIndex = (
                            """CREATE INDEX if not exists leveeDataGridFID_LDIR  ON levee_data (grid_fid, ldir);"""
                        )
                        self.gutils.execute(qryIndex)
                        qryIndex = """CREATE INDEX if not exists leveeFailureGridFID_LFAILDIR  ON levee_failure (grid_fid, lfaildir);"""
                        self.gutils.execute(qryIndex)
                        self.gutils.con.commit()

                        # cur = self.gutils.con.cursor()
                        # cur.executemany(delete_levees_qry, list([(str(levee[0]), str(levee[1]),) for levee in leveesToDelete]))
                        # self.gutils.con.commit()
                        # cur.executemany(delete_failure_qry, list([(str(levee[0]), str(levee[1]),) for levee in leveesToDelete]))
                        # self.gutils.con.commit()
                        # cur.close()

                        for leveeCounter, levee in enumerate(leveesToDelete):
                            # self.gutils.execute(delete_levees_qry, (levee[0], levee[1]))
                            self.gutils.execute(
                                "DELETE FROM levee_data WHERE grid_fid = %i AND ldir = %i;" % (levee[0], levee[1])
                            )
                            if leveeCounter % 1000 == 0:
                                print(
                                    "DELETE FROM levee_data WHERE grid_fid = %i AND ldir = %i;" % (levee[0], levee[1])
                                )
                            self.gutils.con.commit()
                            # self.gutils.execute(delete_failure_qry, (levee[0], levee[1]))
                            self.gutils.execute(
                                "DELETE FROM levee_failure WHERE grid_fid = %i and lfaildir = %i;"
                                % (levee[0], levee[1])
                            )
                            if leveeCounter % 1000 == 0:
                                print(
                                    "DELETE FROM levee_failure WHERE grid_fid = %i and lfaildir = %i;"
                                    % (levee[0], levee[1])
                                )
                            self.gutils.con.commit()
                        print("Done deleting extra levee and levee failure features")
                        qryIndex = """DROP INDEX if exists leveeDataGridFID_LDIR;"""
                        self.gutils.execute(qryIndex)
                        qryIndex = """DROP INDEX if exists leveeFailureGridFID_LFAILDIR;"""
                        self.gutils.execute(qryIndex)
                        self.gutils.con.commit()

                        levees.triggerRepaint()

                levee_schem = self.lyrs.get_layer_by_name("Levees", group=self.lyrs.group).layer()
                if levee_schem:
                    levee_schem.triggerRepaint()
            if q:
                n_levee_directions_total -= len(leveesToDelete)
                n_fail_features_total -= len(leveesToDelete)
                if n_fail_features_total < 0:
                    n_fail_features_total = 0

            #             end = datetime.now()
            #             time_taken = end - start
            #             self.uc.show_info("Time to schematize levee cells. " + str(time_taken))

            levees = self.lyrs.data["levee_data"]["qlyr"]
            idx = levees.fields().indexOf("grid_fid")
            values = levees.uniqueValues(idx)
            QApplication.restoreOverrideCursor()
            info = (
                    "Values assigned to the Schematic Levees layer!"
                    + "\n\nThere are now "
                    + str(len(values))
                    + " grid elements with levees,"
                    + "\nwith "
                    + str(n_levee_directions_total)
                    + " levee directions,"
                    + "\nof which, "
                    + str(n_fail_features_total)
                    + " have failure data."
            )
            if n_fail_features_total > n_levee_directions_total:
                info += "\n\n(WARNING 191219.1649: Please review the input User Levee Lines. There may be more than one line intersecting grid elements)"
            self.uc.show_info(info)

        except Exception as e:
            QApplication.restoreOverrideCursor()
            self.uc.log_info(traceback.format_exc())
            self.uc.show_error(
                "ERROR 060319.1806: Assigning values aborted! Please check your crest elevation source layers.\n",
                e,
            )

    @connection_required
    def show_hazus_dialog(self):
        self.uncheck_all_info_tools()
        if self.gutils.is_table_empty("grid"):
            self.uc.bar_warn("There is no grid! Please create it before running tool.")
            return

        s = QSettings()
        project_dir = s.value("FLO-2D/lastGdsDir", "")
        if not os.path.isfile(os.path.join(project_dir, "DEPFP.OUT")):
            self.uc.show_warn(
                "WARNING 060319.1808: File DEPFP.OUT is needed for the Hazus flooding analysis. It is not in the current project directory:\n\n"
                + project_dir
            )
            pass

        lyrs = self.lyrs.list_group_vlayers()
        n_polys = 0
        for l in lyrs:
            if l.geometryType() == QgsWkbTypes.PolygonGeometry:
                n_polys += 1
        if n_polys == 0:
            QApplication.restoreOverrideCursor()
            self.uc.bar_warn("WARNING 060319.1809: There are not any polygon layers selected (or visible)!")
            return

        #         self.iface.mainWindow().setWindowTitle(s.value('FLO-2D/lastGpkgDir', ''))

        dlg_hazus = HazusDialog(self.con, self.iface, self.lyrs)
        save = dlg_hazus.exec_()
        if save:
            try:
                self.uc.bar_info("Hazus Flooding Analysis performed!")
            except Exception as e:
                self.uc.bar_warn("Could not compute Hazus Flooding Analysis!")
                return

    @connection_required
    def show_errors_dialog(self):
        self.uncheck_all_info_tools()
        if self.gutils.is_table_empty("grid"):
            self.uc.bar_warn("There is no grid! Please create it before running tool.")
            return

        dlg_errors = ErrorsDialog(self.con, self.iface, self.lyrs)
        dlg_errors.show()
        while True:
            ok = dlg_errors.exec_()
            if ok:
                break
            else:
                return

    @connection_required
    def show_mud_and_sediment_dialog(self):
        self.uncheck_all_info_tools()
        if self.gutils.is_table_empty("grid"):
            self.uc.bar_warn("There is no grid! Please create it before running tool.")
            return

        dlg_ms = MudAndSedimentDialog(self.con, self.iface, self.lyrs)
        dlg_ms.setWindowFlag(Qt.WindowMinimizeButtonHint, True)
        dlg_ms.setWindowFlag(Qt.WindowMaximizeButtonHint, True)
        repeat = True
        while repeat:
            dlg_ms.show()
            ok = dlg_ms.exec_()
            if ok:
                if dlg_ms.ok_to_save():
                    try:
                        dlg_ms.save_mud_sediment()
                        repeat = False
                    except Exception as e:
                        self.uc.show_error(
                            "ERROR 051021.0815: couldn't save Mud and Sediment tables!"
                            + "\n__________________________________________________",
                            e,
                        )
            else:
                return

    @staticmethod
    def show_help():
        QDesktopServices.openUrl(QUrl("https://flo-2dsoftware.github.io/qgis-flo-2d-plugin/"))

    def schematize_levees(self):
        """
        Generate schematic lines for user defined levee lines.
        """
        try:
            levee_lyr = self.lyrs.get_layer_by_name("Levee Lines", group=self.lyrs.group).layer()
            grid_lyr = self.lyrs.get_layer_by_name("Grid", group=self.lyrs.group).layer()

            for (
                    n_elements,
                    n_levee_directions,
                    n_fail_features,
                    regionReq,
            ) in generate_schematic_levees(self.gutils, levee_lyr, grid_lyr):
                yield (n_elements, n_levee_directions, n_fail_features, regionReq)
        except Exception as e:
            QApplication.restoreOverrideCursor()
            self.uc.show_error("ERROR 030120.0723: unable to process user levees!\n", e)

    @connection_required
    def schematic2user(self):
        self.uncheck_all_info_tools()
        converter_dlg = Schema2UserDialog(self.con, self.iface, self.lyrs, self.uc)
        ok = converter_dlg.exec_()
        if ok:
            if converter_dlg.methods:
                pass
            else:
                self.uc.show_warn("WARNING 060319.1810: Please choose at least one conversion source!")
                return
        else:
            return
        QApplication.setOverrideCursor(Qt.WaitCursor)
        methods_numbers = sorted(converter_dlg.methods)
        for no in methods_numbers:
            converter_dlg.methods[no]()
        self.setup_dock_widgets()
        QApplication.restoreOverrideCursor()
        self.uc.show_info("Converting Schematic Layers to User Layers finished!")
        if 6 in methods_numbers:  # Storm Drains:
            self.uc.show_info(
                "To complete the Storm Drain functionality 'Import SWMM.INP' from the Storm Drain Editor widget."
            )

    @connection_required
    def user2schematic(self):
        self.uncheck_all_info_tools
        converter_dlg = User2SchemaDialog(self.con, self.iface, self.lyrs, self.uc)
        ok = converter_dlg.exec_()
        if ok:
            if converter_dlg.methods:
                pass
            else:
                self.uc.show_warn("WARNING 060319.1811: Please choose at least one conversion source!")
                return
        else:
            return
        QApplication.setOverrideCursor(Qt.WaitCursor)
        for no in sorted(converter_dlg.methods):
            converter_dlg.methods[no]()
        self.setup_dock_widgets()
        QApplication.restoreOverrideCursor()
        self.uc.show_info("Converting User Layers to Schematic Layers finished!\n\n" + converter_dlg.message)

    def create_map_tools(self):
        self.canvas = self.iface.mapCanvas()
        self.info_tool = InfoTool(self.canvas, self.lyrs)
        self.grid_info_tool = GridInfoTool(self.uc, self.canvas, self.lyrs)
        self.results_tool = ResultsTool(self.canvas, self.lyrs)

    def get_feature_info(self, table, fid):
        try:
            show_editor = self.editors_map[table]
            self.cur_info_table = table
        except KeyError:
            self.uc.bar_info("Not implemented...")
            return
        show_editor(fid)

<<<<<<< HEAD
    # def channel_profile(self):
    #
    #     for tb in self.toolButtons:
    #         if tb.toolTip() == "<b>FLO-2D Project Review</b>":
    #             review_tb = tb
    #
    #     tool = self.canvas.mapTool()
    #     if tool == self.channel_profile_tool:
    #         review_tb.setIcon(QIcon(os.path.join(self.plugin_dir, "img/editmetadata.svg")))
    #         review_tb.setChecked(False)
    #         self.uncheck_all_info_tools()
    #     else:
    #         if tool is not None:
    #             self.uncheck_all_info_tools()
    #             review_tb.setChecked(False)
    #         review_tb.setIcon(QIcon(os.path.join(self.plugin_dir, "img/profile.svg")))
    #         self.canvas.setMapTool(self.channel_profile_tool)
    #         # 'channel_profile_tool' is an instance of ChannelProfile class,
    #         # created on loading the plugin, and to be used to plot channel
    #         # profiles using a subtool in the FLO-2D tool bar.
    #         # The plots will be based on data from the 'chan', 'cham_elems'
    #         # schematic layers.
    #         self.channel_profile_tool.update_lyrs_list()
    #         review_tb.setChecked(True)
=======
    def channel_profile(self):
        for tb in self.toolButtons:
            if tb.toolTip() == "<b>FLO-2D Project Review</b>":
                review_tb = tb

        tool = self.canvas.mapTool()
        if tool == self.channel_profile_tool:
            review_tb.setIcon(QIcon(os.path.join(self.plugin_dir, "img/editmetadata.svg")))
            review_tb.setChecked(False)
            self.uncheck_all_info_tools()
        else:
            if tool is not None:
                self.uncheck_all_info_tools()
                review_tb.setChecked(False)
            review_tb.setIcon(QIcon(os.path.join(self.plugin_dir, "img/profile.svg")))
            self.canvas.setMapTool(self.channel_profile_tool)
            # 'channel_profile_tool' is an instance of ChannelProfile class,
            # created on loading the plugin, and to be used to plot channel
            # profiles using a subtool in the FLO-2D tool bar.
            # The plots will be based on data from the 'chan', 'cham_elems'
            # schematic layers.
            self.channel_profile_tool.update_lyrs_list()
            review_tb.setChecked(True)
>>>>>>> e614a08f

    def get_feature_profile(self, table, fid):
        # try:
        if table == 'chan':
            self.cur_profile_table = table
            self.show_profile(fid)
        if table == 'chan_elems':
            self.cur_profile_table = table
            self.show_xsec_hydrograph(fid)
        if table == 'struct':
            self.cur_profile_table = table
            self.show_struct_hydrograph(fid)
        if table == 'user_swmm_nodes':
            show_editor = self.editors_map[table]
            self.cur_info_table = table
            show_editor(fid)

        # except KeyError:
        #     self.uc.bar_info("Channel Profile tool not implemented for selected features.")
        #     return


    def set_editors_map(self):
        self.editors_map = {
            "user_levee_lines": self.show_user_profile,
            "user_xsections": self.show_xsec_editor,
            "user_streets": self.show_user_profile,
            "user_centerline": self.show_user_profile,
            "chan_elems": self.show_schem_xsec_info,
            "user_left_bank": self.show_user_profile,
            "user_bc_points": self.show_bc_editor,
            "user_bc_lines": self.show_bc_editor,
            "user_bc_polygons": self.show_bc_editor,
            "user_struct": self.show_struct_editor,
            "struct": self.show_struct_editor,
            "user_swmm_nodes": self.show_sd_discharge,
        }

    def restore_settings(self):
        pass

    def grid_info_tool_clicked(self):
        self.uc.bar_info("grid info tool clicked.")

    def uncheck_toolbar_tb(self, tool_button):
        """
        Function to uncheck the toolbar toolbuttons
        """
        for tb in self.toolButtons:
            if not tb.toolTip() == tool_button:
                tb.setChecked(False)

    def uncheck_all_info_tools(self):
        """
        Function to uncheck the info tools
        """
        self.canvas.unsetMapTool(self.grid_info_tool)
        self.canvas.unsetMapTool(self.info_tool)
        self.canvas.unsetMapTool(self.results_tool)

        for tb in self.toolButtons:
            tb.setChecked(False)
            if tb.toolTip() == "<b>FLO-2D Project Review</b>":
                tb.setIcon(QIcon(os.path.join(self.plugin_dir, "img/editmetadata.svg")))

        for ac in self.toolActions:
            ac.setChecked(False)

        for tb in self.toolButtons:
            tb.setChecked(False)
            if tb.toolTip() == "<b>FLO-2D Project Review</b>":
                tb.setIcon(QIcon(os.path.join(self.plugin_dir, "img/editmetadata.svg")))

        for ac in self.toolActions:
            ac.setChecked(False)

    def check_layer_source(self, layer, gpkg_path):
        """
        Function to check if the layer source is on the geopackage or not
        """
        gpkg_path_adj = gpkg_path.replace("\\", "/")
        layer_source_adj = layer.source().replace("\\", "/")

        # Check 1: Path cannot be equal to gpkg_path
        if gpkg_path_adj in layer_source_adj:
            return False

        # Check 2: Check if it is an online raster
        if "type=xyz" in layer.source():
            return False

        # Check 3: If the file is a raster
        if isinstance(layer, QgsVectorLayer):
            return True

        # Check 4: If the file is a vector
        if isinstance(layer, QgsRasterLayer):
            return True

        return False

    def add_flo2d_logo(self):
        """
        Function to add the flo2d logo to recent projects
        """

        thumbnail = QSettings().value('UI/recentProjects/1/previewImage')

        picture = Image.open(thumbnail)

        # Open the logo
        logo_path = self.plugin_dir + "/img/F2D 400 Transparent.png"
        logo = Image.open(logo_path)

        # Resize the logo to your desired size
        logo = logo.resize((100, 30))

        # Choose the position to paste the logo on the picture
        position = (10, 10)

        # Paste the logo on the picture
        picture.paste(logo, position, logo)

        # Save the result
        picture.save(thumbnail)
<|MERGE_RESOLUTION|>--- conflicted
+++ resolved
@@ -530,26 +530,6 @@
             text=self.tr("FLO-2D Results"),
             callback=lambda: self.activate_results_info_tool(),
             parent=self.iface.mainWindow(),
-<<<<<<< HEAD
-=======
-            menu=(
-                (
-                    os.path.join(self.plugin_dir, "img/info_tool.svg"),
-                    "Info Tool",
-                    lambda: self.activate_general_info_tool(),
-                ),
-                (
-                    os.path.join(self.plugin_dir, "img/import_swmm.svg"),
-                    "Select .RPT file",
-                    lambda: self.select_RPT_File(),
-                ),
-                # (
-                #     os.path.join(self.plugin_dir, "img/grid_info_tool.svg"),
-                #     "Grid Info Tool",
-                #     lambda: self.activate_grid_info_tool(),
-                # ),
-            )
->>>>>>> e614a08f
         )
 
         self.add_action(
@@ -2993,38 +2973,22 @@
         """
         Function to activate the Info Tool
         """
-<<<<<<< HEAD
         for ac in self.toolActions:
             if ac.toolTip() == "<b>FLO-2D Info Tool</b>":
                 info_ac = ac
-=======
-        for tb in self.toolButtons:
-            if tb.toolTip() == "<b>FLO-2D Info Tool</b>":
-                info_tb = tb
->>>>>>> e614a08f
 
         grid = self.lyrs.data["grid"]["qlyr"]
         if grid is not None:
             tool = self.canvas.mapTool()
             if tool == self.info_tool:
-<<<<<<< HEAD
                 info_ac.setChecked(False)
-=======
-                info_tb.setChecked(False)
->>>>>>> e614a08f
                 self.uncheck_all_info_tools()
             else:
                 if tool is not None:
                     self.uncheck_all_info_tools()
-<<<<<<< HEAD
                     info_ac.setChecked(False)
                 self.canvas.setMapTool(self.info_tool)
                 info_ac.setChecked(True)
-=======
-                    info_tb.setChecked(False)
-                self.canvas.setMapTool(self.info_tool)
-                info_tb.setChecked(True)
->>>>>>> e614a08f
 
     @connection_required
     def activate_grid_info_tool(self):
@@ -3646,7 +3610,6 @@
             return
         show_editor(fid)
 
-<<<<<<< HEAD
     # def channel_profile(self):
     #
     #     for tb in self.toolButtons:
@@ -3671,31 +3634,6 @@
     #         # schematic layers.
     #         self.channel_profile_tool.update_lyrs_list()
     #         review_tb.setChecked(True)
-=======
-    def channel_profile(self):
-        for tb in self.toolButtons:
-            if tb.toolTip() == "<b>FLO-2D Project Review</b>":
-                review_tb = tb
-
-        tool = self.canvas.mapTool()
-        if tool == self.channel_profile_tool:
-            review_tb.setIcon(QIcon(os.path.join(self.plugin_dir, "img/editmetadata.svg")))
-            review_tb.setChecked(False)
-            self.uncheck_all_info_tools()
-        else:
-            if tool is not None:
-                self.uncheck_all_info_tools()
-                review_tb.setChecked(False)
-            review_tb.setIcon(QIcon(os.path.join(self.plugin_dir, "img/profile.svg")))
-            self.canvas.setMapTool(self.channel_profile_tool)
-            # 'channel_profile_tool' is an instance of ChannelProfile class,
-            # created on loading the plugin, and to be used to plot channel
-            # profiles using a subtool in the FLO-2D tool bar.
-            # The plots will be based on data from the 'chan', 'cham_elems'
-            # schematic layers.
-            self.channel_profile_tool.update_lyrs_list()
-            review_tb.setChecked(True)
->>>>>>> e614a08f
 
     def get_feature_profile(self, table, fid):
         # try:
