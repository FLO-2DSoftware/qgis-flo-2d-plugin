# -*- coding: utf-8 -*-

# FLO-2D Preprocessor tools for QGIS
# Copyright © 2016 Lutra Consulting for FLO-2D

# This program is free software; you can redistribute it and/or
# modify it under the terms of the GNU General Public License
# as published by the Free Software Foundation; either version 2
# of the License, or (at your option) any later version

import time
from PyQt4.QtCore import *
from PyQt4.QtGui import *
from qgis.gui import QgsProjectionSelectionWidget
from qgis.core import *
from layers import Layers
from geopackage_utils import *
from flo2dgeopackage import Flo2dGeoPackage
from grid_tools import square_grid, update_roughness, evaluate_arfwrf
from info_tool import InfoTool
from grid_info_tool import GridInfoTool
from utils import *

from .gui.dlg_xsec_editor import XsecEditorDialog
from .gui.dlg_inflow_editor import InflowEditorDialog
from .gui.dlg_rain_editor import RainEditorDialog
from .gui.dlg_evap_editor import EvapEditorDialog
from .gui.dlg_outflow_editor import OutflowEditorDialog
from .gui.dlg_settings import SettingsDialog
from .gui.dlg_sampling_elev import SamplingElevDialog
from .gui.dlg_grid_info_dock import GridInfoDock


class Flo2D(object):

    def __init__(self, iface):
        self.iface = iface
        # initialize plugin directory
        self.plugin_dir = os.path.dirname(__file__)
        self.uc = UserCommunication(iface, 'FLO-2D')
        self.crs_widget = QgsProjectionSelectionWidget()
        # initialize locale
        s = QSettings()
        locale = s.value('locale/userLocale')[0:2]
        locale_path = os.path.join(
            self.plugin_dir,
            'i18n',
            'Flo2D_{}.qm'.format(locale))

        if os.path.exists(locale_path):
            self.translator = QTranslator()
            self.translator.load(locale_path)

            if qVersion() > '4.3.3':
                QCoreApplication.installTranslator(self.translator)

        # Declare instance attributes
        self.project = QgsProject.instance()
        self.actions = []
        self.menu = self.tr(u'&Flo2D')
        self.toolbar = self.iface.addToolBar(u'Flo2D')
        self.toolbar.setObjectName(u'Flo2D')
        self.con = None
        self.lyrs = Layers(iface)
        self.lyrs.group = None
        self.gutils = None
        self.f2g = None
        self.prep_sql = None
        self.create_grid_info_dock()
        self.set_editors_map()
        self.create_map_tools()

        # connections
        self.project.readProject.connect(self.load_gpkg_from_proj)

    def tr(self, message):
        """Get the translation for a string using Qt translation API."""
        # noinspection PyTypeChecker,PyArgumentList,PyCallByClass
        return QCoreApplication.translate('Flo2D', message)

    def add_action(
            self,
            icon_path,
            text,
            callback,
            enabled_flag=True,
            add_to_menu=True,
            add_to_toolbar=True,
            status_tip=None,
            whats_this=None,
            parent=None):

        icon = QIcon(icon_path)
        action = QAction(icon, text, parent)
        # INFO: action.triggered pass False to callback if it is decorated!
        action.triggered.connect(callback)
        action.setEnabled(enabled_flag)

        if status_tip is not None:
            action.setStatusTip(status_tip)

        if whats_this is not None:
            action.setWhatsThis(whats_this)

        if add_to_toolbar:
            self.toolbar.addAction(action)

        if add_to_menu:
            self.iface.addPluginToMenu(
                self.menu,
                action)

        self.actions.append(action)
        return action

    def initGui(self):
        """Create the menu entries and toolbar icons inside the QGIS GUI."""
        self.add_action(
            os.path.join(self.plugin_dir, 'img/settings.svg'),
            text=self.tr(u'Settings'),
            callback=self.show_settings,
            parent=self.iface.mainWindow())

        self.add_action(
            os.path.join(self.plugin_dir, 'img/import_gds.svg'),
            text=self.tr(u'Import GDS files'),
            callback=lambda: self.import_gds(),
            parent=self.iface.mainWindow())

        self.add_action(
            os.path.join(self.plugin_dir, 'img/export_gds.svg'),
            text=self.tr(u'Export GDS files'),
            callback=lambda: self.export_gds(),
            parent=self.iface.mainWindow())

        self.add_action(
            os.path.join(self.plugin_dir, 'img/info_tool.svg'),
            text=self.tr(u'Info Tool'),
            callback=self.identify,
            parent=self.iface.mainWindow())

        self.add_action(
            os.path.join(self.plugin_dir, 'img/create_grid.svg'),
            text=self.tr(u'Create Grid'),
            callback=lambda: self.create_grid(),
            parent=self.iface.mainWindow())

        self.add_action(
            os.path.join(self.plugin_dir, 'img/sample_elev.svg'),
            text=self.tr(u'Sampling Grid Elevation'),
            callback=lambda: self.get_elevation(),
            parent=self.iface.mainWindow())

        self.add_action(
            os.path.join(self.plugin_dir, 'img/sample_manning.svg'),
            text=self.tr(u'Sampling Manning\'s n'),
            callback=lambda: self.get_roughness(),
            parent=self.iface.mainWindow())

        self.add_action(
            os.path.join(self.plugin_dir, 'img/eval_arfwrf.svg'),
            text=self.tr(u'Evaluate Reduction Factors (ARF and WRF)'),
            callback=lambda: self.eval_arfwrf(),
            parent=self.iface.mainWindow())

        self.add_action(
            os.path.join(self.plugin_dir, 'img/grid_info_tool.svg'),
            text=self.tr(u'Grid Info Tool'),
            callback=lambda: self.activate_grid_info_tool(),
            parent=self.iface.mainWindow())

        self.add_action(
            os.path.join(self.plugin_dir, 'img/xsec_editor.svg'),
            text=self.tr(u'XSection Editor'),
            callback=lambda: self.show_xsec_editor(),
            parent=self.iface.mainWindow())

        self.add_action(
            os.path.join(self.plugin_dir, 'img/rain_editor.svg'),
            text=self.tr(u'Rain Editor'),
            callback=lambda: self.show_rain_editor(),
            parent=self.iface.mainWindow())

        self.add_action(
            os.path.join(self.plugin_dir, 'img/evaporation_editor.svg'),
            text=self.tr(u'Evaporation Editor'),
            callback=lambda: self.show_evap_editor(),
            parent=self.iface.mainWindow())

    def create_grid_info_dock(self):
        self.grid_info_dock = GridInfoDock(self.iface, self.lyrs)
        self.iface.addDockWidget(Qt.LeftDockWidgetArea, self.grid_info_dock)

    def unload(self):
        """Removes the plugin menu item and icon from QGIS GUI."""
        database_disconnect(self.con)
        for action in self.actions:
            self.iface.removePluginMenu(
                self.tr(u'&Flo2D'),
                action)
            self.iface.removeToolBarIcon(action)
        if self.grid_info_dock is not None:
            self.grid_info_dock.close()
            self.iface.removeDockWidget(self.grid_info_dock)

        # remove the toolbar
        del self.toolbar
        del self.con, self.gutils, self.lyrs
        # remove maptools
        del self.info_tool, self.grid_info_tool

    def write_proj_entry(self, key, val):
        return self.project.writeEntry('FLO-2D', key, val)

    def read_proj_entry(self, key):
        r = self.project.readEntry('FLO-2D', key)
        if r[0] and r[1]:
            return r[0]
        else:
            return None

    def show_settings(self):
        dlg_settings = SettingsDialog(self.con, self.iface, self.lyrs, self.gutils)
        dlg_settings.show()
        result = dlg_settings.exec_()
        if result and dlg_settings.con:
            dlg_settings.write()
            self.con = dlg_settings.con
            self.gutils = dlg_settings.gutils
            self.crs = dlg_settings.crs
<<<<<<< HEAD
            self.write_proj_entry('gpkg', self.gutils.path.replace('\\', '/'))
=======
>>>>>>> 704a9a25
        self.grid_info_dock.setVisible(True)

    def load_gpkg_from_proj(self, file):
        """If QGIS project has a gpkg path saved ask user if it should be loaded"""
        old_gpkg = self.read_proj_entry('gpkg')
        if old_gpkg:
            msg = 'This QGIS project was used to work with the FLO-2D plugin and\n'
            msg += 'the following database file:\n'
            msg += '{}\n\n Load the model?'.format(old_gpkg)
            r = self.uc.question(msg)
            if r == QMessageBox.Yes:
                dlg_settings = SettingsDialog(self.con, self.iface, self.lyrs, self.gutils)
                dlg_settings.connect(old_gpkg)
                self.con = dlg_settings.con
                self.gutils = dlg_settings.gutils
                self.crs = dlg_settings.crs
            else:
                self.uc.bar_info('Loading last model cancelled', dur=3)
                return


    def call_methods(self, calls, debug, *args):
        for call in calls:
            dat = call.split('_')[-1].upper() + '.DAT'
            if call.startswith('import') and self.f2g.parser.dat_files[dat] is None:
                self.uc.log_info('Files required for "{0}" not found. Action skipped!'.format(call))
                continue
            else:
                pass
            try:
                start_time = time.time()
                method = getattr(self.f2g, call)
                method(*args)
                self.uc.log_info('{0:.3f} seconds => "{1}"'.format(time.time() - start_time, call))
            except Exception as e:
                if debug is True:
                    self.uc.log_info(traceback.format_exc())
                else:
                    raise

    @connection_required
    def import_gds(self):
        """Import traditional GDS files into FLO-2D database (GeoPackage)"""
        self.f2g = Flo2dGeoPackage(self.con, self.iface)
        import_calls = [
            'import_cont_toler',
            'import_mannings_n_topo',
            'import_inflow',
            'import_outflow',
            'import_rain',
            'import_evapor',
            'import_infil',
            'import_chan',
            'import_xsec',
            'import_hystruc',
            'import_street',
            'import_arf',
            'import_mult',
            'import_sed',
            'import_levee',
            'import_fpxsec',
            'import_breach',
            'import_fpfroude',
            'import_swmmflo',
            'import_swmmflort',
            'import_swmmoutf',
            'import_tolspatial',
            'import_wsurf',
            'import_wstime'
        ]
        s = QSettings()
        last_dir = s.value('FLO-2D/lastGdsDir', '')
        fname = QFileDialog.getOpenFileName(None, 'Select FLO-2D file to import', directory=last_dir, filter='CONT.DAT')
        if fname:
            s.setValue('FLO-2D/lastGdsDir', os.path.dirname(fname))
            QApplication.setOverrideCursor(Qt.WaitCursor)
            bname = os.path.basename(fname)
            self.f2g.set_parser(fname)
            if bname in self.f2g.parser.dat_files:
                empty = self.f2g.is_table_empty('grid')
                # check if a grid exists in the grid table
                if not empty:
                    r = self.uc.question('There is a grid already defined in GeoPackage. Overwrite it?')
                    if r == QMessageBox.Yes:
                        pass
                    else:
                        self.uc.bar_info('Import cancelled', dur=3)
                        return
                else:
                    pass
                self.call_methods(import_calls, True)

                # save CRS to table cont
                sql = '''INSERT INTO cont (name, value) VALUES ('PROJ', ?);'''
                data = (self.crs.toProj4(), )
                rc = self.gutils.execute(sql, data)
                del rc

                # load layers and tables
                self.load_layers()
                self.uc.bar_info('Flo2D model imported', dur=3)
            else:
                pass
            QApplication.restoreOverrideCursor()
        else:
            pass

    @connection_required
    def export_gds(self):
        """Export traditional GDS files into FLO-2D database (GeoPackage)"""
        self.f2g = Flo2dGeoPackage(self.con, self.iface)
        export_calls = [
            'export_cont_toler',
            'export_mannings_n_topo',
            'export_inflow',
            'export_outflow',
            'export_rain',
            'export_infil',
            'export_evapor',
            'export_chan',
            'export_xsec',
            'export_hystruc',
            'export_street',
            'export_arf',
            'export_mult',
            'export_sed',
            'export_levee',
            'export_fpxsec',
            'export_breach',
            'export_fpfroude',
            'export_swmmflo',
            'export_swmmflort',
            'export_swmmoutf',
            'export_tolspatial',
            'export_wsurf',
            'export_wstime'
        ]
        s = QSettings()
        last_dir = s.value('FLO-2D/lastGdsDir', '')
        outdir = QFileDialog.getExistingDirectory(None,
                                                  'Select directory where FLO-2D model will be exported',
                                                  directory=last_dir)
        if outdir:
            QApplication.setOverrideCursor(Qt.WaitCursor)
            s.setValue('FLO-2D/lastGdsDir', outdir)
            self.call_methods(export_calls, True, outdir)
            self.uc.bar_info('Flo2D model exported', dur=3)
            QApplication.restoreOverrideCursor()

    def load_layers(self):
        self.lyrs.load_all_layers(self.gutils)
        self.lyrs.repaint_layers()
        self.lyrs.zoom_to_all()

    def get_cell_size(self):
        """Get cell size from:
            - model boundary attr table (if defined, will be written to cont table)
            - cont table
            - ask user
        """
        try:
            bl = self.lyrs.get_layer_by_name("Model Boundary", group=self.lyrs.group).layer()
            bfeat = bl.getFeatures().next()
            if bfeat['cell_size']:
                cs = bfeat['cell_size']
            else:
                cs = self.gutils.get_cont_par("CELLSIZE")
                if cs == '':
                    cs = None
                else:
                    pass
            if cs:
                return cs
            else:
                r, ok = QInputDialog.getDouble(None,
                                               "Grid Cell Size",
                                               "Enter grid element cell size",
                                               value=100,
                                               min=0.1,
                                               max=99999)
                if ok:
                    cs = r
                    self.gutils.set_cont_par('CELLSIZE', cs)
                else:
                    return None
        except StopIteration:
            self.uc.bar_warn("There is no model boundary! Please digitize it before running tool.")

    @connection_required
    def create_grid(self):
        bl = self.lyrs.get_layer_by_name("Model Boundary", group=self.lyrs.group).layer()
        if bl.isEditable():
            # ask user for saving changes
            r = self.uc.question('Model boundary layer is in edit mode. Save changes and create the grid?')
            if r == QMessageBox.Yes:
                bl.commitChanges()
            else:
                self.uc.bar_info('Creating grid cancelled', dur=3)
                return
        self.get_cell_size()
        self.gutils = GeoPackageUtils(self.con, self.iface)
        QApplication.setOverrideCursor(Qt.WaitCursor)
        bl = self.lyrs.get_layer_by_name("Model Boundary", group=self.lyrs.group).layer()
        result = square_grid(self.gutils, bl)
        grid_lyr = self.lyrs.get_layer_by_name("Grid", group=self.lyrs.group).layer()
        if grid_lyr:
            grid_lyr.triggerRepaint()
        QApplication.restoreOverrideCursor()
        if result > 0:
            self.uc.show_info("Grid created!")
        else:
            self.uc.show_warn("Creating grid aborted! Please check model boundary layer.")

    @connection_required
    def get_roughness(self):
        try:
            QApplication.setOverrideCursor(Qt.WaitCursor)
            grid_lyr = self.lyrs.get_layer_by_name("Grid", group=self.lyrs.group).layer()
            rough_lyr = self.lyrs.get_layer_by_name("Roughness", group=self.lyrs.group).layer()
            update_roughness(self.gutils, grid_lyr, rough_lyr, 'n')
            QApplication.restoreOverrideCursor()
            self.uc.show_info("Assigning roughness finished!")
        except Exception as e:
            QApplication.restoreOverrideCursor()
            self.uc.log_info(traceback.format_exc())
            self.uc.show_warn("Assigning roughness aborted! Please check roughness layer.")

    @connection_required
    def get_elevation(self):
        cell_size = self.get_cell_size()
        dlg = SamplingElevDialog(self.con, self.iface, self.lyrs, cell_size)
        ok = dlg.exec_()
        if ok:
            try:
                QApplication.setOverrideCursor(Qt.WaitCursor)
                dlg.probe_elevation()
                QApplication.restoreOverrideCursor()
                self.uc.show_info("Sampling done.")
            except Exception as e:
                QApplication.restoreOverrideCursor()
                self.uc.log_info(traceback.format_exc())
                self.uc.show_warn("Sampling aborted! Please check your input raster and model boundary.")
                raise

    @connection_required
    def eval_arfwrf(self):
        self.gutils = GeoPackageUtils(self.con, self.iface)
        QApplication.setOverrideCursor(Qt.WaitCursor)
        try:
            grid_lyr = self.lyrs.get_layer_by_name("Grid", group=self.lyrs.group).layer()
            arf_lyr = self.lyrs.get_layer_by_name("Blocked areas", group=self.lyrs.group).layer()
            evaluate_arfwrf(self.gutils, grid_lyr, arf_lyr)
            QApplication.restoreOverrideCursor()
            self.uc.show_info("ARF and WRF values calculated!")
        except Exception as e:
            QApplication.restoreOverrideCursor()
            self.uc.log_info(traceback.format_exc())
            self.uc.show_warn("Calculating ARF and WRF values aborted! Please check your blocked areas layer.")

    @connection_required
    def activate_grid_info_tool(self):
        grid = self.lyrs.get_layer_by_name('Grid', self.lyrs.group)
        if grid:
            self.grid_info_tool.grid = grid.layer()
            self.grid_info_dock.set_info_layer(grid.layer())
            self.canvas.setMapTool(self.grid_info_tool)
        else:
            self.uc.bar_warn('There is no grid layer to identify.')

    @connection_required
    def show_xsec_editor(self, fid=None):
        """Show Cross-section editor"""
        self.dlg_xsec_editor = XsecEditorDialog(self.con, self.iface, self.lyrs, fid)
        self.dlg_xsec_editor.rejected.connect(self.lyrs.clear_rubber)
        self.dlg_xsec_editor.show()

    @connection_required
    def show_inflow_editor(self, fid=None):
        """Show inflows editor"""
        self.dlg_inflow_editor = InflowEditorDialog(self.con, self.iface, fid)
        self.dlg_inflow_editor.show()

    @connection_required
    def show_outflow_editor(self, fid=None):
        """Show outflows editor"""
        try:
            self.dlg_outflow_editor.outflow_clicked(fid)
        except AttributeError:
            self.dlg_outflow_editor = OutflowEditorDialog(self.con, self.iface, self.lyrs, fid)
        self.dlg_outflow_editor.rejected.connect(self.lyrs.clear_rubber)
        self.dlg_outflow_editor.show()

    @connection_required
    def show_rain_editor(self):
        """Show rain editor"""
        try:
            self.dlg_rain_editor = RainEditorDialog(self.con, self.iface)
            self.dlg_rain_editor.show()
        except TypeError:
            self.uc.show_warn('There is no rain data to display!')

    @connection_required
    def show_evap_editor(self):
        """Show evaporation editor"""
        try:
            self.dlg_evap_editor = EvapEditorDialog(self.con, self.iface)
            self.dlg_evap_editor.show()
        except TypeError:
            self.uc.show_warn('There is no evaporation data to display!')

    def create_map_tools(self):
        self.canvas = self.iface.mapCanvas()
        self.info_tool = InfoTool(self.canvas, self.lyrs)
        self.info_tool.feature_picked.connect(self.get_feature_info)
        self.grid_info_tool = GridInfoTool(self.canvas, self.lyrs)
        self.grid_info_tool.grid_elem_picked.connect(self.grid_info_dock.update_fields)

    def identify(self):

        self.canvas.setMapTool(self.info_tool)
        self.info_tool.update_lyrs_list()

    def get_feature_info(self, table, fid):
        try:
            show_editor = self.editors_map[table]
        except KeyError:
            self.uc.bar_info("Not implemented.....")
            return
        show_editor(fid)

    def set_editors_map(self):
        self.editors_map = {
            'chan_elems': self.show_xsec_editor,
            'inflow': self.show_inflow_editor,
            'outflow': self.show_outflow_editor
        }

    def restore_settings(self):
        pass

    def show_help(self, page='index.html'):
        helpFile = 'file:///{0}/help/{1}'.format(self.plugin_dir, page)
        self.uc.log_info(helpFile)
        QDesktopServices.openUrl(QUrl(helpFile))

    def help_clicked(self):
        self.show_help(page='index.html')<|MERGE_RESOLUTION|>--- conflicted
+++ resolved
@@ -228,10 +228,7 @@
             self.con = dlg_settings.con
             self.gutils = dlg_settings.gutils
             self.crs = dlg_settings.crs
-<<<<<<< HEAD
             self.write_proj_entry('gpkg', self.gutils.path.replace('\\', '/'))
-=======
->>>>>>> 704a9a25
         self.grid_info_dock.setVisible(True)
 
     def load_gpkg_from_proj(self, file):
