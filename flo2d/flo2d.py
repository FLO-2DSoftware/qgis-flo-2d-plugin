# -*- coding: utf-8 -*-

# FLO-2D Preprocessor tools for QGIS
# Copyright © 2021 Lutra Consulting for FLO-2D

# This program is free software; you can redistribute it and/or
# modify it under the terms of the GNU General Public License
# as published by the Free Software Foundation; either version 2
# of the License, or (at your option) any later version

import cProfile
import io

# Lambda may not be necessary
# pylint: disable=W0108
import os
import pstats
import sys
import time
import traceback
from datetime import datetime
from pstats import SortKey

from PyQt5.QtWidgets import QApplication
from qgis.core import NULL, QgsProject, QgsWkbTypes
from qgis.gui import QgsDockWidget, QgsProjectionSelectionWidget
from qgis.PyQt import QtCore
from qgis.PyQt.QtCore import (
    QCoreApplication,
    QSettings,
    QSize,
    Qt,
    QTranslator,
    QUrl,
    qVersion,
)
from qgis.PyQt.QtGui import QCursor, QDesktopServices, QIcon, QPixmap
from qgis.PyQt.QtWidgets import (
    QAction,
    QApplication,
    QFileDialog,
    QMenu,
    QMessageBox,
    QSizePolicy,
    QSpacerItem,
    qApp,
)
from urllib3.contrib import _securetransport
from .flo2d_ie.flo2dgeopackage import Flo2dGeoPackage
from .flo2d_tools.channel_profile_tool import ChannelProfile
from .flo2d_tools.flopro_tools import (
    FLOPROExecutor,
    MapperExecutor,
    ProgramExecutor,
    TailingsDamBreachExecutor,
)
from .flo2d_tools.grid_info_tool import GridInfoTool
from .flo2d_tools.grid_tools import (
    add_col_and_row_fields,
    assign_col_row_indexes_to_grid,
    cellIDNumpyArray,
    dirID,
    grid_has_empty_elev,
    number_of_elements,
)
from .flo2d_tools.info_tool import InfoTool
from .flo2d_tools.schematic_tools import (
    delete_redundant_levee_directions_np,
    generate_schematic_levees,
)
from .flo2d_tools.schema2user_tools import SchemaSWMMConverter

from .geopackage_utils import GeoPackageUtils, connection_required, database_disconnect
from .gui.dlg_components import ComponentsDialog
from .gui.dlg_cont_toler_jj import ContToler_JJ
from .gui.dlg_evap_editor import EvapEditorDialog
from .gui.dlg_flopro import ExternalProgramFLO2D
from .gui.dlg_hazus import HazusDialog
from .gui.dlg_issues import ErrorsDialog
from .gui.dlg_levee_elev import LeveesToolDialog
from .gui.dlg_mud_and_sediment import MudAndSedimentDialog
from .gui.dlg_ras_import import RasImportDialog
from .gui.dlg_schem_xs_info import SchemXsecEditorDialog
from .gui.dlg_schema2user import Schema2UserDialog
from .gui.dlg_settings import SettingsDialog
from .gui.dlg_user2schema import User2SchemaDialog
from .gui.f2d_main_widget import FLO2DWidget
from .gui.grid_info_widget import GridInfoWidget
from .gui.plot_widget import PlotWidget
from .gui.table_editor_widget import TableEditorWidget
from .gui.storm_drain_editor_widget import StormDrainEditorWidget
from .layers import Layers
from .user_communication import UserCommunication


class Flo2D(object):
    def __init__(self, iface):
        self.pr = cProfile.Profile()
        self.pr.enable()

        self.iface = iface
        self.iface.f2d = {}
        self.plugin_dir = os.path.dirname(__file__)
        self.uc = UserCommunication(iface, "FLO-2D")
        self.crs_widget = QgsProjectionSelectionWidget()
        # initialize locale
        s = QSettings()
        locale = s.value("locale/userLocale")[0:2]
        locale_path = os.path.join(self.plugin_dir, "i18n", "Flo2D_{}.qm".format(locale))

        if os.path.exists(locale_path):
            self.translator = QTranslator()
            self.translator.load(locale_path)

            if qVersion() > "4.3.3":
                QCoreApplication.installTranslator(self.translator)

        # Declare instance attributes
        self.project = QgsProject.instance()
        self.actions = []

        self.files_used = ""
        self.files_not_used = ""

        self.menu = self.tr("&FLO-2D")
        self.toolbar = self.iface.addToolBar("FLO-2D")
        self.toolbar.setObjectName("FLO-2D")
        self.con = None
        self.iface.f2d["con"] = self.con
        self.lyrs = Layers(iface)
        self.lyrs.group = None
        self.gutils = None
        self.f2g = None
        self.prep_sql = None
        self.f2d_widget = None
        self.f2d_plot_dock = None
        self.f2d_table_dock = None
        self.f2d_dock = None
        self.f2d_grid_info_dock = None
        self.create_map_tools()
        self.crs = None
        self.cur_info_table = None

        # if hasattr(QtCore.Qt, 'AA_EnableHighDpiScaling'):
        #     QApplication.setAttribute(QtCore.Qt.AA_EnableHighDpiScaling, True)
        #
        # if hasattr(QtCore.Qt, 'AA_UseHighDpiPixmaps'):
        #     QApplication.setAttribute(QtCore.Qt.AA_UseHighDpiPixmaps, True)
        # else:
        #     QApplication.setAttribute(QtCore.Qt.AA_UseHighDpiPixmaps, False)

        # connections
        self.project.readProject.connect(self.load_gpkg_from_proj)

        self.uc.clear_bar_messages()
        QApplication.restoreOverrideCursor()

    def tr(self, message):
        """
        Get the translation for a string using Qt translation API.
        """
        # noinspection PyTypeChecker,PyArgumentList,PyCallByClass
        return QCoreApplication.translate("FLO-2D", message)

    def setup_dock_widgets(self):
        self.create_f2d_plot_dock()
        self.create_f2d_table_dock()
        self.create_f2d_dock()
        self.create_f2d_grid_info_dock()
        self.add_docks_to_iface()
        self.set_editors_map()

        self.info_tool.feature_picked.connect(self.get_feature_info)
        self.channel_profile_tool.feature_picked.connect(self.get_feature_profile)
        self.grid_info_tool.grid_elem_picked.connect(self.f2d_grid_info.update_fields)

        self.f2d_widget.grid_tools.setup_connection()
        self.f2d_widget.profile_tool.setup_connection()

        self.f2d_widget.rain_editor.setup_connection()
        self.f2d_widget.rain_editor.rain_properties()

        self.f2d_widget.bc_editor.setup_connection()
        self.f2d_widget.bc_editor.populate_bcs(widget_setup=True)

        self.f2d_widget.ic_editor.populate_cbos()

        self.f2d_widget.street_editor.setup_connection()
        self.f2d_widget.street_editor.populate_streets()

        self.f2d_widget.struct_editor.populate_structs()

        self.f2d_widget.channels_editor.setup_connection()

        self.f2d_widget.xs_editor.setup_connection()
        self.f2d_widget.xs_editor.populate_xsec_cbo()

        self.f2d_widget.fpxsec_editor.setup_connection()

        self.f2d_widget.storm_drain_editor.setup_connection()

        self.f2d_widget.fpxsec_editor.populate_cbos()

        self.f2d_widget.infil_editor.setup_connection()

        self.f2d_widget.levee_and_breach_editor.setup_connection()

        self.f2d_widget.multiple_channels_editor.setup_connection()

    def add_action(
        self,
        icon_path,
        text,
        callback,
        enabled_flag=True,
        add_to_menu=True,
        add_to_toolbar=True,
        status_tip=None,
        whats_this=None,
        parent=None,
        menu=None,
    ):
        icon = QIcon(icon_path)
        action = QAction(icon, text, parent)

        # INFO: action.triggered pass False to callback if it is decorated!
        action.triggered.connect(callback)
        action.setEnabled(enabled_flag)

        #         if menu is not None:
        #             popup = QMenu()
        #             for m in menu:
        #                 popup.addAction(m)
        #             action.setMenu(popup)

        if menu is not None:
            popup = QMenu()
            for m in menu:
                icon = QIcon(m[0])
                act = QAction(icon, m[1], parent)
                act.triggered.connect(m[2])
                popup.addAction(act)

            action.setMenu(popup)

        if text == "Grid Info Tool":
            # action.setCheckable(True)
            # action.setChecked(False)
            pass

        if status_tip is not None:
            action.setStatusTip(status_tip)

        if whats_this is not None:
            action.setWhatsThis(whats_this)

        if add_to_toolbar:
            self.toolbar.addAction(action)

        if add_to_menu:
            self.iface.addPluginToMenu(self.menu, action)

        self.actions.append(action)
        return action

    def initGui(self):
        """
        Create the menu entries and toolbar icons inside the QGIS GUI.
        """
        self.add_action(
            os.path.join(self.plugin_dir, "img/settings.svg"),
            text=self.tr("Settings"),
            callback=self.show_settings,
            parent=self.iface.mainWindow(),
        )

        self.add_action(
            os.path.join(self.plugin_dir, "img/run_flopro.png"),
            text=self.tr("Run Simulation"),
            callback=self.run_flopro,
            parent=self.iface.mainWindow(),
            menu=(
                (
                    os.path.join(self.plugin_dir, "img/flo2d.svg"),
                    "Run FLO-2D Pro",
                    self.run_flopro,
                ),
                (
                    os.path.join(self.plugin_dir, "img/profile_run2.svg"),
                    "Run Profiles",
                    self.run_profiles,
                ),
                (
                    os.path.join(self.plugin_dir, "img/hydrog.svg"),
                    "Run Hydrog",
                    self.run_hydrog,
                ),
                (
                    os.path.join(self.plugin_dir, "img/maxplot.svg"),
                    "Run MaxPlot",
                    self.run_maxplot,
                ),
                (
                    os.path.join(self.plugin_dir, "img/mapper2.svg"),
                    "Run Mapper",
                    self.run_mapper2,
                ),
                (
                    os.path.join(self.plugin_dir, "img/tailings dam breach.svg"),
                    "Run Tailings Dam Tool ",
                    self.run_tailingsdambreach,
                )
                #                     (os.path.join(self.plugin_dir, 'img/mapper_logo.svg'),'Run Mapper', self.run_program('Mapper PRO.Exe', 'Run Mapper', 'FLO-2D Folder (Mapper PRO.exe)'))
            ),
        )

        self.add_action(
            os.path.join(self.plugin_dir, "img/gpkg2gpkg.svg"),
            text=self.tr("Import from GeoPackage"),
            callback=lambda: self.import_from_gpkg(),
            parent=self.iface.mainWindow(),
        )

        self.add_action(
            os.path.join(self.plugin_dir, "img/import_gds.svg"),
            text=self.tr("Import GDS files"),
            callback=lambda: self.import_gds(),
            parent=self.iface.mainWindow(),
        )

        self.add_action(
            os.path.join(self.plugin_dir, "img/import_components.svg"),
            text=self.tr("Import selected components files"),
            callback=lambda: self.import_components(),
            parent=self.iface.mainWindow(),
        )

        # self.add_action(
        #     os.path.join(self.plugin_dir, "img/import_components2.svg"),
        #     text=self.tr("Import one component"),
        #     callback=lambda: self.import_selected_components2(),
        #     parent=self.iface.mainWindow(),
        # )

        self.add_action(
            os.path.join(self.plugin_dir, "img/export_gds.svg"),
            text=self.tr("Export GDS files"),
            callback=lambda: self.export_gds(),
            parent=self.iface.mainWindow(),
        )

        self.add_action(
            os.path.join(self.plugin_dir, "img/import_hdf.svg"),
            text=self.tr("Import from HDF5"),
            callback=lambda: self.import_hdf5(),
            parent=self.iface.mainWindow(),
        )

        self.add_action(
            os.path.join(self.plugin_dir, "img/export_hdf.svg"),
            text=self.tr("Export to HDF5"),
            callback=lambda: self.export_hdf5(),
            parent=self.iface.mainWindow(),
        )

        self.add_action(
            os.path.join(self.plugin_dir, "img/import_ras.svg"),
            text=self.tr("Import RAS geometry"),
            callback=lambda: self.import_from_ras(),
            parent=self.iface.mainWindow(),
        )

        self.add_action(
            os.path.join(self.plugin_dir, "img/show_cont_table.svg"),
            text=self.tr("Set Control Parameters"),
            callback=lambda: self.show_cont_toler(),
            parent=self.iface.mainWindow(),
        )

        self.add_action(
            os.path.join(self.plugin_dir, "img/schematic_to_user.svg"),
            text=self.tr("Convert Schematic Layers to User Layers"),
            callback=lambda: self.schematic2user(),
            parent=self.iface.mainWindow(),
        )

        # self.add_action(
        #     os.path.join(self.plugin_dir, "img/user_to_schematic.svg"),
        #     text=self.tr("Convert User Layers to Schematic Layers"),
        #     callback=lambda: self.user2schematic(),
        #     parent=self.iface.mainWindow(),
        # )

        self.add_action(
            os.path.join(self.plugin_dir, "img/profile_tool.svg"),
            text=self.tr("Channel Profile"),
            callback=self.channel_profile,  # Connects to 'init_channel_profile' method, via QAction triggered.connect(callback)
            parent=self.iface.mainWindow(),
        )

        self.add_action(
            os.path.join(self.plugin_dir, "img/info_tool.svg"),
            text=self.tr("Info Tool"),
            callback=self.activate_general_info_tool,
            parent=self.iface.mainWindow(),
        )

        self.add_action(
            os.path.join(self.plugin_dir, "img/grid_info_tool.svg"),
            text=self.tr("Grid Info Tool"),
            callback=lambda: self.activate_grid_info_tool(),
            parent=self.iface.mainWindow(),
        )

        self.add_action(
            os.path.join(self.plugin_dir, "img/evaporation_editor.svg"),
            text=self.tr("Evaporation Editor"),
            callback=lambda: self.show_evap_editor(),
            parent=self.iface.mainWindow(),
        )

        self.add_action(
            os.path.join(self.plugin_dir, "img/set_levee_elev.svg"),
            text=self.tr("Levee Elevation Tool"),
            callback=lambda: self.show_levee_elev_tool(),
            parent=self.iface.mainWindow(),
        )

        self.add_action(
            os.path.join(self.plugin_dir, "img/hazus.svg"),
            text=self.tr("HAZUS"),
            callback=lambda: self.show_hazus_dialog(),
            parent=self.iface.mainWindow(),
        )

        self.add_action(
            os.path.join(self.plugin_dir, "img/tailings dam breach.svg"),
            text=self.tr("Tailings Dam Tool"),
            callback=self.run_tailingsdambreach,
            parent=self.iface.mainWindow(),
        )

        self.add_action(
            os.path.join(self.plugin_dir, "img/landslide.svg"),
            text=self.tr("Mud and Sediment Transport"),
            callback=lambda: self.show_mud_and_sediment_dialog(),
            parent=self.iface.mainWindow(),
        )

        self.add_action(
            os.path.join(self.plugin_dir, "img/issue.svg"),
            text=self.tr("Warnings and Errors"),
            callback=lambda: self.show_errors_dialog(),
            parent=self.iface.mainWindow(),
        )

        self.add_action(
            os.path.join(self.plugin_dir, "img/help_contents.svg"),
            text=self.tr("FLO-2D Help"),
            callback=self.show_help,
            parent=self.iface.mainWindow(),
        )

        self.iface.mainWindow().setWindowTitle("No project selected")

    def create_f2d_dock(self):
        self.f2d_dock = QgsDockWidget()
        self.f2d_dock.setWindowTitle("FLO-2D")
        self.f2d_widget = FLO2DWidget(self.iface, self.lyrs, self.f2d_plot, self.f2d_table)
        self.f2d_widget.setSizeHint(350, 600)
        self.f2d_dock.setWidget(self.f2d_widget)
        self.f2d_dock.dockLocationChanged.connect(self.f2d_dock_save_area)

    @staticmethod
    def f2d_dock_save_area(area):
        s = QSettings("FLO2D")
        s.setValue("dock/area", area)

    def create_f2d_plot_dock(self):
        self.f2d_plot_dock = QgsDockWidget()  # The QDockWidget class provides a widget that can be docked inside
        # a QMainWindow or floated as a top-level window on the desktop.
        self.f2d_plot_dock.setWindowTitle("FLO-2D Plot")
        self.f2d_plot = PlotWidget()
        self.f2d_plot.plot.legend = None
        self.f2d_plot.setSizeHint(500, 200)
        self.f2d_plot_dock.setWidget(self.f2d_plot)  # Sets 'f2d_plot_dock' as wrapper its child 'f2d_plot'
        self.f2d_plot_dock.dockLocationChanged.connect(self.f2d_plot_dock_save_area)

    @staticmethod
    def f2d_table_dock_save_area(area):
        s = QSettings("FLO2D")
        s.setValue("table_dock/area", area)

    def create_f2d_table_dock(self):
        self.f2d_table_dock = QgsDockWidget()
        self.f2d_table_dock.setWindowTitle("FLO-2D Table Editor")
        self.f2d_table = TableEditorWidget(self.iface, self.f2d_plot, self.lyrs)
        self.f2d_table.setSizeHint(350, 200)
        self.f2d_table_dock.setWidget(self.f2d_table)
        self.f2d_table_dock.dockLocationChanged.connect(self.f2d_table_dock_save_area)

    @staticmethod
    def f2d_plot_dock_save_area(area):
        s = QSettings("FLO2D")
        s.setValue("plot_dock/area", area)

    def create_f2d_grid_info_dock(self):
        self.f2d_grid_info_dock = QgsDockWidget()
        self.f2d_grid_info_dock.setWindowTitle("FLO-2D Grid Info")
        self.f2d_grid_info = GridInfoWidget(self.iface, self.f2d_plot, self.f2d_table, self.lyrs)
        self.f2d_grid_info.setSizeHint(350, 30)
        grid = self.lyrs.data["grid"]["qlyr"]
        if grid is not None:
            self.f2d_grid_info.set_info_layer(grid)
        self.f2d_grid_info_dock.setWidget(self.f2d_grid_info)
        self.f2d_grid_info_dock.dockLocationChanged.connect(self.f2d_grid_info_dock_save_area)

    @staticmethod
    def f2d_grid_info_dock_save_area(area):
        s = QSettings("FLO2D")
        s.setValue("grid_info_dock/area", area)

    def add_docks_to_iface(self):
        s = QSettings("FLO2D")
        ma = s.value("dock/area", Qt.RightDockWidgetArea, type=int)
        ta = s.value("table_dock/area", Qt.BottomDockWidgetArea, type=int)
        pa = s.value("plot_dock/area", Qt.BottomDockWidgetArea, type=int)
        ga = s.value("grid_info_dock/area", Qt.TopDockWidgetArea, type=int)

        if ma == 0:
            self.iface.addDockWidget(Qt.RightDockWidgetArea, self.f2d_dock)
            self.f2d_dock.setFloating(True)
        else:
            self.iface.addDockWidget(ma, self.f2d_dock)

        if ta == 0:
            self.iface.addDockWidget(Qt.BottomDockWidgetArea, self.f2d_table_dock)
            self.f2d_table_dock.setFloating(True)
        else:
            self.iface.addDockWidget(ta, self.f2d_table_dock)

        if pa == 0:
            self.iface.addDockWidget(Qt.BottomDockWidgetArea, self.f2d_plot_dock)
            self.f2d_plot_dock.setFloating(True)
        else:
            self.iface.addDockWidget(pa, self.f2d_plot_dock)

        if ga == 0:
            self.iface.addDockWidget(Qt.TopDockWidgetArea, self.f2d_grid_info_dock)
            self.f2d_grid_info_dock.setFloating(True)
        else:
            self.iface.addDockWidget(ga, self.f2d_grid_info_dock)

    def unload(self):
        """
        Removes the plugin menu item and icon from QGIS GUI.
        """

        # Close and safe routines execution times statistics:
        try:
            s = QSettings()
            lastDir = s.value("FLO-2D/lastGdsDir", "")
            stts = os.path.join(lastDir, "STATS.TXT")
            with open(stts, "w") as f:
                self.pr.disable()
                sortby = SortKey.TIME
                ps = pstats.Stats(self.pr, stream=f).sort_stats(sortby)
                ps.print_stats()
        except Exception as e:
            QApplication.restoreOverrideCursor()
            self.uc.show_error("ERROR", e)
            time.sleep(3)

        self.lyrs.clear_rubber()
        # remove maptools
        del self.info_tool, self.grid_info_tool, self.channel_profile_tool
        # others
        del self.uc
        database_disconnect(self.con)
        for action in self.actions:
            self.iface.removePluginMenu(self.tr("&FLO-2D"), action)
            self.iface.removeToolBarIcon(action)
        # remove dialogs
        if self.f2d_table_dock is not None:
            self.f2d_table_dock.close()
            self.iface.removeDockWidget(self.f2d_table_dock)
            del self.f2d_table_dock
        if self.f2d_plot_dock is not None:
            self.f2d_plot_dock.close()
            self.iface.removeDockWidget(self.f2d_plot_dock)
            del self.f2d_plot_dock
        if self.f2d_grid_info_dock is not None:
            self.f2d_grid_info_dock.close()
            self.iface.removeDockWidget(self.f2d_grid_info_dock)
            del self.f2d_grid_info_dock
        if self.f2d_widget is not None:
            if self.f2d_widget.bc_editor is not None:
                self.f2d_widget.bc_editor.close()
                del self.f2d_widget.bc_editor

            if self.f2d_widget.profile_tool is not None:
                self.f2d_widget.profile_tool.close()
                del self.f2d_widget.profile_tool

            if self.f2d_widget.ic_editor is not None:
                self.f2d_widget.ic_editor.close()
                del self.f2d_widget.ic_editor

            if self.f2d_widget.rain_editor is not None:
                self.f2d_widget.rain_editor.close()
                del self.f2d_widget.rain_editor

            if self.f2d_widget.channels_editor is not None:
                self.f2d_widget.channels_editor.close()
                del self.f2d_widget.channels_editor

            if self.f2d_widget.fpxsec_editor is not None:
                self.f2d_widget.fpxsec_editor.close()
                del self.f2d_widget.fpxsec_editor

            if self.f2d_widget.struct_editor is not None:
                self.f2d_widget.struct_editor.close()
                del self.f2d_widget.struct_editor

            if self.f2d_widget.street_editor is not None:
                self.f2d_widget.street_editor.close()
                del self.f2d_widget.street_editor

            if self.f2d_widget.xs_editor is not None:
                self.f2d_widget.xs_editor.close()
                del self.f2d_widget.xs_editor

            if self.f2d_widget.infil_editor is not None:
                self.f2d_widget.infil_editor.close()
                del self.f2d_widget.infil_editor

            if self.f2d_widget.storm_drain_editor is not None:
                self.f2d_widget.storm_drain_editor.close()
                del self.f2d_widget.storm_drain_editor

            if self.f2d_widget.grid_tools is not None:
                self.f2d_widget.grid_tools.close()
                del self.f2d_widget.grid_tools

            self.f2d_widget.save_collapsible_groups()
            self.f2d_widget.close()
            del self.f2d_widget

        if self.f2d_dock is not None:
            self.f2d_dock.close()
            self.iface.removeDockWidget(self.f2d_dock)
            del self.f2d_dock
        # remove the toolbar
        del self.toolbar
        del self.gutils, self.lyrs
        try:
            del self.iface.f2d["con"]
        except KeyError as e:
            pass
        del self.con

    @staticmethod
    def save_dock_geom(dock):
        s = QSettings("FLO2D", dock.windowTitle())
        s.setValue("geometry", dock.saveGeometry())

    @staticmethod
    def restore_dock_geom(dock):
        s = QSettings("FLO2D", dock.windowTitle())
        g = s.value("geometry")
        if g:
            dock.restoreGeometry(g)

    def write_proj_entry(self, key, val):
        return self.project.writeEntry("FLO-2D", key, val)

    def read_proj_entry(self, key):
        r = self.project.readEntry("FLO-2D", key)
        if r[0] and r[1]:
            return r[0]
        else:
            return None

    def show_settings(self):
        dlg_settings = SettingsDialog(self.con, self.iface, self.lyrs, self.gutils)
        dlg_settings.show()
        result = dlg_settings.exec_()
        if result and dlg_settings.con:
            dlg_settings.write()
            self.con = dlg_settings.con
            self.iface.f2d["con"] = self.con
            self.gutils = dlg_settings.gutils
            self.crs = dlg_settings.crs  # Coordinate Reference System.
            gpkg_path = self.gutils.get_gpkg_path().replace("\\", "/")
            self.write_proj_entry("gpkg", gpkg_path)
            self.setup_dock_widgets()
            s = QSettings()
            s.setValue("FLO-2D/last_flopro_project", os.path.dirname(gpkg_path))
            s.setValue("FLO-2D/lastGdsDir", os.path.dirname(gpkg_path))

    def run_flopro(self):
        # self.run_program("FLOPRO.exe")
        # return

        # dlg = ExternalProgramFLO2D(self.iface, "Run FLO-2D model")
        # dlg.exec_folder_lbl.setText("FLO-2D Folder (of FLO-2D model executable)")
        # ok = dlg.exec_()
        # if not ok:
        #     return
        # flo2d_dir, project_dir = dlg.get_parameters()
        # if sys.platform != "win32":
        #     self.uc.bar_warn("Could not run simulation under current operation system!")
        #     return
        # try:
        #     return_code = -9999
        #     if os.path.isfile(flo2d_dir + r"\FLOPRO.exe"):
        #         debugDAT = os.path.join(project_dir, "QGISDEBUG.DAT")
        #         if os.path.exists(debugDAT):
        #             os.remove(debugDAT)
        #         simulation = FLOPROExecutor(self.iface, flo2d_dir, project_dir)
        #         return_code = simulation.perform()
        #         # if return_code != 0:
        #         #     self.uc.show_warn(
        #         #         "ERROR 190821.1120: FLO2D.EXE Model run failed!\n\n"
        #         #         + "Program finished with return code " + str(return_code)
        #         #     )
        #         # else:
        #         #     self.uc.show_info( "Model finished with return code "  + str(return_code))
        #
        #
        #     else:
        #         self.uc.show_warn("WARNING 180821.0841: Program FLO2D.exe is not in directory\n\n" + flo2d_dir)
        # except Exception as e:
        #     self.uc.log_info(repr(e))
        #     self.uc.bar_warn("Running simulation failed!")

        dlg = ExternalProgramFLO2D(self.iface, "Run FLO-2D model")
        dlg.exec_folder_lbl.setText("FLO-2D Folder (of FLO-2D model executable)")
        ok = dlg.exec_()
        if not ok:
            return
        flo2d_dir, project_dir = dlg.get_parameters()
        if sys.platform != "win32":
            self.uc.bar_warn("Could not run simulation under current operation system!")
            return
        try:
            if os.path.isfile(flo2d_dir + r"\FLOPRO.exe"):
                debugDAT = os.path.join(project_dir, "QGISDEBUG.DAT")
                if os.path.exists(debugDAT):
                    os.remove(debugDAT)
                simulation = FLOPROExecutor(self.iface, flo2d_dir, project_dir)
                result = simulation.perform()

                # if result != 0:
                #     self.uc.show_warn(
                #     "error 190821.1120: flo2d.exe model run failed!\n\n"
                #     + "program finished with return code " + str(result))
                # else:
                #     self.uc.show_info( "model finished with return code "  + str(result))

                # self.uc.show_info( "Model started asynchronously.\nYou can close QGIS or continue working with QGIS.")

                # time.sleep(1)
                # return_code = proc.poll()
                # if return_code is None:
                #     self.uc.show_info( "FLO-2D simulation is running")
                # else:
                #     self.uc.show_info( "FLO-2D simulation stopped!")

            else:
                self.uc.show_warn("WARNING 180821.0841: Program FLOPRO.exe is not in directory\n\n" + flo2d_dir)
        except Exception as e:
            self.uc.log_info(repr(e))
            self.uc.bar_warn("Running simulation failed!")

    def run_tailingsdambreach(self):
        dlg = ExternalProgramFLO2D(self.iface, "Run Tailings Dam Breach model")
        dlg.debug_run_btn.setVisible(False)
        dlg.exec_folder_lbl.setText("FLO-2D Folder (Tailings Dam Breach.exe)")
        ok = dlg.exec_()
        if not ok:
            return
        flo2d_dir, project_dir = dlg.get_parameters()

        if sys.platform != "win32":
            self.uc.bar_warn("Could not run Tailings Dam Breach program under current operation system!")
            return
        try:
            QApplication.setOverrideCursor(Qt.WaitCursor)
            if os.path.isfile(flo2d_dir + r"\Tailings Dam Breach.exe"):
                tailings = TailingsDamBreachExecutor(flo2d_dir, project_dir)
                return_code = tailings.perform()

                # if return_code != 0:
                #     QApplication.restoreOverrideCursor()
                #     self.uc.show_warn(
                #         "ERROR 240719.1601: Tailings Dam Breach failed!\n\n"
                #         + "Program finished with return code "
                #         + str(return_code)
                #     )
                # else:
                #     QApplication.restoreOverrideCursor()
                #     self.uc.show_info(
                #         "Tailings Dam Tool has been closed.\n\n"
                #         + "If a new INFLOW.DAT was created, import the data file into FLO-2D QGIS."
                #     )

                QApplication.restoreOverrideCursor()
            else:
                QApplication.restoreOverrideCursor()
                self.uc.show_warn(
                    "WARNING 240719.1607: Program Tailings Dam Breach.exe is not in directory\n\n" + flo2d_dir
                )
        except Exception as e:
            QApplication.restoreOverrideCursor()

            self.uc.show_error(
                "ERROR 201019.0917: 'Tailings Dam Breach.exe failed!"
                + "\n__________________________________________________",
                e,
            )

    def run_mapper(self):
        dlg = ExternalProgramFLO2D(self.iface, "Run Mapper")
        dlg.debug_run_btn.setVisible(False)
        dlg.exec_folder_lbl.setText("FLO-2D Folder (Mapper PRO.exe)")
        ok = dlg.exec_()
        if not ok:
            return
        flo2d_dir, project_dir = dlg.get_parameters()

        if sys.platform != "win32":
            self.uc.bar_warn("Could not run Mapper program under current operation system!")
            return
        try:
            if os.path.isfile(flo2d_dir + r"\Mapper PRO.exe"):
                mapper = MapperExecutor(flo2d_dir, project_dir)
                mapper.perform()
                self.uc.bar_info("Mapper started!", dur=3)
            else:
                self.uc.show_warn("WARNING 241020.0424: Program Mapper PRO.exe is not in directory\n\n" + flo2d_dir)
        except Exception as e:
            self.uc.log_info(repr(e))
            self.uc.bar_warn("Running Mapper failed!")

    def run_mapper2(self):
        self.run_program("Mapper PRO.exe")

    def run_profiles(self):
        self.run_program("PROFILES.exe")

    def run_hydrog(self):
        self.run_program("HYDROG.exe")

    def run_maxplot(self):
        self.run_program("MAXPLOT.exe")

    def run_program(self, exe_name):
        dlg = ExternalProgramFLO2D(self.iface, exe_name)
        dlg.debug_run_btn.setVisible(False)
        dlg.exec_folder_lbl.setText("FLO-2D Folder (" + exe_name + ")")
        ok = dlg.exec_()
        if not ok:
            return
        flo2d_dir, project_dir = dlg.get_parameters()

        if sys.platform != "win32":
            self.uc.bar_warn("Could not run " + exe_name + " under current operation system!")
            return
        try:
            if os.path.isfile(flo2d_dir + "\\" + exe_name):
                program = ProgramExecutor(flo2d_dir, project_dir, exe_name)
                program.perform()
                self.uc.bar_info(exe_name + " started!", dur=3)
            else:
                self.uc.show_warn("WARNING 241020.0424: Program " + exe_name + " is not in directory\n\n" + flo2d_dir)
        except Exception as e:
            self.uc.log_info(repr(e))
            self.uc.bar_warn("Running " + exe_name + " failed!")

    def load_gpkg_from_proj(self):
        """
        If QGIS project has a gpkg path saved ask user if it should be loaded.
        """
        old_gpkg = self.read_proj_entry("gpkg")
        qgs_file = QgsProject.instance().fileName()
        qgs_dir = os.path.dirname(qgs_file)
        if old_gpkg:
            QApplication.restoreOverrideCursor()
            msg = f"This QGIS project uses the FLO-2D Plugin and the following database file:\n\n{old_gpkg}\n\n"
            if not os.path.exists(old_gpkg):
                msg += "Unfortunately it seems that database file doesn't exist at given location."
                gpkg_dir, gpkg_file = os.path.split(old_gpkg)
                _old_gpkg = os.path.join(qgs_dir, gpkg_file)
                if os.path.exists(_old_gpkg):
                    msg += f" However there is a file with the same name at your project location:\n\n{_old_gpkg}\n\n"
                    msg += "Load the model?"
                    old_gpkg = _old_gpkg
                    answer = self.uc.customized_question("FLO-2D", msg)
                else:
                    answer = self.uc.customized_question("FLO-2D", msg, QMessageBox.Cancel, QMessageBox.Cancel)
            else:
                msg += "Load the model?"
                answer = self.uc.customized_question("FLO-2D", msg)
            if answer == QMessageBox.Yes:
                QApplication.setOverrideCursor(Qt.WaitCursor)
                qApp.processEvents()
                dlg_settings = SettingsDialog(self.con, self.iface, self.lyrs, self.gutils)
                dlg_settings.connect(old_gpkg)
                self.con = dlg_settings.con
                self.iface.f2d["con"] = self.con
                self.gutils = dlg_settings.gutils
                self.crs = dlg_settings.crs
                self.setup_dock_widgets()

                s = QSettings()
                s.setValue("FLO-2D/last_flopro_project", qgs_file)
                s.setValue("FLO-2D/lastGdsDir", qgs_dir)
                window_title = s.value("FLO-2D/last_flopro_project", "")
                self.iface.mainWindow().setWindowTitle(window_title)
                QApplication.restoreOverrideCursor()

    def call_IO_methods(self, calls, debug, *args):
        if self.f2g.parsed_format == Flo2dGeoPackage.FORMAT_DAT:
            self.call_IO_methods_dat(calls, debug, *args)
        elif self.f2g.parsed_format == Flo2dGeoPackage.FORMAT_HDF5:
            self.call_IO_methods_hdf5(calls, debug, *args)

    def call_IO_methods_hdf5(self, calls, debug, *args):
        self.f2g.parser.write_mode = "w"
        for call in calls:
            method = getattr(self.f2g, call)
            try:
                method(*args)
                self.f2g.parser.write_mode = "a"
            except Exception as e:
                if debug is True:
                    self.uc.log_info(traceback.format_exc())
                else:
                    raise
        self.f2g.parser.write_mode = "w"

    def call_IO_methods_dat(self, calls, debug, *args):
        s = QSettings()
        last_dir = s.value("FLO-2D/lastGdsDir", "")

        self.files_used = ""
        self.files_not_used = ""
        if calls[0] == "export_cont_toler":
            self.files_used = "CONT.DAT\n"

        for call in calls:
            if call == "export_bridge_xsec":
                dat = "BRIDGE_XSEC.DAT"
            elif call == "export_bridge_coeff_data":
                dat = "BRIDGE_COEFF_DATA.DAT"
            elif call == "import_hystruc_bridge_xs":
                dat = "BRIDGE_XSEC.DAT"
            else:
                dat = call.split("_")[-1].upper() + ".DAT"
            if call.startswith("import"):
                if self.f2g.parser.dat_files[dat] is None:
                    if dat == "MULT.DAT":
                        if self.f2g.parser.dat_files["SIMPLE_MULT.DAT"] is None:
                            self.uc.log_info('Files required for "{0}" not found. Action skipped!'.format(call))
                            self.files_not_used += dat + "\n"
                            continue
                        else:
                            self.files_used += "SIMPLE_MULT.DAT\n"
                            pass
                    else:
                        self.uc.log_info('Files required for "{0}" not found. Action skipped!'.format(call))
                        if dat not in ["WSURF.DAT", "WSTIME.DAT"]:
                            self.files_not_used += dat + "\n"
                        continue
                else:
                    if dat == "MULT.DAT":
                        self.files_used += dat + " and/or SIMPLE_MULT.DAT" + "\n"
                        pass
                    elif os.path.getsize(os.path.join(last_dir, dat)) > 0:
                        self.files_used += dat + "\n"
                        if dat == "CHAN.DAT":
                            self.files_used += "CHANBANK.DAT" + "\n"
                        pass
                    else:
                        self.files_not_used += dat + "\n"
                        continue

            try:
                start_time = time.time()

                method = getattr(self.f2g, call)

                if method(*args):
                    if call.startswith("export"):
                        self.files_used += dat + "\n"
                        if dat == "CHAN.DAT":
                            self.files_used += "CHANBANK.DAT" + "\n"
                        if dat == "SWMMFLO.DAT":
                            self.files_used += "SWMM.INP" + "\n"
                        if dat == "TOPO.DAT":
                            self.files_used += "MANNINGS_N.DAT" + "\n"
                        if dat == "MULT.DAT":
                            self.files_used += "SIMPLE_MULT.DAT" + "\n"
                        pass

                self.uc.log_info('{0:.3f} seconds => "{1}"'.format(time.time() - start_time, call))

            except Exception as e:
                if debug is True:
                    self.uc.log_info(traceback.format_exc())
                else:
                    raise

    @connection_required
    def import_gds(self):
        """
        Import traditional GDS files into FLO-2D database (GeoPackage).
        """
        self.gutils.disable_geom_triggers()
        self.f2g = Flo2dGeoPackage(self.con, self.iface)
        import_calls = [
            "import_cont_toler",
            "import_mannings_n_topo",
            "import_inflow",
            "import_tailings",
            "import_outflow",
            "import_rain",
            "import_raincell",
            "import_evapor",
            "import_infil",
            "import_chan",
            "import_xsec",
            "import_hystruc",
            "import_hystruc_bridge_xs",
            "import_street",
            "import_arf",
            "import_mult",
            "import_sed",
            "import_levee",
            "import_fpxsec",
            "import_breach",
            "import_gutter",
            "import_fpfroude",
            "import_swmmflo",
            "import_swmmflort",
            "import_swmmoutf",
            "import_tolspatial",
            "import_wsurf",
            "import_wstime",
        ]
        s = QSettings()
        last_dir = s.value("FLO-2D/lastGdsDir", "")
        fname, __ = QFileDialog.getOpenFileName(
            None, "Select FLO-2D file to import", directory=last_dir, filter="CONT.DAT"
        )
        if not fname:
            return
        dir_name = os.path.dirname(fname)
        s.setValue("FLO-2D/lastGdsDir", dir_name)
        bname = os.path.basename(fname)
        if self.f2g.set_parser(fname):
            topo = self.f2g.parser.dat_files["TOPO.DAT"]
            if topo is None:
                self.uc.bar_warn("Could not find TOPO.DAT file! Importing GDS files aborted!", dur=3)
                return
            if bname not in self.f2g.parser.dat_files:
                return
            empty = self.f2g.is_table_empty("grid")
            # check if a grid exists in the grid table
            if not empty:
                q = "There is a grid already defined in GeoPackage. Overwrite it?"
                if self.uc.question(q):
                    pass
                else:
                    self.uc.bar_info("Import cancelled", dur=3)
                    return

            # Check if MANNINGS_N.DAT exist:
            if not os.path.isfile(dir_name + r"\MANNINGS_N.DAT") or os.path.getsize(dir_name + r"\MANNINGS_N.DAT") == 0:
                self.uc.show_info("ERROR 241019.1821: file MANNINGS_N.DAT is missing or empty!")
                return

            # Check if TOLER.DAT exist:
            if not os.path.isfile(dir_name + r"\TOLER.DAT") or os.path.getsize(dir_name + r"\TOLER.DAT") == 0:
                self.uc.show_info("ERROR 200322.0911: file TOLER.DAT is missing or empty!")
                return

            dlg_components = ComponentsDialog(self.con, self.iface, self.lyrs, "in")
            ok = dlg_components.exec_()
            if ok:
                try:
                    QApplication.setOverrideCursor(Qt.WaitCursor)

                    if "Channels" not in dlg_components.components:
                        import_calls.remove("import_chan")
                        import_calls.remove("import_xsec")

                    if "Reduction Factors" not in dlg_components.components:
                        import_calls.remove("import_arf")

                    if "Streets" not in dlg_components.components:
                        import_calls.remove("import_street")

                    if "Outflow Elements" not in dlg_components.components:
                        import_calls.remove("import_outflow")

                    if "Inflow Elements" not in dlg_components.components:
                        import_calls.remove("import_inflow")
                        import_calls.remove("import_tailings")

                    if "Levees" not in dlg_components.components:
                        import_calls.remove("import_levee")

                    if "Multiple Channels" not in dlg_components.components:
                        import_calls.remove("import_mult")

                    if "Breach" not in dlg_components.components:
                        import_calls.remove("import_breach")

                    if "Gutters" not in dlg_components.components:
                        import_calls.remove("import_gutter")

                    if "Infiltration" not in dlg_components.components:
                        import_calls.remove("import_infil")

                    if "Floodplain Cross Sections" not in dlg_components.components:
                        import_calls.remove("import_fpxsec")

                    if "Mudflow and Sediment Transport" not in dlg_components.components:
                        import_calls.remove("import_sed")

                    if "Evaporation" not in dlg_components.components:
                        import_calls.remove("import_evapor")

                    if "Hydraulic  Structures" not in dlg_components.components:
                        import_calls.remove("import_hystruc")
                        import_calls.remove("import_hystruc_bridge_xs")

                    # if 'MODFLO-2D' not in dlg_components.components:
                    #     import_calls.remove('')

                    if "Rain" not in dlg_components.components:
                        import_calls.remove("import_rain")
                        import_calls.remove("import_raincell")

                    if "Storm Drain" not in dlg_components.components:
                        import_calls.remove("import_swmmflo")
                        import_calls.remove("import_swmmflort")
                        import_calls.remove("import_swmmoutf")

                    if "Spatial Tolerance" not in dlg_components.components:
                        import_calls.remove("import_tolspatial")

                    if "Spatial Froude" not in dlg_components.components:
                        import_calls.remove("import_fpfroude")

                    tables = [
                        "all_schem_bc",
                        "blocked_cells",
                        "breach",
                        "breach_cells",
                        "breach_fragility_curves",
                        "breach_global",
                        "buildings_areas",
                        "buildings_stats",
                        "chan",
                        "chan_confluences",
                        "chan_elems",
                        "chan_elems_interp",
                        "chan_n",
                        "chan_r",
                        "chan_t",
                        "chan_v",
                        "chan_wsel",
                        "chan_elems",
                        "cont",
                        "culvert_equations",
                        "evapor",
                        "evapor_hourly",
                        "evapor_monthly",
                        "fpfroude",
                        "fpfroude_cells",
                        "fpxsec",
                        "fpxsec_cells",
                        "grid",
                        "gutter_areas",
                        "gutter_cells",
                        "gutter_globals",
                        "infil",
                        "infil_cells_green",
                        "infil_cells_horton",
                        "infil_cells_scs",
                        "infil_chan_elems",
                        "infil_chan_seg",
                        "inflow",
                        "inflow_cells",
                        "inflow_time_series",
                        "inflow_time_series_data",
                        "levee_data",
                        "levee_failure",
                        "levee_fragility",
                        "levee_general",
                        "mud_areas",
                        "mud_cells",
                        "mult",
                        "mult_areas",
                        "mult_cells",
                        "noexchange_chan_cells",
                        "outflow",
                        "outflow_cells",
                        "outflow_time_series",
                        "outflow_time_series_data",
                        "qh_params",
                        "qh_params_data",
                        "qh_table",
                        "qh_table_data",
                        "rain",
                        "rain_arf_cells",
                        "rain_time_series",
                        "rain_time_series_data",
                        "raincell",
                        "raincell_data",
                        "rat_curves",
                        "rat_table",
                        "rbank",
                        "reservoirs",
                        "repl_rat_curves",
                        "sed_group_areas",
                        "sed_group_cells",
                        "sed_groups",
                        "sed_rigid_areas",
                        "sed_rigid_cells",
                        "sed_supply_areas",
                        "sed_supply_cells",
                        "spatialshallow",
                        "spatialshallow_cells",
                        "storm_drains",
                        "street_elems",
                        "street_general",
                        "street_seg",
                        "streets",
                        "struct",
                        "swmmflo",
                        "swmmflort",
                        "swmmflort_data",
                        "swmmoutf",
                        "tolspatial",
                        "tolspatial_cells",
                        "user_bc_lines",
                        "user_bc_points",
                        "user_bc_polygons",
                        "user_blocked_areas",
                        "user_chan_n",
                        "user_chan_r",
                        "user_chan_t",
                        "user_chan_v",
                        "user_elevation_points",
                        "user_elevation_polygons",
                        "user_fpxsec",
                        "user_infiltration",
                        "user_left_bank",
                        "user_levee_lines",
                        "user_model_boundary",
                        "user_noexchange_chan_areas",
                        "user_reservoirs",
                        "user_right_bank",
                        "user_roughness",
                        "user_streets",
                        "user_struct",
                        "user_swmm_conduits",
                        "user_swmm_pumps",
                        "user_swmm_orifices",
                        "user_swmm_weirs",
                        "user_swmm_nodes",
                        "user_xsec_n_data",
                        "user_xsections",
                        "wstime",
                        "wsurf",
                        "xsec_n_data",
                    ]

                    for table in tables:
                        self.gutils.clear_tables(table)

                    self.call_IO_methods(import_calls, True)  # The strings list 'export_calls', contains the names of
                    # the methods in the class Flo2dGeoPackage to import (read) the
                    # FLO-2D .DAT files

                    # save CRS to table cont
                    self.gutils.set_cont_par("PROJ", self.crs.toProj())

                    # load layers and tables
                    self.load_layers()
                    self.uc.bar_info("Flo2D model imported", dur=3)
                    self.gutils.enable_geom_triggers()

                    if "Storm Drain" in dlg_components.components:
                        if self.f2d_widget.storm_drain_editor.import_storm_drain_INP_file():
                            self.files_used += "SWMM.INP" + "\n"

                    if "import_chan" in import_calls:
                        self.gutils.create_schematized_rbank_lines_from_xs_tips()

                    if "Storm Drain" in dlg_components.components:

                        try:
                            swmm_converter = SchemaSWMMConverter(self.con, self.iface, self.lyrs)
                            swmm_converter.create_user_swmm_nodes()
                        except Exception as e:
                            self.uc.log_info(traceback.format_exc())
                            QApplication.restoreOverrideCursor()
                            self.uc.show_error(
                                "ERROR 040723.1749:\n\nConverting Schematic SD Inlets to User Storm Drain Nodes failed!"
                                + "\n_______________________________________________________________",
                                e,
                            )
                       
                        if os.path.isfile(dir_name + r"\SWMM.INP"):
                            # if self.f2d_widget.storm_drain_editor.import_storm_drain_INP_file("Choose"):                        
                            if self.f2d_widget.storm_drain_editor.import_storm_drain_INP_file("Force import of SWMM.INP", False):
                                self.files_used += "SWMM.INP" + "\n" 
                        else:
                            self.uc.bar_error("ERROR 100623.0944: SWMM.INP file not found!")            
                                                                             
                    self.setup_dock_widgets()
                    self.lyrs.refresh_layers()
                    self.lyrs.zoom_to_all()
                    
                    # See if geopackage has grid with 'col' and 'row' fields:
                    grid_lyr = self.lyrs.data["grid"]["qlyr"]
                    field_index = grid_lyr.fields().indexFromName("col")
                    if field_index == -1:
                        QApplication.restoreOverrideCursor()

                        add_new_colums = self.uc.customized_question(
                            "FLO-2D",
                            "WARNING 290521.0500:    Old GeoPackage.\n\nGrid table doesn't have 'col' and 'row' fields!\n\n"
                            + "Would you like to add the 'col' and 'row' fields to the grid table?",
                            QMessageBox.Yes | QMessageBox.No | QMessageBox.Cancel,
                            QMessageBox.Cancel,
                        )

                        if add_new_colums == QMessageBox.Cancel:
                            return

                        if add_new_colums == QMessageBox.No:
                            return
                        else:
                            if add_col_and_row_fields(grid_lyr):
                                assign_col_row_indexes_to_grid(grid_lyr, self.gutils)
                    else:
                        cell = self.gutils.execute("SELECT col FROM grid WHERE fid = 1").fetchone()
                        if cell[0] == NULL:
                            QApplication.restoreOverrideCursor()
                            proceed = self.uc.question(
                                "Grid layer's fields 'col' and 'row' have NULL values!\n\nWould you like to assign them?"
                            )
                            if proceed:
                                QApplication.setOverrideCursor(Qt.WaitCursor)
                                assign_col_row_indexes_to_grid(self.lyrs.data["grid"]["qlyr"], self.gutils)
                                QApplication.restoreOverrideCursor()
                            else:
                                return

                    QApplication.restoreOverrideCursor()

                except Exception as e:
                    QApplication.restoreOverrideCursor()
                    self.uc.show_error("ERROR 050521.0349: importing .DAT files!.\n", e)
                finally:
                    QApplication.restoreOverrideCursor()
                    if self.files_used != "" or self.files_not_used != "":
                        self.uc.show_info(
                            "Files read by this project:\n\n"
                            + self.files_used
                            + (
                                ""
                                if self.files_not_used == ""
                                else "\n\nFiles not found or empty:\n\n" + self.files_not_used
                            )
                        )

                    msg = ""
                    if "import_swmmflo" in import_calls:
                        msg += "* To complete the Storm Drain functionality, the 'Computational Domain' and 'Storm Drains' conversion "
                        msg += "must be done using the "
                        msg += "<FONT COLOR=green>Conversion from Schematic Layers to User Layers</FONT>"
                        msg += " tool in the <FONT COLOR=blue>FLO-2D panel</FONT>...<br>"
                        if "SWMM.INP" not in self.files_used:
                            msg += "...and <FONT COLOR=green>Import SWMM.INP</FONT> from the <FONT COLOR=blue>Storm Drain Editor widget</FONT>."

                    if "import_inflow" in import_calls or "import_outflow" in import_calls:
                        if msg:
                            msg += "<br><br>"
                        msg += (
                            "* To complete the Boundary Conditions functionality, the 'Boundary Conditions' conversion "
                        )
                        msg += "must be done using the "
                        msg += "<FONT COLOR=green>Conversion from Schematic Layers to User Layers</FONT>"
                        msg += " tool in the <FONT COLOR=blue>FLO-2D panel</FONT>."

                    if msg:
                        self.uc.show_info(msg)
                            
    @connection_required
    def import_hdf5(self):
        """
        Import HDF5 datasets into FLO-2D database (GeoPackage).
        """
        self.gutils.disable_geom_triggers()
        self.f2g = Flo2dGeoPackage(self.con, self.iface)
        import_calls = [
            "import_cont_toler",
            "import_mannings_n_topo",
        ]
        s = QSettings()
        last_dir = s.value("FLO-2D/lastGdsDir", "")
        input_hdf5, _ = QFileDialog.getOpenFileName(
            None,
            "Import FLO-2D model data from HDF5 format",
            directory=last_dir,
            filter="HDF5 file (*.hdf5; *.HDF5)",
        )

        if not input_hdf5:
            return
        indir = os.path.dirname(input_hdf5)
        self.f2g = Flo2dGeoPackage(self.con, self.iface, parsed_format=Flo2dGeoPackage.FORMAT_HDF5)
        self.f2g.set_parser(input_hdf5)
        try:
            s = QSettings()
            s.setValue("FLO-2D/lastGdsDir", indir)
            QApplication.setOverrideCursor(Qt.WaitCursor)
            self.call_IO_methods(import_calls, True)
            self.uc.bar_info("Flo2D model imported from " + input_hdf5, dur=3)
            QApplication.restoreOverrideCursor()
        finally:
            QApplication.restoreOverrideCursor()
            empty = self.f2g.is_table_empty("grid")
            # check if a grid exists in the grid table
            if not empty:
                q = "There is a grid already defined in GeoPackage. Overwrite it?"
                if self.uc.question(q):
                    pass
                else:
                    self.uc.bar_info("Import cancelled", dur=3)
                    return
            try:
                QApplication.setOverrideCursor(Qt.WaitCursor)
                tables = [
                    "all_schem_bc",
                    "blocked_cells",
                    "breach",
                    "breach_cells",
                    "breach_fragility_curves",
                    "breach_global",
                    "buildings_areas",
                    "buildings_stats",
                    "chan",
                    "chan_confluences",
                    "chan_elems",
                    "chan_elems_interp",
                    "chan_n",
                    "chan_r",
                    "chan_t",
                    "chan_v",
                    "chan_wsel",
                    "chan_elems",
                    "cont",
                    "culvert_equations",
                    "evapor",
                    "evapor_hourly",
                    "evapor_monthly",
                    "fpfroude",
                    "fpfroude_cells",
                    "fpxsec",
                    "fpxsec_cells",
                    "grid",
                    "gutter_areas",
                    "gutter_cells",
                    "gutter_globals",
                    "infil",
                    "infil_cells_green",
                    "infil_cells_horton",
                    "infil_cells_scs",
                    "infil_chan_elems",
                    "infil_chan_seg",
                    "inflow",
                    "inflow_cells",
                    "inflow_time_series",
                    "inflow_time_series_data",
                    "levee_data",
                    "levee_failure",
                    "levee_fragility",
                    "levee_general",
                    "mud_areas",
                    "mud_cells",
                    "mult",
                    "mult_areas",
                    "mult_cells",
                    "noexchange_chan_cells",
                    "outflow",
                    "outflow_cells",
                    "outflow_time_series",
                    "outflow_time_series_data",
                    "qh_params",
                    "qh_params_data",
                    "qh_table",
                    "qh_table_data",
                    "rain",
                    "rain_arf_cells",
                    "rain_time_series",
                    "rain_time_series_data",
                    "raincell",
                    "raincell_data",
                    "rat_curves",
                    "rat_table",
                    "rbank",
                    "reservoirs",
                    "repl_rat_curves",
                    "sed_group_areas",
                    "sed_group_cells",
                    "sed_groups",
                    "sed_rigid_areas",
                    "sed_rigid_cells",
                    "sed_supply_areas",
                    "sed_supply_cells",
                    "spatialshallow",
                    "spatialshallow_cells",
                    "storm_drains",
                    "street_elems",
                    "street_general",
                    "street_seg",
                    "streets",
                    "struct",
                    "swmmflo",
                    "swmmflort",
                    "swmmflort_data",
                    "swmmoutf",
                    "tolspatial",
                    "tolspatial_cells",
                    "user_bc_lines",
                    "user_bc_points",
                    "user_bc_polygons",
                    "user_blocked_areas",
                    "user_chan_n",
                    "user_chan_r",
                    "user_chan_t",
                    "user_chan_v",
                    "user_elevation_points",
                    "user_elevation_polygons",
                    "user_fpxsec",
                    "user_infiltration",
                    "user_left_bank",
                    "user_levee_lines",
                    "user_model_boundary",
                    "user_noexchange_chan_areas",
                    "user_reservoirs",
                    "user_right_bank",
                    "user_roughness",
                    "user_streets",
                    "user_struct",
                    "user_swmm_conduits",
                    "user_swmm_nodes",
                    "user_xsec_n_data",
                    "user_xsections",
                    "wstime",
                    "wsurf",
                    "xsec_n_data",
                ]

                for table in tables:
                    self.gutils.clear_tables(table)

                self.call_IO_methods(import_calls, True)

                # save CRS to table cont
                self.gutils.set_cont_par("PROJ", self.crs.toProj())

                # load layers and tables
                self.load_layers()
                self.uc.bar_info("Flo2D model imported", dur=3)
                self.gutils.enable_geom_triggers()

                if "import_chan" in import_calls:
                    self.gutils.create_schematized_rbank_lines_from_xs_tips()

                self.setup_dock_widgets()
                self.lyrs.refresh_layers()
                self.lyrs.zoom_to_all()
                # See if geopackage has grid with 'col' and 'row' fields:
                grid_lyr = self.lyrs.data["grid"]["qlyr"]
                field_index = grid_lyr.fields().indexFromName("col")
                if field_index == -1:
                    QApplication.restoreOverrideCursor()

                    add_new_colums = self.uc.customized_question(
                        "FLO-2D",
                        "WARNING 290521.0500:    Old GeoPackage.\n\nGrid table doesn't have 'col' and 'row' fields!\n\n"
                        + "Would you like to add the 'col' and 'row' fields to the grid table?",
                        QMessageBox.Yes | QMessageBox.No | QMessageBox.Cancel,
                        QMessageBox.Cancel,
                    )

                    if add_new_colums == QMessageBox.Cancel:
                        return

                    if add_new_colums == QMessageBox.No:
                        return
                    else:
                        if add_col_and_row_fields(grid_lyr):
                            assign_col_row_indexes_to_grid(grid_lyr, self.gutils)
                else:
                    cell = self.gutils.execute("SELECT col FROM grid WHERE fid = 1").fetchone()
                    if cell is None:
                        QApplication.restoreOverrideCursor()
                        proceed = self.uc.question(
                            "Grid layer's fields 'col' and 'row' have NULL values!\n\nWould you like to assign them?"
                        )
                        if proceed:
                            QApplication.setOverrideCursor(Qt.WaitCursor)
                            assign_col_row_indexes_to_grid(self.lyrs.data["grid"]["qlyr"], self.gutils)
                            QApplication.restoreOverrideCursor()
                        else:
                            return

                QApplication.restoreOverrideCursor()
            except Exception as e:
                QApplication.restoreOverrideCursor()
                self.uc.show_error("ERROR 050521.0349: importing from .HDF5 file!.\n", e)
            finally:
                QApplication.restoreOverrideCursor()
                msg = ""
                if "import_swmmflo" in import_calls:
                    msg += "* To complete the Storm Drain functionality, the 'Computational Domain' and 'Storm Drains' conversion "
                    msg += "must be done using the "
                    msg += "<FONT COLOR=green>Conversion from Schematic Layers to User Layers</FONT>"
                    msg += " tool in the <FONT COLOR=blue>FLO-2D panel</FONT>...<br>"
                    # msg += "...and <FONT COLOR=green>Import SWMM.INP</FONT> from the <FONT COLOR=blue>Storm Drain Editor widget</FONT>."

                if "import_inflow" in import_calls or "import_outflow" in import_calls:
                    if msg:
                        msg += "<br><br>"
                    msg += "* To complete the Boundary Conditions functionality, the 'Boundary Conditions' conversion "
                    msg += "must be done using the "
                    msg += "<FONT COLOR=green>Conversion from Schematic Layers to User Layers</FONT>"
                    msg += " tool in the <FONT COLOR=blue>FLO-2D panel</FONT>."

                if msg:
                    self.uc.show_info(msg)

    @connection_required
    def import_components(self):
        """
        Import selected traditional GDS files into FLO-2D database (GeoPackage).
        """
        imprt = self.uc.dialog_with_2_customized_buttons(
            "Select import method", "", " Several Components", " One Single Component "
        )

        if imprt == QMessageBox.Yes:
            self.import_selected_components()
        elif imprt == QMessageBox.No:
            self.import_selected_components2()

    @connection_required
    def import_selected_components(self):
        self.gutils.disable_geom_triggers()
        self.f2g = Flo2dGeoPackage(self.con, self.iface)
        import_calls = [
            # "import_cont_toler",
            "import_tolspatial",
            "import_inflow",
            "import_tailings",
            "import_outflow",
            "import_rain",
            "import_raincell",
            "import_evapor",
            "import_infil",
            "import_chan",
            "import_xsec",
            "import_hystruc",
            "import_hystruc_bridge_xs",
            "import_street",
            "import_arf",
            "import_mult",
            "import_sed",
            "import_levee",
            "import_fpxsec",
            "import_breach",
            "import_gutter",
            "import_fpfroude",
            "import_swmmflo",
            "import_swmmflort",
            "import_swmmoutf",
        ]

        # s = QSettings()
        # last_dir = s.value("FLO-2D/lastGdsDir", "")
        # fname, __ = QFileDialog.getOpenFileName(
        #     None, "Select FLO-2D file to import", directory=last_dir, filter="CONT.DAT"
        # )
        # if not fname:
        #     return
        # dir_name = os.path.dirname(fname)
        # s.setValue("FLO-2D/lastGdsDir", dir_name)
        # bname = os.path.basename(fname)
        #
        # if self.f2g.set_parser(fname):
        #     if bname not in self.f2g.parser.dat_files:
        #         return

        s = QSettings()
        last_dir = s.value("FLO-2D/lastGdsDir", "")
        # project_dir = QgsProject.instance().absolutePath()
        outdir = QFileDialog.getExistingDirectory(None, "Select directory of files to be imported", directory=last_dir)
        if outdir:
            s.setValue("FLO-2D/lastGdsDir", outdir)
            bname = "CONT.DAT"
            fname = outdir + "/CONT.DAT"
            if self.f2g.set_parser(fname):
                if bname not in self.f2g.parser.dat_files:
                    return

            empty = self.f2g.is_table_empty("grid")
            # check if a grid exists in the grid table
            if empty:
                self.uc.show_info("There is no grid defined!")
                return
            QApplication.setOverrideCursor(Qt.WaitCursor)
            dlg_components = ComponentsDialog(self.con, self.iface, self.lyrs, "in")
            QApplication.restoreOverrideCursor()
            ok = dlg_components.exec_()
            if ok:
                try:
                    QApplication.setOverrideCursor(Qt.WaitCursor)

                    if "Channels" not in dlg_components.components:
                        import_calls.remove("import_chan")
                        import_calls.remove("import_xsec")

                    if "Reduction Factors" not in dlg_components.components:
                        import_calls.remove("import_arf")

                    if "Streets" not in dlg_components.components:
                        import_calls.remove("import_street")

                    if "Outflow Elements" not in dlg_components.components:
                        import_calls.remove("import_outflow")

                    if "Inflow Elements" not in dlg_components.components:
                        import_calls.remove("import_inflow")
                        import_calls.remove("import_tailings")

                    if "Levees" not in dlg_components.components:
                        import_calls.remove("import_levee")

                    if "Multiple Channels" not in dlg_components.components:
                        import_calls.remove("import_mult")

                    if "Breach" not in dlg_components.components:
                        import_calls.remove("import_breach")

                    if "Gutters" not in dlg_components.components:
                        import_calls.remove("import_gutter")

                    if "Infiltration" not in dlg_components.components:
                        import_calls.remove("import_infil")

                    if "Floodplain Cross Sections" not in dlg_components.components:
                        import_calls.remove("import_fpxsec")

                    if "Mudflow and Sediment Transport" not in dlg_components.components:
                        import_calls.remove("import_sed")

                    if "Evaporation" not in dlg_components.components:
                        import_calls.remove("import_evapor")

                    if "Hydraulic  Structures" not in dlg_components.components:
                        import_calls.remove("import_hystruc")
                        import_calls.remove("import_hystruc_bridge_xs")

                    # if 'MODFLO-2D' not in dlg_components.components:
                    #     import_calls.remove('')

                    if "Rain" not in dlg_components.components:
                        import_calls.remove("import_rain")
                        import_calls.remove("import_raincell")

                    if "Storm Drain" not in dlg_components.components:
                        import_calls.remove("import_swmmflo")
                        import_calls.remove("import_swmmflort")
                        import_calls.remove("import_swmmoutf")

                    if "Spatial Tolerance" not in dlg_components.components:
                        import_calls.remove("import_tolspatial")

                    if "Spatial Froude" not in dlg_components.components:
                        import_calls.remove("import_fpfroude")

                    if import_calls:
                        self.call_IO_methods(
                            import_calls, True
                        )  # The strings list 'import_calls', contains the names of
                        # the methods in the class Flo2dGeoPackage to import (read) the
                        # FLO-2D .DAT files

                        # save CRS to table cont
                        self.gutils.set_cont_par("PROJ", self.crs.toProj())

                        # load layers and tables
                        self.load_layers()
                        self.uc.bar_info("Flo2D model imported", dur=3)
                        self.gutils.enable_geom_triggers()

                        if "Storm Drain" in dlg_components.components:
<<<<<<< HEAD
                            if self.f2d_widget.storm_drain_editor.import_storm_drain_INP_file():
                                self.files_used += "SWMM.INP" + "\n"
=======
    
                            try:
                                swmm_converter = SchemaSWMMConverter(self.con, self.iface, self.lyrs)
                                swmm_converter.create_user_swmm_nodes()
                            except Exception as e:
                                self.uc.log_info(traceback.format_exc())
                                QApplication.restoreOverrideCursor()
                                self.uc.show_error(
                                    "ERROR 100623.1044:\n\nConverting Schematic SD Inlets to User Storm Drain Nodes failed!"
                                    + "\n_______________________________________________________________",
                                    e,
                                )
                           
                            if os.path.isfile(outdir + r"\SWMM.INP"):
                                # if self.f2d_widget.storm_drain_editor.import_storm_drain_INP_file("Choose"):                        
                                if self.f2d_widget.storm_drain_editor.import_storm_drain_INP_file("Force import of SWMM.INP", True):
                                    self.files_used += "SWMM.INP" + "\n" 
                            else:
                                self.uc.bar_error("ERROR 100623.0944: SWMM.INP file not found!")

                        # if "Storm Drain" in dlg_components.components:
                        #     if self.f2d_widget.storm_drain_editor.import_storm_drain_INP_file("Force import of SWMM.INP", True):
                        #         self.files_used += "SWMM.INP" + "\n"
>>>>>>> 34ccc1be

                        if "import_chan" in import_calls:
                            self.gutils.create_schematized_rbank_lines_from_xs_tips()

                        self.setup_dock_widgets()
                        self.lyrs.refresh_layers()
                        self.lyrs.zoom_to_all()
                    else:
                        QApplication.restoreOverrideCursor()
                        self.uc.show_info("No component was selected!")

                finally:
                    QApplication.restoreOverrideCursor()
                    if self.files_used != "" or self.files_not_used != "":
                        self.uc.show_info(
                            "Files read by this project:\n\n"
                            + self.files_used
                            + (
                                ""
                                if self.files_not_used == ""
                                else "\n\nFiles not found or empty:\n\n" + self.files_not_used
                            )
                        )

                    msg = ""
                    if "import_swmmflo" in import_calls:
                        self.clean_rating_tables()

                        if self.gutils.is_table_empty("user_model_boundary"):
                            msg += "* To complete the Storm Drain functionality, the 'Computational Domain' and 'Storm Drains' conversion "
                            msg += "must be done using the "
                            msg += "<FONT COLOR=green>Conversion from Schematic Layers to User Layers</FONT>"
                            msg += " tool in the <FONT COLOR=blue>FLO-2D panel</FONT>...<br>"
                            if "SWMM.INP" not in self.files_used:
                                msg += "...and <FONT COLOR=green>Import SWMM.INP</FONT> from the <FONT COLOR=blue>Storm Drain Editor widget</FONT>."
                        else:
                            msg += "* To complete the Storm Drain functionality, the 'Storm Drains' conversion "
                            msg += "must be done using the "
                            msg += "<FONT COLOR=green>Conversion from Schematic Layers to User Layers</FONT>"
                            msg += " tool in the <FONT COLOR=blue>FLO-2D panel</FONT>...<br>"
                            if "SWMM.INP" not in self.files_used:
                                msg += "...and <FONT COLOR=green>Import SWMM.INP</FONT> from the <FONT COLOR=blue>Storm Drain Editor widget</FONT>."

                    if "import_inflow" in import_calls or "import_outflow" in import_calls:
                        if msg:
                            msg += "<br><br>"
                        msg += (
                            "* To complete the Boundary Conditions functionality, the 'Boundary Conditions' conversion "
                        )
                        msg += "must be done using the "
                        msg += "<FONT COLOR=green>Conversion from Schematic Layers to User Layers</FONT>"
                        msg += " tool in the <FONT COLOR=blue>FLO-2D panel</FONT>."

                    if msg:
                        self.uc.show_info(msg)

    @connection_required
    def import_selected_components2(self):
        """
        Import selected traditional GDS files into FLO-2D database (GeoPackage).
        """
        self.gutils.disable_geom_triggers()
        self.f2g = Flo2dGeoPackage(self.con, self.iface)
        file_to_import_calls = {
            "CONT.DAT": "import_cont_toler",
            "TOLER.DAT": "import_cont_toler",
            "TOLSPATIAL.DAT": "import_tolspatial",
            "INFLOW.DAT": "import_inflow",
            "TAILINGS.DAT": "import_tailings",
            "OUTFLOW.DAT": "import_outflow",
            "RAIN.DAT": "import_rain",
            "RAINCELL.DAT": "import_raincell",
            "EVAPOR.DAT": "import_evapor",
            "INFIL.DAT": "import_infil",
            "CHAN.DAT": "import_chan",
            "XSEC.DAT": "import_xsec",
            "HYSTRUC.DAT": "import_hystruc",
            "BRIDGE_XSEC.DAT": "import_hystruc_bridge_xs",
            "STREET.DAT": "import_street",
            "ARF.DAT": "import_arf",
            "MULT.DAT": "import_mult",
            "SED.DAT": "import_sed",
            "LEVEE.DAT": "import_levee",
            "FPXSEC.DAT": "import_fpxsec",
            "BREACH.DAT": "import_breach",
            "GUTTER.DAT": "import_gutter",
            "FPFROUDE.DAT": "import_fpfroude",
            "SWMMFLO.DAT": "import_swmmflo",
            "SWMMFLORT.DAT": "import_swmmflort",
            "SWMMOUTETF.DAT": "import_swmmoutf",
            "WSURF.DAT": "import_wsurf",
            "WSTIME.DAT": "import_wstime",
        }
        s = QSettings()
        last_dir = s.value("FLO-2D/lastGdsDir", "")
        fname, __ = QFileDialog.getOpenFileName(
            None, "Select FLO-2D file to import", directory=last_dir, filter="(*.DAT)"
        )
        if not fname:
            return
        dir_name = os.path.dirname(fname)
        s.setValue("FLO-2D/lastGdsDir", dir_name)
        bname = os.path.basename(fname)

        if bname not in file_to_import_calls:
            QMessageBox.critical(
                self.iface.mainWindow(),
                "Import selected GDS file",
                "Import from {0} file is not supported.".format(bname),
            )
            return

        if self.f2g.set_parser(fname):
            call_string = file_to_import_calls[bname]
            QApplication.setOverrideCursor(Qt.WaitCursor)
            try:
                method = getattr(self.f2g, call_string)
                method()
                QApplication.restoreOverrideCursor()
                QMessageBox.information(
                    self.iface.mainWindow(),
                    "Import selected GDS file",
                    "Import from {0} is successful".format(bname),
                )
                if call_string == "import_chan":
                    self.gutils.create_schematized_rbank_lines_from_xs_tips()

                self.setup_dock_widgets()
                self.lyrs.refresh_layers()

            except Exception as e:
                QApplication.restoreOverrideCursor()
                QMessageBox.critical(
                    self.iface.mainWindow(),
                    "Import selected GDS file",
                    "Import from {0} fails".format(bname),
                )

            finally:
                msg = ""
                if call_string == "import_swmmflo":
                    self.clean_rating_tables()

                    if self.gutils.is_table_empty("user_model_boundary"):
                        msg += "* To complete the Storm Drain functionality, the 'Computational Domain' and 'Storm Drains' conversion "
                        msg += "must be done using the "
                        msg += "<FONT COLOR=green>Conversion from Schematic Layers to User Layers</FONT>"
                        msg += " tool in the <FONT COLOR=blue>FLO-2D panel</FONT>...<br>"
                        msg += "...and <FONT COLOR=green>Import SWMM.INP</FONT> from the <FONT COLOR=blue>Storm Drain Editor widget</FONT>."

                    else:
                        msg += "* To complete the Storm Drain functionality, the 'Storm Drains' conversion "
                        msg += "must be done using the "
                        msg += "<FONT COLOR=green>Conversion from Schematic Layers to User Layers</FONT>"
                        msg += " tool in the <FONT COLOR=blue>FLO-2D panel</FONT>...<br>"
                        msg += "...and <FONT COLOR=green>Import SWMM.INP</FONT> from the <FONT COLOR=blue>Storm Drain Editor widget</FONT>."

                if call_string == "import_inflow" or call_string == "import_outflow":
                    if msg:
                        msg += "<br><br>"
                    msg += "* To complete the Boundary Conditions functionality, the 'Boundary Conditions' conversion "
                    msg += "must be done using the "
                    msg += "<FONT COLOR=green>Conversion from Schematic Layers to User Layers</FONT>"
                    msg += " tool in the <FONT COLOR=blue>FLO-2D panel</FONT>."

                if msg:
                    self.uc.show_info(msg)

    def clean_rating_tables(self):
        remove_grid = []
        grids = self.gutils.execute("SELECT DISTINCT grid_fid, name FROM swmmflort").fetchall()
        if grids:
            for g in grids:
                row = self.gutils.execute("SELECT fid FROM swmmflo WHERE swmm_jt = ?", (g[0],)).fetchall()
                if not row:
                    remove_grid.append(g)

        if remove_grid:
            for rg in remove_grid:
                self.gutils.execute(
                    "UPDATE swmmflort SET grid_fid = ?, name = ? WHERE grid_fid = ?",
                    (None, rg[1], rg[0]),
                )

    @connection_required
    def export_gds(self):
        """
        Export traditional GDS files into FLO-2D database (GeoPackage).
        """
        if self.gutils.is_table_empty("grid"):
            self.uc.bar_warn("There is no grid! Please create it before running tool.")
            return

        project_dir = QgsProject.instance().absolutePath()
        outdir = QFileDialog.getExistingDirectory(
            None,
            "Select directory where FLO-2D model will be exported",
            directory=project_dir,
        )
        if outdir:
            self.f2g = Flo2dGeoPackage(self.con, self.iface)
            sql = """SELECT name, value FROM cont;"""
            options = {o: v if v is not None else "" for o, v in self.f2g.execute(sql).fetchall()}
            export_calls = [
                "export_cont_toler",
                "export_tolspatial",
                "export_inflow",
                "export_tailings",
                "export_outflow",
                "export_rain",
                "export_evapor",
                "export_infil",
                "export_chan",
                "export_xsec",
                "export_hystruc",
                "export_bridge_xsec",
                "export_bridge_coeff_data",
                "export_street",
                "export_arf",
                "export_mult",
                "export_sed",
                "export_levee",
                "export_fpxsec",
                "export_breach",
                "export_gutter",
                "export_fpfroude",
                "export_swmmflo",
                "export_swmmflort",
                "export_swmmoutf",
                "export_wsurf",
                "export_wstime",
                "export_shallowNSpatial",
                "export_mannings_n_topo",
            ]

            s = QSettings()
            s.setValue("FLO-2D/lastGdsDir", outdir)

            dlg_components = ComponentsDialog(self.con, self.iface, self.lyrs, "out")
            ok = dlg_components.exec_()
            if ok:
                if "Channels" not in dlg_components.components:
                    export_calls.remove("export_chan")
                    export_calls.remove("export_xsec")

                if "Reduction Factors" not in dlg_components.components:
                    export_calls.remove("export_arf")

                if "Streets" not in dlg_components.components:
                    export_calls.remove("export_street")

                if "Outflow Elements" not in dlg_components.components:
                    export_calls.remove("export_outflow")

                if "Inflow Elements" not in dlg_components.components:
                    export_calls.remove("export_inflow")
                    export_calls.remove("export_tailings")

                if "Levees" not in dlg_components.components:
                    export_calls.remove("export_levee")

                if "Multiple Channels" not in dlg_components.components:
                    export_calls.remove("export_mult")

                if "Breach" not in dlg_components.components:
                    export_calls.remove("export_breach")

                if "Gutters" not in dlg_components.components:
                    export_calls.remove("export_gutter")

                if "Infiltration" not in dlg_components.components:
                    export_calls.remove("export_infil")

                if "Floodplain Cross Sections" not in dlg_components.components:
                    export_calls.remove("export_fpxsec")

                if "Mudflow and Sediment Transport" not in dlg_components.components:
                    export_calls.remove("export_sed")

                if "Evaporation" not in dlg_components.components:
                    export_calls.remove("export_evapor")

                if "Hydraulic  Structures" not in dlg_components.components:
                    export_calls.remove("export_hystruc")
                    export_calls.remove("export_bridge_xsec")
                    export_calls.remove("export_bridge_coeff_data")
                else:
                    # if not self.uc.question("Did you schematize Hydraulic Structures? Do you want to export Hydraulic Structures files?"):
                    #     export_calls.remove("export_hystruc")
                    #     export_calls.remove("export_bridge_xsec")
                    #     export_calls.remove("export_bridge_coeff_data")
                    # else:
                    xsecs = self.gutils.execute("SELECT fid FROM struct WHERE icurvtable = 3").fetchone()
                    if not xsecs:
                        if os.path.isfile(outdir + r"\BRIDGE_XSEC.DAT"):
                            os.remove(outdir + r"\BRIDGE_XSEC.DAT")
                        export_calls.remove("export_bridge_xsec")
                        export_calls.remove("export_bridge_coeff_data")

                if "Rain" not in dlg_components.components:
                    export_calls.remove("export_rain")

                if "Storm Drain" not in dlg_components.components:
                    export_calls.remove("export_swmmflo")
                    export_calls.remove("export_swmmflort")
                    export_calls.remove("export_swmmoutf")

                if "Spatial Shallow-n" not in dlg_components.components:
                    export_calls.remove("export_shallowNSpatial")

                if "Spatial Tolerance" not in dlg_components.components:
                    export_calls.remove("export_tolspatial")

                if "Spatial Froude" not in dlg_components.components:
                    export_calls.remove("export_fpfroude")

                if "Manning's n and Topo" not in dlg_components.components:
                    export_calls.remove("export_mannings_n_topo")

                if "export_swmmflort" in export_calls:
                    if not self.uc.question(
                        "Did you schematize Storm Drains? Do you want to export Storm Drain files?"
                    ):
                        export_calls.remove("export_swmmflo")
                        export_calls.remove("export_swmmflort")
                        export_calls.remove("export_swmmoutf")

                QApplication.setOverrideCursor(Qt.WaitCursor)

                try:
                    s = QSettings()
                    s.setValue("FLO-2D/lastGdsDir", outdir)

                    QApplication.setOverrideCursor(Qt.WaitCursor)
                    self.call_IO_methods(export_calls, True, outdir)

                    # The strings list 'export_calls', contains the names of
                    # the methods in the class Flo2dGeoPackage to export (write) the
                    # FLO-2D .DAT files

                    self.uc.bar_info("Flo2D model exported to " + outdir, dur=3)
                    QApplication.restoreOverrideCursor()

                finally:
                    QApplication.restoreOverrideCursor()

                    if "export_swmmflo" in export_calls:
                        self.f2d_widget.storm_drain_editor.export_storm_drain_INP_file()

                    # Delete .DAT files the model will try to use if existing:
                    if "export_mult" in export_calls:
                        if self.gutils.is_table_empty("simple_mult_cells"):
                            new_files_used = self.files_used.replace("SIMPLE_MULT.DAT\n", "")
                            self.files_used = new_files_used
                            if os.path.isfile(outdir + r"\SIMPLE_MULT.DAT"):
                                if self.uc.question(
                                    "There are no simple multiple channel cells in the project but\n"
                                    + "there is a SIMPLE_MULT.DAT file in the directory.\n"
                                    + "If the file is not deleted it will be used by the model.\n\n"
                                    + "Delete SIMPLE_MULT.DAT?"
                                ):
                                    os.remove(outdir + r"\SIMPLE_MULT.DAT")

                        if self.gutils.is_table_empty("mult_cells"):
                            new_files_used = self.files_used.replace("\nMULT.DAT\n", "\n")
                            self.files_used = new_files_used
                            if os.path.isfile(outdir + r"\MULT.DAT"):
                                if self.uc.question(
                                    "There are no multiple channel cells in the project but\n"
                                    + "there is a MULT.DAT file in the directory.\n"
                                    + "If the file is not deleted it will be used by the model.\n\n"
                                    + "Delete MULT.DAT?"
                                ):
                                    os.remove(outdir + r"\MULT.DAT")

                    if self.files_used != "":
                        self.uc.show_info("Files exported to\n" + outdir + "\n\n" + self.files_used)

                    if self.f2g.export_messages != "":
                        info = "WARNINGS:\n\n" + self.f2g.export_messages
                        self.uc.show_info(info)

        QApplication.restoreOverrideCursor()

    @connection_required
    def export_hdf5(self):
        """
        Export FLO-2D database (GeoPackage) data into HDF5 format.
        """
        if self.gutils.is_table_empty("grid"):
            self.uc.bar_warn("There is no grid! Please create it before running tool.")
            return

        s = QSettings()
        last_dir = s.value("FLO-2D/lastGdsDir", "")
        output_hdf5, _ = QFileDialog.getSaveFileName(
            None,
            "Save FLO-2D model data into HDF5 format",
            directory=last_dir,
            filter="HDF5 file (*.hdf5; *.HDF5)",
        )
        if output_hdf5:
            outdir = os.path.dirname(output_hdf5)
            self.f2g = Flo2dGeoPackage(self.con, self.iface, parsed_format=Flo2dGeoPackage.FORMAT_HDF5)
            self.f2g.set_parser(output_hdf5, get_cell_size=False)
            export_calls = [
                "export_cont_toler",
                "export_mannings_n_topo",
                "export_neighbours",
            ]
            try:
                s = QSettings()
                s.setValue("FLO-2D/lastGdsDir", outdir)

                QApplication.setOverrideCursor(Qt.WaitCursor)
                self.call_IO_methods(export_calls, True)
                self.uc.bar_info("Flo2D model exported to " + output_hdf5, dur=3)
                QApplication.restoreOverrideCursor()
            finally:
                QApplication.restoreOverrideCursor()
                if self.f2g.export_messages != "":
                    info = "WARNINGS:\n\n" + self.f2g.export_messages
                    self.uc.show_info(info)

    @connection_required
    def import_from_gpkg(self):
        s = QSettings()
        last_dir = s.value("FLO-2D/lastGpkgDir", "")
        attached_gpkg, __ = QFileDialog.getOpenFileName(
            None,
            "Select GeoPackage with data to import",
            directory=last_dir,
            filter="*.gpkg",
        )
        if not attached_gpkg:
            return
        try:
            QApplication.setOverrideCursor(Qt.WaitCursor)
            s.setValue("FLO-2D/lastGpkgDir", os.path.dirname(attached_gpkg))
            self.gutils.copy_from_other(attached_gpkg)
            self.load_layers()
            self.setup_dock_widgets()
        finally:
            QApplication.restoreOverrideCursor()

    @connection_required
    def import_from_ras(self):
        dlg = RasImportDialog(self.con, self.iface, self.lyrs)
        ok = dlg.exec_()
        if ok:
            pass
        else:
            return
        QApplication.setOverrideCursor(Qt.WaitCursor)
        try:
            dlg.import_geometry()
            self.setup_dock_widgets()
            self.uc.bar_info("HEC-RAS geometry data imported!")
        except Exception as e:
            self.uc.log_info(traceback.format_exc())
            self.uc.bar_warn("ERROR 030721.0518: Could not read HEC-RAS file!")
        QApplication.restoreOverrideCursor()

    def load_layers(self):
        self.lyrs.load_all_layers(self.gutils)
        self.lyrs.repaint_layers()
        self.lyrs.zoom_to_all()

    @connection_required
    def show_control_table(self):
        try:
            cont_table = self.lyrs.get_layer_by_name("Control", group=self.lyrs.group).layer()
            index = cont_table.fields().lookupField("note")
            tab_conf = cont_table.attributeTableConfig()
            tab_conf.setSortExpression('"name"')
            tab_conf.setColumnWidth(index, 250)
            cont_table.setAttributeTableConfig(tab_conf)
            self.iface.showAttributeTable(cont_table)
        except AttributeError as e:
            pass

    @connection_required
    def show_cont_toler(self):
        try:
            dlg_control = ContToler_JJ(self.con, self.iface, self.lyrs)
            while True:
                save = dlg_control.exec_()
                if save:
                    try:
                        if dlg_control.save_parameters_JJ():
                            self.uc.bar_info("Parameters saved!", dur=3)
                            break
                    except Exception as e:
                        self.uc.show_error("ERROR 110618.1828: Could not save FLO-2D parameters!", e)
                        return
                else:
                    break
        except Exception as e:
            QApplication.restoreOverrideCursor()
            self.uc.show_error("ERROR 110618.1816: Could not save FLO-2D parameters!!", e)

    def activate_general_info_tool(self):
        self.canvas.setMapTool(self.info_tool)
        self.info_tool.update_lyrs_list()

    @connection_required
    def activate_grid_info_tool(self):
        self.f2d_grid_info_dock.setUserVisible(True)
        grid = self.lyrs.data["grid"]["qlyr"]
        if grid is not None:
            tool = self.canvas.mapTool()
            if tool == self.grid_info_tool:
                self.canvas.unsetMapTool(self.grid_info_tool)
            else:
                if tool is not None:
                    self.canvas.unsetMapTool(tool)
                self.grid_info_tool.grid = grid
                self.f2d_grid_info.set_info_layer(grid)
                self.f2d_grid_info.mann_default = self.gutils.get_cont_par("MANNING")
                self.f2d_grid_info.cell_Edit = self.gutils.get_cont_par("CELLSIZE")
                self.f2d_grid_info.n_cells = number_of_elements(self.gutils, grid)
                self.f2d_grid_info.gutils = self.gutils
                self.canvas.setMapTool(self.grid_info_tool)
        else:
            self.uc.bar_warn("There is no grid layer to identify.")

    @connection_required
    def show_user_profile(self, fid=None):
        self.f2d_dock.setUserVisible(True)
        self.f2d_widget.profile_tool_grp.setCollapsed(False)
        self.f2d_widget.profile_tool.identify_feature(self.cur_info_table, fid)
        self.cur_info_table = None

    @connection_required
    def show_profile(self, fid=None):
        self.f2d_widget.profile_tool.show_channel(self.cur_profile_table, fid)
        self.cur_profile_table = None

    @connection_required
    def show_xsec_editor(self, fid=None):
        """
        Show Cross-section editor.
        """
        self.f2d_dock.setUserVisible(True)
        self.f2d_widget.xs_editor_grp.setCollapsed(False)
        self.f2d_widget.xs_editor.populate_xsec_cbo(fid=fid)

    @connection_required
    def show_struct_editor(self, fid=None):
        """
        Show hydraulic structure editor.
        """
        self.f2d_dock.setUserVisible(True)
        self.f2d_widget.struct_editor_grp.setCollapsed(False)
        self.f2d_widget.struct_editor.populate_structs(struct_fid=fid)

    @connection_required
    def show_schem_xsec_info(self, fid=None):
        """
        Show schematic cross-section info.
        """
        try:
            self.dlg_schem_xsec_editor = SchemXsecEditorDialog(self.con, self.iface, self.lyrs, self.gutils, fid)
            self.dlg_schem_xsec_editor.show()
        except IndexError:
            self.uc.bar_warn("There is no schematic cross-section data to display!")

    @connection_required
    def show_bc_editor(self, fid=None):
        """
        Show boundary editor.
        """
        self.f2d_dock.setUserVisible(True)
        self.f2d_widget.bc_editor_grp.setCollapsed(False)
        self.f2d_widget.bc_editor.show_editor(self.cur_info_table, fid)
        self.cur_info_table = None

    @connection_required
    def show_evap_editor(self):
        """
        Show evaporation editor.
        """
        try:
            self.dlg_evap_editor = EvapEditorDialog(self.con, self.iface)
            self.dlg_evap_editor.show()
        except TypeError:
            self.uc.bar_warn("There is no evaporation data to display!")

    @connection_required
    def show_levee_elev_tool(self):
        """
        Show levee elevation tool.
        """
        if self.gutils.is_table_empty("grid"):
            self.uc.bar_warn("There is no grid! Please create it before running tool.")
            return
        # check for grid elements with null elevation
        null_elev_nr = grid_has_empty_elev(self.gutils)
        if null_elev_nr:
            msg = (
                "WARNING 060319.1805: The grid has {} elements with null elevation.\n\n"
                "Levee elevation tool requires that all grid elements have elevation defined."
            )
            self.uc.show_warn(msg.format(null_elev_nr))
            return
        else:
            pass
        # check if user levee layers are in edit mode
        levee_lyrs = ["Elevation Points", "Levee Lines", "Elevation Polygons"]
        for lyr in levee_lyrs:
            if not self.lyrs.save_edits_and_proceed(lyr):
                return
        # show the dialog
        dlg_levee_elev = LeveesToolDialog(self.con, self.iface, self.lyrs)
        dlg_levee_elev.show()

        while True:
            ok = dlg_levee_elev.exec_()
            if ok:
                if dlg_levee_elev.methods:
                    if 1 in dlg_levee_elev.methods:
                        break
                    else:
                        self.uc.show_warn("WARNING 060319.1831: Levee user lines required!")
            else:
                return

        try:
            #             start = datetime.now()
            QApplication.setOverrideCursor(Qt.WaitCursor)
            n_elements_total = 1
            n_levee_directions_total = 0
            n_fail_features_total = 0

            starttime = time.time()
            for (
                n_elements,
                n_levee_directions,
                n_fail_features,
                ranger,
            ) in self.schematize_levees():
                n_elements_total += n_elements
                n_levee_directions_total += n_levee_directions
                n_fail_features_total += n_fail_features

                for no in sorted(dlg_levee_elev.methods):
                    if no == 1:
                        # processing for a spatial selection range is enabled on this type
                        dlg_levee_elev.methods[no](rangeReq=ranger)
                    else:
                        dlg_levee_elev.methods[no]()
            inctime = time.time()
            print("%s seconds to process levee features" % round(inctime - starttime, 2))

            # Delete duplicates:
            grid_lyr = self.lyrs.get_layer_by_name("Grid", group=self.lyrs.group).layer()
            q = False
            if n_elements_total > 0:
                print("in clear loop")
                dletes = "Cell - Direction\n---------------\n"
                levees = self.lyrs.data["levee_data"]["qlyr"]

                # delete duplicate elements with the same direction and elevation too
                qryIndex = "CREATE INDEX if not exists levee_dataFIDGRIDFIDLDIRLEVCEST  ON levee_data (fid, grid_fid, ldir, levcrest);"
                self.gutils.con.execute(qryIndex)
                self.gutils.con.commit()

                levees_dup_qry = "SELECT min(fid), grid_fid, ldir, levcrest FROM levee_data GROUP BY grid_fid, ldir, levcrest HAVING COUNT(ldir) > 1 and count(levcrest) > 1 ORDER BY grid_fid"
                leveeDups = self.gutils.execute(levees_dup_qry).fetchall()  # min FID, grid fid, ldir, min levcrest
                # grab the values
                print(
                    "Found {valer} levee elements with duplicated grid, ldir, and elev; deleting the duplicates;".format(
                        valer=len(leveeDups)
                    )
                )
                del_dup_data = (
                    (item[1], item[2], item[3], item[0]) for item in leveeDups
                )  # grid fid, ldir, crest elev, fid

                # delete any duplicates in directions that aren't the min elevation
                levees_dup_delete_qry = (
                    "DELETE FROM levee_data WHERE grid_fid = ? and ldir = ? and levcrest = ? and fid <> ?;"
                )
                self.gutils.con.executemany(levees_dup_delete_qry, (del_dup_data))
                self.gutils.con.commit()

                qryIndexDrop = "DROP INDEX if exists levee_dataFIDGRIDFIDLDIRLEVCEST;"
                self.gutils.con.execute(qryIndexDrop)
                self.gutils.con.commit()

                leveesToDelete = delete_redundant_levee_directions_np(
                    self.gutils, cellIDNumpyArray
                )  # pass grid layer if it exists
                # leveesToDelete = delete_levee_directions_duplicates(self.gutils, levees, grid_lyr)
                if len(leveesToDelete) > 0:
                    k = 0
                    i = 0
                    for levee in leveesToDelete:
                        k += 1

                        i += 1

                        if i < 50:
                            if k <= 3:
                                dletes += (
                                    "{:<25}".format(
                                        "{:>10}-{:1}({:2})".format(
                                            str(levee[0]),
                                            str(levee[1]),
                                            dirID(levee[1]),
                                        )
                                    )
                                    + "\t"
                                )
                            elif k == 4:
                                dletes += "{:<25}".format(
                                    "{:>10}-{:1}({:2})".format(str(levee[0]), str(levee[1]), dirID(levee[1]))
                                )
                            elif k > 4:
                                dletes += (
                                    "\n"
                                    + "{:<25}".format(
                                        "{:>10}-{:1}({:2})".format(
                                            str(levee[0]),
                                            str(levee[1]),
                                            dirID(levee[1]),
                                        )
                                    )
                                    + "\t"
                                )
                                k = 1

                        else:
                            if k <= 3:
                                dletes += (
                                    "{:<25}".format(
                                        "{:>10}-{:1}({:2})".format(
                                            str(levee[0]),
                                            str(levee[1]),
                                            dirID(levee[1]),
                                        )
                                    )
                                    + "\t"
                                )
                            elif k == 4:
                                dletes += "{:<25}".format(
                                    "{:>10}-{:1}({:2})".format(str(levee[0]), str(levee[1]), dirID(levee[1]))
                                )
                            elif k > 4:
                                dletes += (
                                    "\n"
                                    + "{:<25}".format(
                                        "{:>10}-{:1}({:2})".format(
                                            str(levee[0]),
                                            str(levee[1]),
                                            dirID(levee[1]),
                                        )
                                    )
                                    + "\t"
                                )
                                k = 1

                    dletes += "\n\nWould you like to delete them?"

                    #                     dletes = Qt.convertFromPlainText(dletes)
                    QApplication.restoreOverrideCursor()

                    m = QMessageBox()
                    title = "Duplicate Opposite Levee Directions".center(170)
                    m.setWindowTitle(title)
                    m.setText(
                        "There are "
                        + str(len(leveesToDelete))
                        + " redundant levees directions. "
                        + "They have lower crest elevation than the opposite direction.\n\n"
                        + "Would you like to delete them?"
                    )
                    m.setDetailedText(dletes)
                    m.setStandardButtons(QMessageBox.No | QMessageBox.Yes)
                    m.setDefaultButton(QMessageBox.Yes)

                    # Spacer                        width, height, h policy, v policy
                    horizontalSpacer = QSpacerItem(0, 300, QSizePolicy.Preferred, QSizePolicy.Preferred)
                    #                     verticalSpacer = QSpacerItem(10, 10, QSizePolicy.Expanding, QSizePolicy.Expanding)
                    layout = m.layout()
                    layout.addItem(horizontalSpacer)
                    #                     layout.addItem(verticalSpacer)

                    #                     m.setSizePolicy(QSizePolicy.Expanding,QSizePolicy.Expanding);
                    #                     m.setSizePolicy(QSizePolicy.Maximum,QSizePolicy.Maximum);
                    #                     m.setFixedHeight(12000);
                    #                     m.setFixedWidth(12000);

                    #                     m.setFixedSize(2000, 1000);
                    #                     m.setBaseSize(QSize(2000, 1000))
                    #                     m.setMinimumSize(1000,1000)

                    #                     m.setInformativeText(dletes + '\n\nWould you like to delete them?')
                    q = m.exec_()
                    if q == QMessageBox.Yes:
                        #                     q = self.uc.question('The following are ' + str(len(leveesToDelete)) + ' opposite levees directions duplicated (with lower crest elevation).\n' +
                        #                                             'Would you like to delete them?\n\n' + dletes + '\n\nWould you like to delete them?')
                        #                     if q:
                        delete_levees_qry = """DELETE FROM levee_data WHERE grid_fid = ? AND ldir = ?;"""
                        delete_failure_qry = """DELETE FROM levee_failure WHERE grid_fid = ? and lfaildir = ?;"""
                        print("Deleting extra levee and levee failure features")

                        # build indexes to speed up the process
                        qryIndex = (
                            """CREATE INDEX if not exists leveeDataGridFID_LDIR  ON levee_data (grid_fid, ldir);"""
                        )
                        self.gutils.execute(qryIndex)
                        qryIndex = """CREATE INDEX if not exists leveeFailureGridFID_LFAILDIR  ON levee_failure (grid_fid, lfaildir);"""
                        self.gutils.execute(qryIndex)
                        self.gutils.con.commit()

                        # cur = self.gutils.con.cursor()
                        # cur.executemany(delete_levees_qry, list([(str(levee[0]), str(levee[1]),) for levee in leveesToDelete]))
                        # self.gutils.con.commit()
                        # cur.executemany(delete_failure_qry, list([(str(levee[0]), str(levee[1]),) for levee in leveesToDelete]))
                        # self.gutils.con.commit()
                        # cur.close()

                        for leveeCounter, levee in enumerate(leveesToDelete):
                            # self.gutils.execute(delete_levees_qry, (levee[0], levee[1]))
                            self.gutils.execute(
                                "DELETE FROM levee_data WHERE grid_fid = %i AND ldir = %i;" % (levee[0], levee[1])
                            )
                            if leveeCounter % 1000 == 0:
                                print(
                                    "DELETE FROM levee_data WHERE grid_fid = %i AND ldir = %i;" % (levee[0], levee[1])
                                )
                            self.gutils.con.commit()
                            # self.gutils.execute(delete_failure_qry, (levee[0], levee[1]))
                            self.gutils.execute(
                                "DELETE FROM levee_failure WHERE grid_fid = %i and lfaildir = %i;"
                                % (levee[0], levee[1])
                            )
                            if leveeCounter % 1000 == 0:
                                print(
                                    "DELETE FROM levee_failure WHERE grid_fid = %i and lfaildir = %i;"
                                    % (levee[0], levee[1])
                                )
                            self.gutils.con.commit()
                        print("Done deleting extra levee and levee failure features")
                        qryIndex = """DROP INDEX if exists leveeDataGridFID_LDIR;"""
                        self.gutils.execute(qryIndex)
                        qryIndex = """DROP INDEX if exists leveeFailureGridFID_LFAILDIR;"""
                        self.gutils.execute(qryIndex)
                        self.gutils.con.commit()

                        levees.triggerRepaint()

                levee_schem = self.lyrs.get_layer_by_name("Levees", group=self.lyrs.group).layer()
                if levee_schem:
                    levee_schem.triggerRepaint()
            if q:
                n_levee_directions_total -= len(leveesToDelete)
                n_fail_features_total -= len(leveesToDelete)
                if n_fail_features_total < 0:
                    n_fail_features_total = 0

            #             end = datetime.now()
            #             time_taken = end - start
            #             self.uc.show_info("Time to schematize levee cells. " + str(time_taken))

            levees = self.lyrs.data["levee_data"]["qlyr"]
            idx = levees.fields().indexOf("grid_fid")
            values = levees.uniqueValues(idx)
            QApplication.restoreOverrideCursor()
            info = (
                "Values assigned to the Schematic Levees layer!"
                + "\n\nThere are now "
                + str(len(values))
                + " grid elements with levees,"
                + "\nwith "
                + str(n_levee_directions_total)
                + " levee directions,"
                + "\nof which, "
                + str(n_fail_features_total)
                + " have failure data."
            )
            if n_fail_features_total > n_levee_directions_total:
                info += "\n\n(WARNING 191219.1649: Please review the input User Levee Lines. There may be more than one line intersecting grid elements)"
            self.uc.show_info(info)

        except Exception as e:
            QApplication.restoreOverrideCursor()
            self.uc.log_info(traceback.format_exc())
            self.uc.show_error(
                "ERROR 060319.1806: Assigning values aborted! Please check your crest elevation source layers.\n",
                e,
            )

    @connection_required
    def show_hazus_dialog(self):
        if self.gutils.is_table_empty("grid"):
            self.uc.bar_warn("There is no grid! Please create it before running tool.")
            return

        s = QSettings()
        project_dir = s.value("FLO-2D/lastGdsDir", "")
        if not os.path.isfile(os.path.join(project_dir, "DEPFP.OUT")):
            self.uc.show_warn(
                "WARNING 060319.1808: File DEPFP.OUT is needed for the Hazus flooding analysis. It is not in the current project directory:\n\n"
                + project_dir
            )
            pass

        lyrs = self.lyrs.list_group_vlayers()
        n_polys = 0
        for l in lyrs:
            if l.geometryType() == QgsWkbTypes.PolygonGeometry:
                n_polys += 1
        if n_polys == 0:
            QApplication.restoreOverrideCursor()
            self.uc.bar_warn("WARNING 060319.1809: There are not any polygon layers selected (or visible)!")
            return

        #         self.iface.mainWindow().setWindowTitle(s.value('FLO-2D/lastGpkgDir', ''))

        dlg_hazus = HazusDialog(self.con, self.iface, self.lyrs)
        save = dlg_hazus.exec_()
        if save:
            try:
                self.uc.bar_info("Hazus Flooding Analysis performed!")
            except Exception as e:
                self.uc.bar_warn("Could not compute Hazus Flooding Analysis!")
                return

    @connection_required
    def show_errors_dialog(self):
        if self.gutils.is_table_empty("grid"):
            self.uc.bar_warn("There is no grid! Please create it before running tool.")
            return

        dlg_errors = ErrorsDialog(self.con, self.iface, self.lyrs)
        dlg_errors.show()
        while True:
            ok = dlg_errors.exec_()
            if ok:
                break
            else:
                return

    @connection_required
    def show_mud_and_sediment_dialog(self):
        if self.gutils.is_table_empty("grid"):
            self.uc.bar_warn("There is no grid! Please create it before running tool.")
            return

        dlg_ms = MudAndSedimentDialog(self.con, self.iface, self.lyrs)
        dlg_ms.setWindowFlag(Qt.WindowMinimizeButtonHint, True)
        dlg_ms.setWindowFlag(Qt.WindowMaximizeButtonHint, True)
        repeat = True
        while repeat:
            dlg_ms.show()
            ok = dlg_ms.exec_()
            if ok:
                if dlg_ms.ok_to_save():
                    try:
                        dlg_ms.save_mud_sediment()
                        repeat = False
                    except Exception as e:
                        self.uc.show_error(
                            "ERROR 051021.0815: couldn't save Mud and Sediment tables!"
                            + "\n__________________________________________________",
                            e,
                        )
            else:
                return

    @staticmethod
    def show_help():
        QDesktopServices.openUrl(QUrl("https://flo-2dsoftware.github.io/qgis-flo-2d-plugin/"))

    def schematize_levees(self):
        """
        Generate schematic lines for user defined levee lines.
        """
        try:
            levee_lyr = self.lyrs.get_layer_by_name("Levee Lines", group=self.lyrs.group).layer()
            grid_lyr = self.lyrs.get_layer_by_name("Grid", group=self.lyrs.group).layer()

            for (
                n_elements,
                n_levee_directions,
                n_fail_features,
                regionReq,
            ) in generate_schematic_levees(self.gutils, levee_lyr, grid_lyr):
                yield (n_elements, n_levee_directions, n_fail_features, regionReq)
        except Exception as e:
            QApplication.restoreOverrideCursor()
            self.uc.show_error("ERROR 030120.0723: unable to process user levees!\n", e)

    @connection_required
    def schematic2user(self):
        converter_dlg = Schema2UserDialog(self.con, self.iface, self.lyrs, self.uc)
        ok = converter_dlg.exec_()
        if ok:
            if converter_dlg.methods:
                pass
            else:
                self.uc.show_warn("WARNING 060319.1810: Please choose at least one conversion source!")
                return
        else:
            return
        QApplication.setOverrideCursor(Qt.WaitCursor)
        methods_numbers = sorted(converter_dlg.methods)
        for no in methods_numbers:
            converter_dlg.methods[no]()
        self.setup_dock_widgets()
        QApplication.restoreOverrideCursor()
        self.uc.show_info("Converting Schematic Layers to User Layers finished!")
        if 6 in methods_numbers:  # Storm Drains:
            self.uc.show_info(
                "To complete the Storm Drain functionality 'Import SWMM.INP' from the Storm Drain Editor widget."
            )

    @connection_required
    def user2schematic(self):
        converter_dlg = User2SchemaDialog(self.con, self.iface, self.lyrs, self.uc)
        ok = converter_dlg.exec_()
        if ok:
            if converter_dlg.methods:
                pass
            else:
                self.uc.show_warn("WARNING 060319.1811: Please choose at least one conversion source!")
                return
        else:
            return
        QApplication.setOverrideCursor(Qt.WaitCursor)
        for no in sorted(converter_dlg.methods):
            converter_dlg.methods[no]()
        self.setup_dock_widgets()
        QApplication.restoreOverrideCursor()
        self.uc.show_info("Converting User Layers to Schematic Layers finished!\n\n" + converter_dlg.message)

    def create_map_tools(self):
        self.canvas = self.iface.mapCanvas()
        self.info_tool = InfoTool(self.canvas, self.lyrs)
        self.grid_info_tool = GridInfoTool(self.uc, self.canvas, self.lyrs)
        self.channel_profile_tool = ChannelProfile(self.canvas, self.lyrs)

    def get_feature_info(self, table, fid):
        try:
            show_editor = self.editors_map[table]
            self.cur_info_table = table
        except KeyError:
            self.uc.bar_info("Not implemented...")
            return
        show_editor(fid)

    def channel_profile(self):
        self.canvas.setMapTool(
            self.channel_profile_tool
        )  # 'channel_profile_tool' is an instance of ChannelProfile class,
        # created on loading the plugin, and to be used to plot channel
        # profiles using a subtool in the FLO-2D tool bar.
        # The plots will be based on data from the 'chan', 'cham_elems'
        # schematic layers.
        self.channel_profile_tool.update_lyrs_list()

    def get_feature_profile(self, table, fid):
        try:
            self.cur_profile_table = table  # Currently 'table' only gets 'chan' table name
        except KeyError:
            self.uc.bar_info("Channel Profile tool not implemented for selected features.")
            return
        self.show_profile(fid)

    def set_editors_map(self):
        self.editors_map = {
            "user_levee_lines": self.show_user_profile,
            "user_xsections": self.show_xsec_editor,
            "user_streets": self.show_user_profile,
            "user_centerline": self.show_user_profile,
            "chan_elems": self.show_schem_xsec_info,
            "user_left_bank": self.show_user_profile,
            "user_bc_points": self.show_bc_editor,
            "user_bc_lines": self.show_bc_editor,
            "user_bc_polygons": self.show_bc_editor,
            "user_struct": self.show_struct_editor,
            "struct": self.show_struct_editor,
        }

    def restore_settings(self):
        pass<|MERGE_RESOLUTION|>--- conflicted
+++ resolved
@@ -1216,6 +1216,7 @@
                         "qh_table",
                         "qh_table_data",
                         "rain",
+                        "rain_arf_areas",
                         "rain_arf_cells",
                         "rain_time_series",
                         "rain_time_series_data",
@@ -1288,7 +1289,7 @@
                     # FLO-2D .DAT files
 
                     # save CRS to table cont
-                    self.gutils.set_cont_par("PROJ", self.crs.toProj())
+                    self.gutils.set_cont_par("PROJ", self.crs.toProj4())
 
                     # load layers and tables
                     self.load_layers()
@@ -1509,6 +1510,7 @@
                     "qh_table",
                     "qh_table_data",
                     "rain",
+                    "rain_arf_areas",
                     "rain_arf_cells",
                     "rain_time_series",
                     "rain_time_series_data",
@@ -1576,7 +1578,7 @@
                 self.call_IO_methods(import_calls, True)
 
                 # save CRS to table cont
-                self.gutils.set_cont_par("PROJ", self.crs.toProj())
+                self.gutils.set_cont_par("PROJ", self.crs.toProj4())
 
                 # load layers and tables
                 self.load_layers()
@@ -1807,7 +1809,7 @@
                         # FLO-2D .DAT files
 
                         # save CRS to table cont
-                        self.gutils.set_cont_par("PROJ", self.crs.toProj())
+                        self.gutils.set_cont_par("PROJ", self.crs.toProj4())
 
                         # load layers and tables
                         self.load_layers()
@@ -1815,11 +1817,8 @@
                         self.gutils.enable_geom_triggers()
 
                         if "Storm Drain" in dlg_components.components:
-<<<<<<< HEAD
                             if self.f2d_widget.storm_drain_editor.import_storm_drain_INP_file():
                                 self.files_used += "SWMM.INP" + "\n"
-=======
-    
                             try:
                                 swmm_converter = SchemaSWMMConverter(self.con, self.iface, self.lyrs)
                                 swmm_converter.create_user_swmm_nodes()
@@ -1842,7 +1841,6 @@
                         # if "Storm Drain" in dlg_components.components:
                         #     if self.f2d_widget.storm_drain_editor.import_storm_drain_INP_file("Force import of SWMM.INP", True):
                         #         self.files_used += "SWMM.INP" + "\n"
->>>>>>> 34ccc1be
 
                         if "import_chan" in import_calls:
                             self.gutils.create_schematized_rbank_lines_from_xs_tips()
