# -*- coding: utf-8 -*-
"""
/***************************************************************************
 Flo2D
                                 A QGIS plugin
 FLO-2D tools for QGIS
                              -------------------
        begin                : 2016-08-28
        git sha              : $Format:%H$
        copyright            : (C) 2016 by Lutra Consulting for FLO-2D
        email                : info@lutraconsulting.co.uk
 ***************************************************************************/

/***************************************************************************
 *                                                                         *
 *   This program is free software; you can redistribute it and/or modify  *
 *   it under the terms of the GNU General Public License as published by  *
 *   the Free Software Foundation; either version 2 of the License, or     *
 *   (at your option) any later version.                                   *
 *                                                                         *
 ***************************************************************************/
"""
import os
import time
import traceback
from PyQt4.QtCore import *
from PyQt4.QtGui import *
from PyQt4 import uic
from qgis.gui import QgsProjectionSelectionWidget, QgsMapToolIdentify
from qgis.core import *
from flo2d_dialog import Flo2DDialog
from user_communication import UserCommunication
from flo2dgeopackage import *
from utils import *
from layers import Layers

from .gui.dlg_xsec_editor import XsecEditorDialog
from .gui.dlg_inflow_editor import InflowEditorDialog
from .gui.dlg_rain_editor import RainEditorDialog
from .gui.dlg_evap_editor import EvapEditorDialog
from .gui.dlg_outflow_editor import OutflowEditorDialog
from .gui.dlg_settings import SettingsDialog
from info_tool import InfoTool


class Flo2D(object):

    def __init__(self, iface):
        self.iface = iface
        # initialize plugin directory
        self.plugin_dir = os.path.dirname(__file__)
        self.uc = UserCommunication(iface, 'FLO-2D')
        self.crs_widget = QgsProjectionSelectionWidget()
        # initialize locale
        s = QSettings()
        locale = s.value('locale/userLocale')[0:2]
        locale_path = os.path.join(
            self.plugin_dir,
            'i18n',
            'Flo2D_{}.qm'.format(locale))

        if os.path.exists(locale_path):
            self.translator = QTranslator()
            self.translator.load(locale_path)

            if qVersion() > '4.3.3':
                QCoreApplication.installTranslator(self.translator)

        self.create_map_tools()

        # Declare instance attributes
        self.actions = []
        self.menu = self.tr(u'&Flo2D')
        self.toolbar = self.iface.addToolBar(u'Flo2D')
        self.toolbar.setObjectName(u'Flo2D')
        self.con = None
        self.lyrs = Layers()
        self.gpkg = None
        self.prep_sql = None
        self.set_editors_map()

        # connections
        self.info_tool.feature_picked.connect(self.get_feature_info)

    # noinspection PyMethodMayBeStatic
    def tr(self, message):
        """Get the translation for a string using Qt translation API.
        """
        # noinspection PyTypeChecker,PyArgumentList,PyCallByClass
        return QCoreApplication.translate('Flo2D', message)

    def add_action(
            self,
            icon_path,
            text,
            callback,
            enabled_flag=True,
            add_to_menu=True,
            add_to_toolbar=True,
            status_tip=None,
            whats_this=None,
            parent=None):

        icon = QIcon(icon_path)
        action = QAction(icon, text, parent)
        action.triggered.connect(callback)
        action.setEnabled(enabled_flag)

        if status_tip is not None:
            action.setStatusTip(status_tip)

        if whats_this is not None:
            action.setWhatsThis(whats_this)

        if add_to_toolbar:
            self.toolbar.addAction(action)

        if add_to_menu:
            self.iface.addPluginToMenu(
                self.menu,
                action)

        self.actions.append(action)
        return action

    def initGui(self):
        """Create the menu entries and toolbar icons inside the QGIS GUI."""
        self.add_action(
            os.path.join(self.plugin_dir, 'img/settings.svg'),
            text=self.tr(u'Settings'),
            callback=self.show_settings,
            parent=self.iface.mainWindow())

#        self.add_action(
#            os.path.join(self.plugin_dir, 'img/new_db.svg'),
#            text=self.tr(u'Create FLO-2D Database'),
#            callback=self.create_db,
#            parent=self.iface.mainWindow())
#
#        self.add_action(
#            os.path.join(self.plugin_dir, 'img/connect.svg'),
#            text=self.tr(u'Connect to FLO-2D Database'),
#            callback=self.connect,
#            parent=self.iface.mainWindow())

        self.add_action(
            os.path.join(self.plugin_dir, 'img/import_gds.svg'),
            text=self.tr(u'Import GDS files'),
            callback=self.import_gds,
            parent=self.iface.mainWindow())

        self.add_action(
            os.path.join(self.plugin_dir, 'img/export_gds.svg'),
            text=self.tr(u'Export GDS files'),
            callback=self.export_gds,
            parent=self.iface.mainWindow())

        self.add_action(
            os.path.join(self.plugin_dir, 'img/info_tool.svg'),
            text=self.tr(u'Info Tool'),
            callback=self.identify,
            parent=self.iface.mainWindow())

        self.add_action(
<<<<<<< HEAD
            os.path.join(self.plugin_dir,'img/create_model_boundary.svg'),
            text=self.tr(u'Create Modeling Boundary'),
            callback=self.create_model_boundary,
            parent=self.iface.mainWindow())

        self.add_action(
            os.path.join(self.plugin_dir,'img/create_grid.svg'),
            text=self.tr(u'Create Grid'),
            callback=self.create_grid,
            parent=self.iface.mainWindow())

        self.add_action(
            os.path.join(self.plugin_dir,'img/xsec_editor.svg'),
=======
            os.path.join(self.plugin_dir, 'img/xsec_editor.svg'),
>>>>>>> e73e001a
            text=self.tr(u'XSection Editor'),
            callback=self.show_xsec_editor,
            parent=self.iface.mainWindow())

        self.add_action(
            os.path.join(self.plugin_dir, 'img/rain_editor.svg'),
            text=self.tr(u'Rain Editor'),
            callback=self.show_rain_editor,
            parent=self.iface.mainWindow())

        self.add_action(
            os.path.join(self.plugin_dir, 'img/evaporation_editor.svg'),
            text=self.tr(u'Evaporation Editor'),
            callback=self.show_evap_editor,
            parent=self.iface.mainWindow())

        self.add_action(
            os.path.join(self.plugin_dir, 'img/evaporation_editor.svg'),
            text=self.tr(u'grid'),
            callback=self.grid,
            parent=self.iface.mainWindow())

    def unload(self):
        """Removes the plugin menu item and icon from QGIS GUI."""
        database_disconnect(self.con)
        for action in self.actions:
            self.iface.removePluginMenu(
                self.tr(u'&Flo2D'),
                action)
            self.iface.removeToolBarIcon(action)
        # remove the toolbar
        del self.toolbar
        del self.con, self.gpkg, self.lyrs

    def show_settings(self):
        self.dlg_settings = SettingsDialog(self.con, self.iface, self.lyrs, self.gpkg)
        self.dlg_settings.show()
        result = self.dlg_settings.exec_()
        if result:
            self.dlg_settings.write()
            self.con = self.dlg_settings.con
            self.gpkg = self.dlg_settings.gpkg
            self.crs = self.dlg_settings.crs

#    def create_db(self):
#        """Create FLO-2D model database (GeoPackage)"""
#        database_disconnect(self.con)
#        self.gpkg_fpath = None
#        # CRS
#        self.crs_widget.selectCrs()
#        if self.crs_widget.crs().isValid():
#            self.crs = self.crs_widget.crs()
#            auth, crsid = self.crs.authid().split(':')
#            proj = 'PROJCS["{}"]'.format(self.crs.toProj4())
#        else:
#            msg = 'Choose a valid CRS!'
#            self.uc.show_warn(msg)
#            return
#        s = QSettings()
#        last_gpkg_dir = s.value('FLO-2D/lastGpkgDir', '')
#        self.gpkg_fpath = QFileDialog.getSaveFileName(None,
#                         'Create GeoPackage As...',
#                         directory=last_gpkg_dir, filter='*.gpkg')
#        if not self.gpkg_fpath:
#            return
#        s.setValue('FLO-2D/lastGpkgDir', os.path.dirname(self.gpkg_fpath))
#        self.con = database_create(self.gpkg_fpath)
#        if not self.con:
#            self.uc.show_warn("Couldn't create new database {}".format(self.gpkg_fpath))
#        else:
#            self.uc.log_info("Connected to {}".format(self.gpkg_fpath))
#        self.gpkg = Flo2dGeoPackage(self.con, self.iface)
#        if self.gpkg.check_gpkg():
#            self.uc.bar_info("GeoPackage {} is OK".format(self.gpkg_fpath))
#        else:
#            self.uc.bar_error("{} is NOT a GeoPackage!".format(self.gpkg_fpath))
#
#        # check if the CRS exist in the db
#        sql = 'SELECT srs_id FROM gpkg_spatial_ref_sys WHERE organization=? AND organization_coordsys_id=?;'
#        rc = self.gpkg.execute(sql, (auth, crsid))
#        rt = rc.fetchone()
#        if not rt:
#            sql = '''INSERT INTO gpkg_spatial_ref_sys VALUES (?,?,?,?,?,?)'''
#            data = (self.crs.description(), crsid, auth, crsid, proj, '')
#            rc = self.gpkg.execute(sql, data)
#            del rc
#            srsid = crsid
#        else:
#            srsid = rt[0]
#
#        # assign the CRS to all geometry columns
#        sql = "UPDATE gpkg_geometry_columns SET srs_id = ?"
#        rc = self.gpkg.execute(sql, (srsid,))
#        sql = "UPDATE gpkg_contents SET srs_id = ?"
#        rc = self.gpkg.execute(sql, (srsid,))
#        self.srs_id = srsid
#
#    def connect(self):
#        """Connect to FLO-2D model database (GeoPackage)"""
#        database_disconnect(self.con)
#        self.gpkg_fpath = None
#        s = QSettings()
#        last_gpkg_dir = s.value('FLO-2D/lastGpkgDir', '')
#        self.gpkg_fpath = QFileDialog.getOpenFileName(None,
#                         'Select GeoPackage to connect',
#                         directory=last_gpkg_dir)
#        if self.gpkg_fpath:
#            s.setValue('FLO-2D/lastGpkgDir', os.path.dirname(self.gpkg_fpath))
#            self.con = database_connect(self.gpkg_fpath)
#            self.uc.log_info("Connected to {}".format(self.gpkg_fpath))
#            self.gpkg = Flo2dGeoPackage(self.con, self.iface)
#            if self.gpkg.check_gpkg():
#                self.uc.bar_info("GeoPackage {} is OK".format(self.gpkg_fpath))
#                sql = '''SELECT srs_id FROM gpkg_contents WHERE table_name='grid';'''
#                rc = self.gpkg.execute(sql)
#                rt = rc.fetchone()[0]
#                self.srs_id = rt
#                self.load_layers()
#            else:
#                self.uc.bar_error("{} is NOT a GeoPackage!".format(self.gpkg_fpath))
#        else:
#            pass

    def call_methods(self, calls, debug, *args):
        for call in calls:
            dat = call.split('_')[-1].upper() + '.DAT'
            if call.startswith('import') and self.gpkg.parser.dat_files[dat] is None:
                self.uc.log_info('Files required for "{0}" not found. Action skipped!'.format(call))
                continue
            else:
                pass
            try:
                start_time = time.time()
                method = getattr(self.gpkg, call)
                method(*args)
                self.uc.log_info('{0:.3f} seconds => "{1}"'.format(time.time() - start_time, call))
            except Exception as e:
                if debug is True:
                    self.uc.log_info(traceback.format_exc())
                else:
                    raise

    def import_gds(self):
        """Import traditional GDS files into FLO-2D database (GeoPackage)"""
        import_calls = [
            'import_cont_toler',
            'import_mannings_n_topo',
            'import_inflow',
            'import_outflow',
            'import_rain',
            'import_evapor',
            'import_infil',
            'import_chan',
            'import_xsec',
            'import_hystruc',
            'import_street',
            'import_arf',
            'import_mult',
            'import_sed',
            'import_levee',
            'import_fpxsec',
            'import_breach',
            'import_fpfroude',
            'import_swmmflo',
            'import_swmmflort',
            'import_swmmoutf',
            'import_tolspatial',
            'import_wsurf',
            'import_wstime'
        ]
        s = QSettings()
        last_dir = s.value('FLO-2D/lastGdsDir', '')
        fname = QFileDialog.getOpenFileName(None, 'Select FLO-2D file to import', directory=last_dir, filter='CONT.DAT')
        if fname:
            s.setValue('FLO-2D/lastGdsDir', os.path.dirname(fname))
            bname = os.path.basename(fname)
            self.gpkg.set_parser(fname)
            if bname in self.gpkg.parser.dat_files:
                empty = self.gpkg.is_table_empty('grid')
                # check if a grid exists in the grid table
                if not empty:
                    r = self.uc.question('There is a grid already defined in GeoPackage. Overwrite it?')
                    if r == QMessageBox.Yes:
                        pass
                    else:
                        self.uc.bar_info('Import cancelled', dur=3)
                        return
                else:
                    pass
                self.call_methods(import_calls, True)

                # save CRS to table cont
                sql = '''INSERT INTO cont (name, value) VALUES ('PROJ', ?);'''
                data = (self.crs.toProj4(), )
                rc = self.gpkg.execute(sql, data)
                del rc

                # load layers and tables
                self.load_layers()
                self.uc.bar_info('Flo2D model imported', dur=3)
            else:
                pass
        else:
            pass

    def load_layers(self):
        self.lyrs.load_all_layers(self.gpkg)

    def export_gds(self):
        """Export traditional GDS files into FLO-2D database (GeoPackage)"""
        export_calls = [
            'export_cont_toler',
            'export_mannings_n_topo',
            'export_inflow',
            'export_outflow',
            'export_rain',
            'export_infil',
            'export_evapor',
            'export_chan',
            'export_xsec',
            'export_hystruc',
            'export_street',
            'export_arf',
            'export_mult',
            'export_sed',
            'export_levee',
            'export_fpxsec',
            'export_breach',
            'export_fpfroude',
            'export_swmmflo',
            'export_swmmflort',
            'export_swmmoutf',
            'export_tolspatial',
            'export_wsurf',
            'export_wstime'
        ]
        s = QSettings()
        last_dir = s.value('FLO-2D/lastGdsDir', '')
        outdir = QFileDialog.getExistingDirectory(None, 'Select directory where FLO-2D model will be exported', directory=last_dir)
        if outdir:
            s.setValue('FLO-2D/lastGdsDir', outdir)
            self.call_methods(export_calls, True, outdir)
            self.uc.bar_info('Flo2D model exported', dur=3)

    def create_model_boundary(self):
        """Create model boundary and get grid cell size from user"""
        if not self.gpkg:
            self.uc.bar_warn("Define a database connections first!")
            return
        self.get_cell_size()
        bl = self.lyrs.get_layer_by_name("Model Boundary", group=self.lyrs.group).layer()
        self.iface.setActiveLayer(bl)
        bl.startEditing()
        # start addFeature tool

    def get_cell_size(self):
        """Ask for cell size if not defined in cont table"""
        if not self.gpkg:
            self.uc.bar_warn("Define a database connections first!")
            return
        # is cell size defined?
        if not self.gpkg.get_cont_par("CELLSIZE"):
            r, ok = QInputDialog.getInt(None, "Grid Cell Size", "Enter grid element cell size", min=1, max=99999)
            if ok:
                cell_size = r
            else:
                return
            # save cell size to table cont
            sql = '''UPDATE cont SET value = ? WHERE name='CELLSIZE';'''
            rc = self.gpkg.execute(sql, (cell_size, ))
            del rc

    def create_grid(self):
        """TODO"""
        self.get_cell_size()
        print self.gpkg.get_cont_par("CELLSIZE")


    def show_xsec_editor(self, fid=None):
        """Show Cross-section editor"""
        if not self.gpkg:
            self.uc.bar_warn("Define a database connections first!")
            return
        self.dlg_xsec_editor = XsecEditorDialog(self.con, self.iface, fid)
        self.dlg_xsec_editor.show()

    def show_inflow_editor(self, fid=None):
        """Show inflows editor"""
        if not self.gpkg:
            self.uc.bar_warn("Define a database connections first!")
            return
        self.dlg_inflow_editor = InflowEditorDialog(self.con, self.iface, fid)
        self.dlg_inflow_editor.show()

    def show_outflow_editor(self, fid=None):
        """Show outflows editor"""
        if not self.gpkg:
            self.uc.bar_warn("Define a database connections first!")
            return
        self.dlg_outflow_editor = OutflowEditorDialog(self.con, self.iface, fid)
        self.dlg_outflow_editor.show()

    def show_rain_editor(self):
        """Show rain editor"""
        if not self.gpkg:
            self.uc.bar_warn("Define a database connections first!")
            return
        self.dlg_rain_editor = RainEditorDialog(self.con, self.iface)
        self.dlg_rain_editor.show()

    def show_evap_editor(self):
        """Show evaporation editor"""
        if not self.gpkg:
            self.uc.bar_warn("Define a database connections first!")
            return
        self.dlg_evap_editor = EvapEditorDialog(self.con, self.iface)
        self.dlg_evap_editor.show()

    def grid(self):
        """Show evaporation editor"""
        if not self.gpkg:
            self.uc.bar_warn("Define a database connections first!")
            return
        self.gpkg = GeoPackageUtils(self.con, self.iface)
        self.gpkg.create_grid()

    def create_map_tools(self):
        self.canvas = self.iface.mapCanvas()
        self.info_tool = InfoTool(self.canvas)

    def identify(self):
        if not self.gpkg:
            self.uc.bar_warn("Define a database connections first!")
            return
        self.canvas.setMapTool(self.info_tool)

    def get_feature_info(self, table, fid):
        # what is the proper dialog for this kind of feature?
        try:
            show_editor = self.editors_map[table]
        except KeyError:
            self.uc.bar_info("Not implemented.....")
            return
        show_editor(fid)

    def set_editors_map(self):
        self.editors_map = {
            'chan_elems': self.show_xsec_editor,
            'inflow': self.show_inflow_editor,
            'outflow': self.show_outflow_editor
        }

    def restore_settings(self):
        pass

    def show_help(self, page='index.html'):
        helpFile = 'file:///{0}/help/{1}'.format(self.plugin_dir, page)
        self.uc.log_info(helpFile)
        QDesktopServices.openUrl(QUrl(helpFile))

    def help_clicked(self):
        self.show_help(page='index.html')<|MERGE_RESOLUTION|>--- conflicted
+++ resolved
@@ -162,7 +162,6 @@
             parent=self.iface.mainWindow())
 
         self.add_action(
-<<<<<<< HEAD
             os.path.join(self.plugin_dir,'img/create_model_boundary.svg'),
             text=self.tr(u'Create Modeling Boundary'),
             callback=self.create_model_boundary,
@@ -176,9 +175,6 @@
 
         self.add_action(
             os.path.join(self.plugin_dir,'img/xsec_editor.svg'),
-=======
-            os.path.join(self.plugin_dir, 'img/xsec_editor.svg'),
->>>>>>> e73e001a
             text=self.tr(u'XSection Editor'),
             callback=self.show_xsec_editor,
             parent=self.iface.mainWindow())
