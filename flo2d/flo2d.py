# -*- coding: utf-8 -*-
"""
/***************************************************************************
 Flo2D
                                 A QGIS plugin
 FLO-2D tools for QGIS
                             -------------------
        begin                : 2016-08-28
        copyright            : (C) 2016 by Lutra Consulting for FLO-2D
        email                : info@lutraconsulting.co.uk
        git sha              : $Format:%H$
 ***************************************************************************/

/***************************************************************************
 *                                                                         *
 *   This program is free software; you can redistribute it and/or modify  *
 *   it under the terms of the GNU General Public License as published by  *
 *   the Free Software Foundation; either version 2 of the License, or     *
 *   (at your option) any later version.                                   *
 *                                                                         *
 ***************************************************************************/
 FLO-2D Preprocessor tools for QGIS.
"""
import time
from PyQt4.QtCore import *
from PyQt4.QtGui import *
from qgis.gui import QgsProjectionSelectionWidget
from qgis.core import *
from layers import Layers
from geopackage_utils import *
from flo2dgeopackage import Flo2dGeoPackage
from grid_tools import square_grid, update_roughness, evaluate_arfwrf
from info_tool import InfoTool
from grid_info_tool import GridInfoTool
from utils import *

from .gui.dlg_xsec_editor import XsecEditorDialog
from .gui.dlg_inflow_editor import InflowEditorDialog
from .gui.dlg_rain_editor import RainEditorDialog
from .gui.dlg_evap_editor import EvapEditorDialog
from .gui.dlg_outflow_editor import OutflowEditorDialog
from .gui.dlg_settings import SettingsDialog
from .gui.dlg_sampling_elev import SamplingElevDialog
from .gui.dlg_grid_info_dock import GridInfoDock


class Flo2D(object):

    def __init__(self, iface):
        self.iface = iface
        # initialize plugin directory
        self.plugin_dir = os.path.dirname(__file__)
        self.uc = UserCommunication(iface, 'FLO-2D')
        self.crs_widget = QgsProjectionSelectionWidget()
        # initialize locale
        s = QSettings()
        locale = s.value('locale/userLocale')[0:2]
        locale_path = os.path.join(
            self.plugin_dir,
            'i18n',
            'Flo2D_{}.qm'.format(locale))

        if os.path.exists(locale_path):
            self.translator = QTranslator()
            self.translator.load(locale_path)

            if qVersion() > '4.3.3':
                QCoreApplication.installTranslator(self.translator)

        # Declare instance attributes
        self.actions = []
        self.menu = self.tr(u'&Flo2D')
        self.toolbar = self.iface.addToolBar(u'Flo2D')
        self.toolbar.setObjectName(u'Flo2D')
        self.con = None
        self.lyrs = Layers(iface)
        self.lyrs.group = None
        self.gutils = None
        self.f2g = None
        self.prep_sql = None
        self.create_grid_info_dock()
        self.set_editors_map()
        self.create_map_tools()

    def tr(self, message):
        """Get the translation for a string using Qt translation API.
        """
        # noinspection PyTypeChecker,PyArgumentList,PyCallByClass
        return QCoreApplication.translate('Flo2D', message)

    def add_action(
            self,
            icon_path,
            text,
            callback,
            enabled_flag=True,
            add_to_menu=True,
            add_to_toolbar=True,
            status_tip=None,
            whats_this=None,
            parent=None):

        icon = QIcon(icon_path)
        action = QAction(icon, text, parent)
        action.triggered.connect(callback)
        action.setEnabled(enabled_flag)

        if status_tip is not None:
            action.setStatusTip(status_tip)

        if whats_this is not None:
            action.setWhatsThis(whats_this)

        if add_to_toolbar:
            self.toolbar.addAction(action)

        if add_to_menu:
            self.iface.addPluginToMenu(
                self.menu,
                action)

        self.actions.append(action)
        return action

    def initGui(self):
        """Create the menu entries and toolbar icons inside the QGIS GUI."""
        self.add_action(
            os.path.join(self.plugin_dir, 'img/settings.svg'),
            text=self.tr(u'Settings'),
            callback=self.show_settings,
            parent=self.iface.mainWindow())

        self.add_action(
            os.path.join(self.plugin_dir, 'img/import_gds.svg'),
            text=self.tr(u'Import GDS files'),
            callback=self.import_gds,
            parent=self.iface.mainWindow())

        self.add_action(
            os.path.join(self.plugin_dir, 'img/export_gds.svg'),
            text=self.tr(u'Export GDS files'),
            callback=self.export_gds,
            parent=self.iface.mainWindow())

        self.add_action(
            os.path.join(self.plugin_dir, 'img/info_tool.svg'),
            text=self.tr(u'Info Tool'),
            callback=self.identify,
            parent=self.iface.mainWindow())

        self.add_action(
            os.path.join(self.plugin_dir, 'img/create_grid.svg'),
            text=self.tr(u'Create Grid'),
            callback=self.create_grid,
            parent=self.iface.mainWindow())

        self.add_action(
            os.path.join(self.plugin_dir, 'img/sample_elev.svg'),
            text=self.tr(u'Sampling Grid Elevation'),
            callback=self.get_elevation,
            parent=self.iface.mainWindow())

        self.add_action(
            os.path.join(self.plugin_dir, 'img/sample_manning.svg'),
            text=self.tr(u'Sampling Manning\'s n'),
            callback=self.get_roughness,
            parent=self.iface.mainWindow())

        self.add_action(
            os.path.join(self.plugin_dir, 'img/eval_arfwrf.svg'),
            text=self.tr(u'Evaluate Reduction Factors (ARF and WRF)'),
            callback=self.eval_arfwrf,
            parent=self.iface.mainWindow())

        self.add_action(
            os.path.join(self.plugin_dir, 'img/grid_info_tool.svg'),
            text=self.tr(u'Grid Info Tool'),
            callback=self.activate_grid_info_tool,
            parent=self.iface.mainWindow())

        self.add_action(
            os.path.join(self.plugin_dir, 'img/xsec_editor.svg'),
            text=self.tr(u'XSection Editor'),
            callback=self.show_xsec_editor,
            parent=self.iface.mainWindow())

        self.add_action(
            os.path.join(self.plugin_dir, 'img/rain_editor.svg'),
            text=self.tr(u'Rain Editor'),
            callback=self.show_rain_editor,
            parent=self.iface.mainWindow())

        self.add_action(
            os.path.join(self.plugin_dir, 'img/evaporation_editor.svg'),
            text=self.tr(u'Evaporation Editor'),
            callback=self.show_evap_editor,
            parent=self.iface.mainWindow())

    def create_grid_info_dock(self):
        self.grid_info_dock = GridInfoDock(self.iface, self.lyrs)
        self.iface.addDockWidget(Qt.LeftDockWidgetArea, self.grid_info_dock)

    def unload(self):
        """Removes the plugin menu item and icon from QGIS GUI."""
        database_disconnect(self.con)
        for action in self.actions:
            self.iface.removePluginMenu(
                self.tr(u'&Flo2D'),
                action)
            self.iface.removeToolBarIcon(action)
        if self.grid_info_dock is not None:
            self.grid_info_dock.close()
            self.iface.removeDockWidget(self.grid_info_dock)

        # remove the toolbar
        del self.toolbar
        del self.con, self.gutils, self.lyrs
        # remove maptools
        del self.info_tool, self.grid_info_tool

    def show_settings(self):
        dlg_settings = SettingsDialog(self.con, self.iface, self.lyrs, self.gutils)
        dlg_settings.show()
        result = dlg_settings.exec_()
        if result:
            dlg_settings.write()
            self.con = dlg_settings.con
            self.gutils = dlg_settings.gutils
            self.crs = dlg_settings.crs
#            if self.lyrs.group:
#                self.lyrs.root.visibilityChanged.connect(self.info_tool.update_lyrs_list)
#            else:
#                self.lyrs.root.visibilityChanged.disconnect(self.info_tool.update_lyrs_list)
        self.grid_info_dock.setVisible(True)

    def call_methods(self, calls, debug, *args):
        for call in calls:
            dat = call.split('_')[-1].upper() + '.DAT'
            if call.startswith('import') and self.f2g.parser.dat_files[dat] is None:
                self.uc.log_info('Files required for "{0}" not found. Action skipped!'.format(call))
                continue
            else:
                pass
            try:
                start_time = time.time()
                method = getattr(self.f2g, call)
                method(*args)
                self.uc.log_info('{0:.3f} seconds => "{1}"'.format(time.time() - start_time, call))
            except Exception as e:
                if debug is True:
                    self.uc.log_info(traceback.format_exc())
                else:
                    raise

    @connection_required
    def import_gds(self):
        self.f2g = Flo2dGeoPackage(self.con, self.iface)
        """Import traditional GDS files into FLO-2D database (GeoPackage)"""
        import_calls = [
            'import_cont_toler',
            'import_mannings_n_topo',
            'import_inflow',
            'import_outflow',
            'import_rain',
            'import_evapor',
            'import_infil',
            'import_chan',
            'import_xsec',
            'import_hystruc',
            'import_street',
            'import_arf',
            'import_mult',
            'import_sed',
            'import_levee',
            'import_fpxsec',
            'import_breach',
            'import_fpfroude',
            'import_swmmflo',
            'import_swmmflort',
            'import_swmmoutf',
            'import_tolspatial',
            'import_wsurf',
            'import_wstime'
        ]
        s = QSettings()
        last_dir = s.value('FLO-2D/lastGdsDir', '')
        fname = QFileDialog.getOpenFileName(None, 'Select FLO-2D file to import', directory=last_dir, filter='CONT.DAT')
        if fname:
            s.setValue('FLO-2D/lastGdsDir', os.path.dirname(fname))
            QApplication.setOverrideCursor(Qt.WaitCursor)
            bname = os.path.basename(fname)
            self.f2g.set_parser(fname)
            if bname in self.f2g.parser.dat_files:
                empty = self.f2g.is_table_empty('grid')
                # check if a grid exists in the grid table
                if not empty:
                    r = self.uc.question('There is a grid already defined in GeoPackage. Overwrite it?')
                    if r == QMessageBox.Yes:
                        pass
                    else:
                        self.uc.bar_info('Import cancelled', dur=3)
                        return
                else:
                    pass
                self.call_methods(import_calls, True)

                # save CRS to table cont
                sql = '''INSERT INTO cont (name, value) VALUES ('PROJ', ?);'''
                data = (self.crs.toProj4(), )
                rc = self.gutils.execute(sql, data)
                del rc

                # load layers and tables
                self.load_layers()
                self.uc.bar_info('Flo2D model imported', dur=3)
            else:
                pass
            QApplication.restoreOverrideCursor()
        else:
            pass

    @connection_required
    def export_gds(self):
        self.f2g = Flo2dGeoPackage(self.con, self.iface)
        """Export traditional GDS files into FLO-2D database (GeoPackage)"""
        export_calls = [
            'export_cont_toler',
            'export_mannings_n_topo',
            'export_inflow',
            'export_outflow',
            'export_rain',
            'export_infil',
            'export_evapor',
            'export_chan',
            'export_xsec',
            'export_hystruc',
            'export_street',
            'export_arf',
            'export_mult',
            'export_sed',
            'export_levee',
            'export_fpxsec',
            'export_breach',
            'export_fpfroude',
            'export_swmmflo',
            'export_swmmflort',
            'export_swmmoutf',
            'export_tolspatial',
            'export_wsurf',
            'export_wstime'
        ]
        s = QSettings()
        last_dir = s.value('FLO-2D/lastGdsDir', '')
        outdir = QFileDialog.getExistingDirectory(None,
                                                  'Select directory where FLO-2D model will be exported',
                                                  directory=last_dir)
        if outdir:
            QApplication.setOverrideCursor(Qt.WaitCursor)
            s.setValue('FLO-2D/lastGdsDir', outdir)
            self.call_methods(export_calls, True, outdir)
            self.uc.bar_info('Flo2D model exported', dur=3)
            QApplication.restoreOverrideCursor()

    def load_layers(self):
        self.lyrs.load_all_layers(self.gutils)
        self.lyrs.repaint_layers()
        self.lyrs.zoom_to_all()

    def get_cell_size(self):
        """Get cell size from:
            - model boundary attr table (if defined, will be written to cont table)
            - cont table
            - ask user
        """
        try:
            bl = self.lyrs.get_layer_by_name("Model Boundary", group=self.lyrs.group).layer()
            bfeat = bl.getFeatures().next()
            if bfeat['cell_size']:
                cs = bfeat['cell_size']
            else:
                cs = self.gutils.get_cont_par("CELLSIZE")
                if cs == '':
                    cs = None
                else:
                    pass
            if cs:
                return cs
            else:
                r, ok = QInputDialog.getDouble(None,
                                               "Grid Cell Size",
                                               "Enter grid element cell size",
                                               value=100,
                                               min=0.1,
                                               max=99999)
                if ok:
                    cs = r
                    self.gutils.set_cont_par('CELLSIZE', cs)
                else:
                    return None
        except StopIteration as e:
            self.uc.bar_warn("There is no model boundary! Please digitize it before running tool.")

    @connection_required
    def create_grid(self):
        bl = self.lyrs.get_layer_by_name("Model Boundary", group=self.lyrs.group).layer()
        if bl.isEditable():
            # ask user for saving changes
            r = self.uc.question('Model boundary layer is in edit mode. Save changes and create the grid?')
            if r == QMessageBox.Yes:
                bl.commitChanges()
            else:
                self.uc.bar_info('Creating grid cancelled', dur=3)
                return
        self.get_cell_size()
        self.gutils = GeoPackageUtils(self.con, self.iface)
        QApplication.setOverrideCursor(Qt.WaitCursor)
        bl = self.lyrs.get_layer_by_name("Model Boundary", group=self.lyrs.group).layer()
        result = square_grid(self.gutils, bl)
        grid_lyr = self.lyrs.get_layer_by_name("Grid", group=self.lyrs.group).layer()
        if grid_lyr:
            grid_lyr.triggerRepaint()
        QApplication.restoreOverrideCursor()
        if result > 0:
            self.uc.bar_info("Grid created!")
        else:
            self.uc.show_warn("Creating grid aborted! Please check model boundary layer.")

    @connection_required
    def get_roughness(self):
        try:
            QApplication.setOverrideCursor(Qt.WaitCursor)
            grid_lyr = self.lyrs.get_layer_by_name("Grid", group=self.lyrs.group).layer()
            rough_lyr = self.lyrs.get_layer_by_name("Roughness", group=self.lyrs.group).layer()
            update_roughness(self.gutils, grid_lyr, rough_lyr, 'n')
            QApplication.restoreOverrideCursor()
            self.uc.show_info("Assigning roughness finished!")
        except Exception as e:
            QApplication.restoreOverrideCursor()
            self.uc.log_info(traceback.format_exc())
            self.uc.show_warn("Assigning roughness aborted! Please check roughness layer.")

    @connection_required
    def get_elevation(self):
        cell_size = self.get_cell_size()
        dlg = SamplingElevDialog(self.con, self.iface, self.lyrs, self.gutils, cell_size)
        ok = dlg.exec_()
        if ok:
            try:
                QApplication.setOverrideCursor(Qt.WaitCursor)
                dlg.resample()
                QApplication.restoreOverrideCursor()
                self.uc.show_info("Sampling done.")
            except Exception as e:
                QApplication.restoreOverrideCursor()
                self.uc.log_info(traceback.format_exc())
                self.uc.show_warn("Sampling aborted! Please check your input raster and model boundary.")
                raise

    @connection_required
    def eval_arfwrf(self):
        self.gutils = GeoPackageUtils(self.con, self.iface)
        QApplication.setOverrideCursor(Qt.WaitCursor)
        try:
            grid_lyr = self.lyrs.get_layer_by_name("Grid", group=self.lyrs.group).layer()
            arf_lyr = self.lyrs.get_layer_by_name("Blocked areas", group=self.lyrs.group).layer()
            evaluate_arfwrf(self.gutils, grid_lyr, arf_lyr)
            QApplication.restoreOverrideCursor()
            self.uc.show_info("ARF and WRF values calculated!")
        except Exception as e:
            QApplication.restoreOverrideCursor()
            self.uc.log_info(traceback.format_exc())
            self.uc.show_warn("Calculating ARF and WRF values aborted! Please check your blocked areas layer.")

    @connection_required
    def activate_grid_info_tool(self):
        grid = self.lyrs.get_layer_by_name('Grid', self.lyrs.group).layer()
        if grid:
            self.grid_info_tool.grid = grid
            self.grid_info_dock.set_info_layer(grid)
            self.canvas.setMapTool(self.grid_info_tool)
        else:
            self.uc.bar_warn('There is no grid layer to identify.')

    @connection_required
    def show_xsec_editor(self, fid=None):
        """Show Cross-section editor"""
        self.dlg_xsec_editor = XsecEditorDialog(self.con, self.iface, self.lyrs, fid)
        self.dlg_xsec_editor.rejected.connect(self.lyrs.clear_rubber)
        self.dlg_xsec_editor.show()

    @connection_required
    def show_inflow_editor(self, fid=None):
        """Show inflows editor"""
        self.dlg_inflow_editor = InflowEditorDialog(self.con, self.iface, fid)
        self.dlg_inflow_editor.show()

    @connection_required
    def show_outflow_editor(self, fid=None):
        """Show outflows editor"""
        try:
            self.dlg_outflow_editor.outflow_clicked(fid)
        except AttributeError:
            self.dlg_outflow_editor = OutflowEditorDialog(self.con, self.iface, self.lyrs, fid)
        self.dlg_outflow_editor.rejected.connect(self.lyrs.clear_rubber)
        self.dlg_outflow_editor.show()

    @connection_required
    def show_rain_editor(self):
        """Show rain editor"""
        try:
            self.dlg_rain_editor = RainEditorDialog(self.con, self.iface)
            self.dlg_rain_editor.show()
        except TypeError as e:
            self.uc.show_warn('There is no rain data to display!')

    @connection_required
    def show_evap_editor(self):
        """Show evaporation editor"""
        try:
            self.dlg_evap_editor = EvapEditorDialog(self.con, self.iface)
            self.dlg_evap_editor.show()
        except TypeError as e:
            self.uc.show_warn('There is no evaporation data to display!')

    def create_map_tools(self):
        self.canvas = self.iface.mapCanvas()
        self.info_tool = InfoTool(self.canvas, self.lyrs)
        self.info_tool.feature_picked.connect(self.get_feature_info)
        self.grid_info_tool = GridInfoTool(self.canvas, self.lyrs)
        self.grid_info_tool.grid_elem_picked.connect(self.grid_info_dock.update_fields)

<<<<<<< HEAD
    def activate_grid_info_tool(self):
        grid = self.lyrs.get_layer_by_name('Grid', self.lyrs.group)
        if grid:
            self.grid_info_tool.grid = grid.layer()
            self.grid_info_dock.set_info_layer(grid.layer())
            self.canvas.setMapTool(self.grid_info_tool)
        else:
            self.uc.bar_warn('There is no grid layer to identify.')

=======
>>>>>>> 7befdfff
    def identify(self):

        self.canvas.setMapTool(self.info_tool)
        self.info_tool.update_lyrs_list()

    def get_feature_info(self, table, fid):
        # what is the proper dialog for this kind of feature?
        try:
            show_editor = self.editors_map[table]
        except KeyError:
            self.uc.bar_info("Not implemented.....")
            return
        show_editor(fid)

    def set_editors_map(self):
        self.editors_map = {
            'chan_elems': self.show_xsec_editor,
            'inflow': self.show_inflow_editor,
            'outflow': self.show_outflow_editor
        }

    def restore_settings(self):
        pass

    def show_help(self, page='index.html'):
        helpFile = 'file:///{0}/help/{1}'.format(self.plugin_dir, page)
        self.uc.log_info(helpFile)
        QDesktopServices.openUrl(QUrl(helpFile))

    def help_clicked(self):
        self.show_help(page='index.html')<|MERGE_RESOLUTION|>--- conflicted
+++ resolved
@@ -529,7 +529,6 @@
         self.grid_info_tool = GridInfoTool(self.canvas, self.lyrs)
         self.grid_info_tool.grid_elem_picked.connect(self.grid_info_dock.update_fields)
 
-<<<<<<< HEAD
     def activate_grid_info_tool(self):
         grid = self.lyrs.get_layer_by_name('Grid', self.lyrs.group)
         if grid:
@@ -539,8 +538,6 @@
         else:
             self.uc.bar_warn('There is no grid layer to identify.')
 
-=======
->>>>>>> 7befdfff
     def identify(self):
 
         self.canvas.setMapTool(self.info_tool)
