# -*- coding: utf-8 -*-

# FLO-2D Preprocessor tools for QGIS
# Copyright © 2021 Lutra Consulting for FLO-2D

# This program is free software; you can redistribute it and/or
# modify it under the terms of the GNU General Public License
# as published by the Free Software Foundation; either version 2
# of the License, or (at your option) any later version

import cProfile
import io

# Lambda may not be necessary
# pylint: disable=W0108
import os
import pstats
import sys
import threading
import time
import traceback
from contextlib import contextmanager
from datetime import datetime
from pstats import SortKey
from subprocess import (
    CREATE_NO_WINDOW,
    PIPE,
    STDOUT,
    CalledProcessError,
    Popen,
    call,
    check_call,
    check_output,
    run,
)

from qgis.PyQt import QtCore, QtGui
from PyQt5.QtGui import QFont
from PyQt5.QtWidgets import QApplication, QToolButton
from osgeo import gdal
from qgis._core import QgsMessageLog, QgsCoordinateReferenceSystem, QgsMapSettings, QgsProjectMetadata, \
    QgsMapRendererParallelJob, QgsLayerTreeLayer, QgsVectorLayerExporter, QgsVectorFileWriter, QgsVectorLayer, \
    QgsMapLayer, QgsRasterFileWriter, QgsRasterLayer, QgsLayerTreeGroup
from qgis.core import NULL, QgsProject, QgsWkbTypes
from qgis.gui import QgsDockWidget, QgsProjectionSelectionWidget
from qgis.PyQt import QtCore
from qgis.PyQt.QtCore import (
    QCoreApplication,
    QSettings,
    QSize,
    Qt,
    QTranslator,
    QUrl,
    qVersion,
)
from qgis.PyQt.QtGui import QCursor, QDesktopServices, QIcon, QPixmap
from qgis.PyQt.QtWidgets import (
    QAction,
    QApplication,
    QFileDialog,
    QMenu,
    QMessageBox,
    QSizePolicy,
    QSpacerItem,
    qApp,
)
from qgis.utils import plugins
from urllib3.contrib import _securetransport
from .flo2d_ie.flo2dgeopackage import Flo2dGeoPackage
from .flo2d_tools.channel_profile_tool import ChannelProfile
from .flo2d_tools.flopro_tools import (
    FLOPROExecutor,
    MapperExecutor,
    ProgramExecutor,
    TailingsDamBreachExecutor,
)
from .flo2d_tools.grid_info_tool import GridInfoTool
from .flo2d_tools.grid_tools import (
    add_col_and_row_fields,
    assign_col_row_indexes_to_grid,
    cellIDNumpyArray,
    dirID,
    grid_has_empty_elev,
    number_of_elements,
)
from .flo2d_tools.info_tool import InfoTool
from .flo2d_tools.results_tool import ResultsTool
from .flo2d_tools.schematic_tools import (
    delete_redundant_levee_directions_np,
    generate_schematic_levees,
)
from .flo2d_tools.schema2user_tools import SchemaSWMMConverter
from collections import OrderedDict, defaultdict

from .geopackage_utils import GeoPackageUtils, connection_required, database_disconnect, database_connect
from .gui import dlg_settings
from .gui.dlg_components import ComponentsDialog
from .gui.dlg_cont_toler_jj import ContToler_JJ
from .gui.dlg_evap_editor import EvapEditorDialog
from .gui.dlg_flopro import ExternalProgramFLO2D
from .gui.dlg_gpkg_management import GpkgManagementDialog
from .gui.dlg_hazus import HazusDialog
from .gui.dlg_issues import ErrorsDialog
from .gui.dlg_levee_elev import LeveesToolDialog
from .gui.dlg_mud_and_sediment import MudAndSedimentDialog
from .gui.dlg_ras_import import RasImportDialog
from .gui.dlg_schem_xs_info import SchemXsecEditorDialog
from .gui.dlg_schema2user import Schema2UserDialog
from .gui.dlg_settings import SettingsDialog
from .gui.dlg_update_gpkg import UpdateGpkg
from .gui.dlg_user2schema import User2SchemaDialog
from .gui.f2d_main_widget import FLO2DWidget
from .gui.grid_info_widget import GridInfoWidget
from .gui.plot_widget import PlotWidget
from .gui.table_editor_widget import TableEditorWidget
from .layers import Layers
from .misc.invisible_lyrs_grps import InvisibleLayersAndGroups
from .user_communication import UserCommunication
from .utils import get_flo2dpro_version

from PIL import Image, ImageDraw

import processing

@contextmanager
def cd(newdir):
    prevdir = os.getcwd()
    os.chdir(os.path.expanduser(newdir))
    try:
        yield
    finally:
        os.chdir(prevdir)


class Flo2D(object):

    def __init__(self, iface):
        # self.pr = cProfile.Profile()
        # self.pr.enable()

        self.iface = iface
        self.iface.f2d = {}
        self.plugin_dir = os.path.dirname(__file__)
        self.uc = UserCommunication(iface, "FLO-2D")
        self.crs_widget = QgsProjectionSelectionWidget()
        # initialize locale
        s = QSettings()
        locale = s.value("locale/userLocale")[0:2]
        locale_path = os.path.join(self.plugin_dir, "i18n", "Flo2D_{}.qm".format(locale))

        if os.path.exists(locale_path):
            self.translator = QTranslator()
            self.translator.load(locale_path)

            if qVersion() > "4.3.3":
                QCoreApplication.installTranslator(self.translator)

        # Declare instance attributes
        self.project = QgsProject.instance()
        self.actions = []
        self.toolButtons = []
        self.toolActions = []

        self.files_used = ""
        self.files_not_used = ""

        self.menu = self.tr("&FLO-2D")
        self.toolbar = self.iface.addToolBar("FLO-2D")
        self.toolbar.setObjectName("FLO-2D")
        self.con = None
        self.iface.f2d["con"] = self.con
        self.lyrs = Layers(iface)
        self.ilg = InvisibleLayersAndGroups(self.iface)
        self.lyrs.group = None
        self.gutils = None
        self.f2g = None
        self.prep_sql = None
        self.f2d_widget = None
        self.f2d_plot_dock = None
        self.f2d_table_dock = None
        self.f2d_dock = None
        self.f2d_grid_info_dock = None
        self.create_map_tools()
        self.crs = None
        self.cur_info_table = None
        self.infoToolCalled = False
        self.new_gpkg = None

        # connections
        self.project.readProject.connect(self.load_gpkg_from_proj)
        self.project.writeProject.connect(self.flo_save_project)

        self.uc.clear_bar_messages()
        QApplication.restoreOverrideCursor()

    def tr(self, message):
        """
        Get the translation for a string using Qt translation API.
        """
        # noinspection PyTypeChecker,PyArgumentList,PyCallByClass
        return QCoreApplication.translate("FLO-2D", message)

    def setup_dock_widgets(self):
        self.create_f2d_plot_dock()
        self.create_f2d_table_dock()
        self.create_f2d_dock()
        self.create_f2d_grid_info_dock()
        self.add_docks_to_iface()
        self.set_editors_map()

        if not self.infoToolCalled:
            self.info_tool.feature_picked.connect(self.get_feature_info)
            self.infoToolCalled = True

        self.results_tool.feature_picked.connect(self.get_feature_profile)
        self.grid_info_tool.grid_elem_picked.connect(self.f2d_grid_info.update_fields)

        self.f2d_widget.grid_tools.setup_connection()
        self.f2d_widget.profile_tool.setup_connection()

        self.f2d_widget.rain_editor.setup_connection()
        self.f2d_widget.rain_editor.rain_properties()

        self.f2d_widget.bc_editor_new.setup_connection()
        self.f2d_widget.bc_editor_new.populate_bcs(widget_setup=True)

        self.f2d_widget.ic_editor.populate_cbos()

        self.f2d_widget.street_editor.setup_connection()
        self.f2d_widget.street_editor.populate_streets()

        self.f2d_widget.struct_editor.populate_structs()

        self.f2d_widget.channels_editor.setup_connection()

        self.f2d_widget.xs_editor.setup_connection()
        self.f2d_widget.xs_editor.populate_xsec_cbo()

        self.f2d_widget.fpxsec_editor.setup_connection()

        self.f2d_widget.storm_drain_editor.setup_connection()

        self.f2d_widget.fpxsec_editor.populate_cbos()

        self.f2d_widget.infil_editor.setup_connection()

        self.f2d_widget.levee_and_breach_editor.setup_connection()

        self.f2d_widget.multiple_channels_editor.setup_connection()

        self.f2d_widget.pre_processing_tools.setup_connection()

    def add_action(
            self,
            icon_path,
            text,
            callback=None,
            enabled_flag=True,
            add_to_menu=True,
            add_to_toolbar=True,
            status_tip=None,
            whats_this=None,
            parent=None,
            menu=None,
    ):
        icon = QIcon(icon_path)
        action = QAction(icon, text, parent)

        # INFO: action.triggered pass False to callback if it is decorated!
        if callback is not None:
            action.triggered.connect(callback)
        action.setEnabled(enabled_flag)

        if menu is not None:
            popup = QMenu()

            for m in menu:
                icon = QIcon(m[0])
                act = QAction(icon, m[1], parent)
                act.triggered.connect(m[2])
                popup.addAction(act)
            action.setMenu(popup)

        if text in ["FLO-2D Grid Info Tool", "FLO-2D Info Tool", "FLO-2D Results"]:
            action.setCheckable(True)
            action.setChecked(False)

        if status_tip is not None:
            action.setStatusTip(status_tip)

        if whats_this is not None:
            action.setWhatsThis(whats_this)

        if add_to_toolbar:

            tool_button_mapping = {
                "FLO-2D Project": ("/img/mGeoPackage.svg", "<b>FLO-2D Project</b>"),
                "Run FLO-2D Pro": ("/img/flo2d.svg", "<b>Run FLO-2D Pro</b>"),
                "FLO-2D Import/Export": ("/img/ie.svg", "<b>FLO-2D Import/Export</b>"),
                "FLO-2D Project Review": ("/img/editmetadata.svg", "<b>FLO-2D Project Review</b>", True),
                "FLO-2D Parameters": ("/img/show_cont_table.svg", "<b>FLO-2D Parameters</b>")
            }

            if text in tool_button_mapping:
                toolButton = QToolButton()
                toolButton.setMenu(popup)
                toolButton.setIcon(QIcon(self.plugin_dir + tool_button_mapping[text][0]))
                toolButton.setPopupMode(QToolButton.InstantPopup)

                if len(tool_button_mapping[text]) >= 3 and tool_button_mapping[text][2]:
                    toolButton.setCheckable(True)

                self.toolbar.addWidget(toolButton)
                toolButton.setToolTip(tool_button_mapping[text][1])
                self.toolButtons.append(toolButton)
            else:
                self.toolbar.addAction(action)
                self.toolActions.append(action)

        if add_to_menu:
            self.iface.addPluginToMenu(self.menu, action)

        self.actions.append(action)
        return action

    def initGui(self):
        """
        Create the menu entries and toolbar icons inside the QGIS GUI.
        """
        # global GRID_INFO, GENERAL_INFO

        self.add_action(
            os.path.join(self.plugin_dir, "img/mGeoPackage.svg"),
            text=self.tr("FLO-2D Project"),
            callback=None,
            parent=self.iface.mainWindow(),
            menu=(
                (
                    os.path.join(self.plugin_dir, "img/mActionNewGeoPackageLayer.svg"),
                    "New FLO-2D Project",
                    lambda: self.show_settings(),
                ),
                (
                    os.path.join(self.plugin_dir, "img/mActionAddGeoPackageLayer.svg"),
                    "Open FLO-2D Project",
                    lambda: self.flo_open_project(),
                ),
                # (
                #     os.path.join(self.plugin_dir, "img/mActionSaveGeoPackageLayer.svg"),
                #     "Save FLO-2D Project",
                #     lambda: self.flo_save_project(),
                # ),
                (
                    os.path.join(self.plugin_dir, "img/gpkg.svg"),
                    "FLO-2D GeoPackage Management",
                    lambda: self.gpkg_management(),
                )
            )
        )

        self.add_action(
            os.path.join(self.plugin_dir, "img/ie.svg"),
            text=self.tr("FLO-2D Import/Export"),
            callback=None,
            parent=self.iface.mainWindow(),
            menu=(
                # (
                #     os.path.join(self.plugin_dir, "img/gpkg2gpkg.svg"),
                #     "Import from GeoPackage",
                #     lambda: self.import_from_gpkg(),
                # ),
                (
                    os.path.join(self.plugin_dir, "img/import_gds.svg"),
                    "Import data (*.DAT) files",
                    lambda: self.import_gds(),
                ),
                (
                    os.path.join(self.plugin_dir, "img/import_components.svg"),
                    "Import selected components files",
                    lambda: self.import_components(),
                ),
                (
                    os.path.join(self.plugin_dir, "img/export_gds.svg"),
                    "Export data (*.DAT) files",
                    lambda: self.export_gds(),
                ),
                (
                    os.path.join(self.plugin_dir, "img/import_hdf5.svg"),
                    "Import from HDF5",
                    lambda: self.import_hdf5(),
                ),
                (
                    os.path.join(self.plugin_dir, "img/export_hdf5.svg"),
                    "Export to HDF5",
                    lambda: self.export_hdf5(),
                ),
                (
                    os.path.join(self.plugin_dir, "img/import_ras.svg"),
                    "Import RAS geometry",
                    lambda: self.import_from_ras(),
                )
            )
        )

        self.add_action(
            os.path.join(self.plugin_dir, "img/flo2d.svg"),
            text=self.tr("Run FLO-2D Pro"),
            callback=None,
            parent=self.iface.mainWindow(),
            menu=(
                (
                    os.path.join(self.plugin_dir, "img/mActionOptions.svg"),
                    "FLO-2D Settings",
                    lambda: self.run_settings(),
                ),
                (
                    os.path.join(self.plugin_dir, "img/flo2d.svg"),
                    "Quick Run FLO-2D Pro",
                    lambda: self.quick_run_flopro(),
                ),
                (
                    os.path.join(self.plugin_dir, "img/FLO.svg"),
                    "Run FLO-2D Pro",
                    self.run_flopro,
                ),
                (
                    os.path.join(self.plugin_dir, "img/tailings dam breach.svg"),
                    "Run Tailings Dam Tool ",
                    self.run_tailingsdambreach,
                ),
                (
                    os.path.join(self.plugin_dir, "img/profile_run2.svg"),
                    "Run Profiles",
                    self.run_profiles,
                ),
                (
                    os.path.join(self.plugin_dir, "img/hydrog.svg"),
                    "Run Hydrog",
                    self.run_hydrog,
                ),
                (
                    os.path.join(self.plugin_dir, "img/maxplot.svg"),
                    "Run MaxPlot",
                    self.run_maxplot,
                ),
                (
                    os.path.join(self.plugin_dir, "img/mapcrafter.svg"),
                    "Run MapCrafter",
                    self.run_mapcrafter,
                ),
                (
                    os.path.join(self.plugin_dir, "img/rasterizor.svg"),
                    "Run Rasterizor",
                    self.run_rasterizor,
                ),
            )
        )

        self.add_action(
            os.path.join(self.plugin_dir, "img/show_cont_table.svg"),
            text=self.tr("FLO-2D Parameters"),
            callback=None,
            parent=self.iface.mainWindow(),
            menu=(
                (
                    os.path.join(self.plugin_dir, "img/show_cont_table.svg"),
                    "Set Control Parameters (CONT.DAT)",
                    lambda: self.show_cont_toler(),
                ),
                (
                    os.path.join(self.plugin_dir, "img/landslide.svg"),
                    "Mud and Sediment Transport (SED.DAT)",
                    lambda: self.show_mud_and_sediment_dialog(),
                ),
                (
                    os.path.join(self.plugin_dir, "img/schematic_to_user.svg"),
                    "Convert Schematic Layers to User Layers",
                    lambda: self.schematic2user(),
                ),
                (
                    os.path.join(self.plugin_dir, "img/evaporation_editor.svg"),
                    "Evaporation Editor",
                    lambda: self.show_evap_editor(),
                ),
                (
                    os.path.join(self.plugin_dir, "img/set_levee_elev.svg"),
                    "Levee Elevation Tool",
                    lambda: self.show_levee_elev_tool(),
                ),
            )
        )

        # self.add_action(
        #     os.path.join(self.plugin_dir, "img/info_tool.svg"),
        #     text=self.tr("FLO-2D Info Tool"),
        #     callback=None,
        #     parent=self.iface.mainWindow(),
        #     menu=(
        #         (
        #             os.path.join(self.plugin_dir, "img/info_tool.svg"),
        #             "Info Tool",
        #             lambda: self.activate_general_info_tool(),
        #         ),
        #         (
        #             os.path.join(self.plugin_dir, "img/import_swmm.svg"),
        #             "Select .RPT file",
        #             lambda: self.select_RPT_File(),
        #         ),
        #         # (
        #         #     os.path.join(self.plugin_dir, "img/grid_info_tool.svg"),
        #         #     "Grid Info Tool",
        #         #     lambda: self.activate_grid_info_tool(),
        #         # ),
        #     )
        # )

        self.add_action(
            os.path.join(self.plugin_dir, "img/grid_info_tool.svg"),
            text=self.tr("FLO-2D Grid Info Tool"),
            callback=lambda: self.activate_grid_info_tool(),
            parent=self.iface.mainWindow(),
        )

        self.add_action(
            os.path.join(self.plugin_dir, "img/info_tool.svg"),
            text=self.tr("FLO-2D Info Tool"),
            callback=lambda: self.activate_general_info_tool(),
            parent=self.iface.mainWindow(),
        )

        self.add_action(
            os.path.join(self.plugin_dir, "img/results.svg"),
            text=self.tr("FLO-2D Results"),
            callback=lambda: self.activate_results_info_tool(),
            parent=self.iface.mainWindow(),
        )

        self.add_action(
            os.path.join(self.plugin_dir, "img/editmetadata.svg"),
            text=self.tr("FLO-2D Project Review"),
            callback=None,
            parent=self.iface.mainWindow(),
            menu=(
                (
                    os.path.join(self.plugin_dir, "img/hazus.svg"),
                    "HAZUS",
                    lambda: self.show_hazus_dialog(),
                ),
                # (
                #     os.path.join(self.plugin_dir, "img/profile_tool.svg"),
                #     "Channel Profile",
                #     lambda: self.channel_profile(),
                # ),
                (
                    os.path.join(self.plugin_dir, "img/issue.svg"),
                    "Warnings and Errors",
                    lambda: self.show_errors_dialog(),
                ),
            )
        )

        self.add_action(
            os.path.join(self.plugin_dir, "img/help_contents.svg"),
            text=self.tr("FLO-2D Help"),
            callback=self.show_help,
            parent=self.iface.mainWindow(),
        )

        self.iface.mainWindow().setWindowTitle("No project selected")

    def create_f2d_dock(self):
        self.f2d_dock = QgsDockWidget()
        self.f2d_dock.setWindowTitle("FLO-2D")
        self.f2d_widget = FLO2DWidget(self.iface, self.lyrs, self.f2d_plot, self.f2d_table)
        self.f2d_widget.setSizeHint(350, 600)
        self.f2d_dock.setWidget(self.f2d_widget)
        self.f2d_dock.dockLocationChanged.connect(self.f2d_dock_save_area)

    @staticmethod
    def f2d_dock_save_area(area):
        s = QSettings("FLO2D")
        s.setValue("dock/area", area)

    def create_f2d_plot_dock(self):
        self.f2d_plot_dock = QgsDockWidget()  # The QDockWidget class provides a widget that can be docked inside
        # a QMainWindow or floated as a top-level window on the desktop.
        self.f2d_plot_dock.setWindowTitle("FLO-2D Plot")
        self.f2d_plot = PlotWidget()
        self.f2d_plot.plot.legend = None
        self.f2d_plot.setSizeHint(500, 200)
        self.f2d_plot_dock.setWidget(self.f2d_plot)  # Sets 'f2d_plot_dock' as wrapper its child 'f2d_plot'
        self.f2d_plot_dock.dockLocationChanged.connect(self.f2d_plot_dock_save_area)

    @staticmethod
    def f2d_table_dock_save_area(area):
        s = QSettings("FLO2D")
        s.setValue("table_dock/area", area)

    def create_f2d_table_dock(self):
        self.f2d_table_dock = QgsDockWidget()
        self.f2d_table_dock.setWindowTitle("FLO-2D Table Editor")
        self.f2d_table = TableEditorWidget(self.iface, self.f2d_plot, self.lyrs)
        self.f2d_table.setSizeHint(350, 200)
        self.f2d_table_dock.setWidget(self.f2d_table)
        self.f2d_table_dock.dockLocationChanged.connect(self.f2d_table_dock_save_area)

    @staticmethod
    def f2d_plot_dock_save_area(area):
        s = QSettings("FLO2D")
        s.setValue("plot_dock/area", area)

    def create_f2d_grid_info_dock(self):
        self.f2d_grid_info_dock = QgsDockWidget()
        self.f2d_grid_info_dock.setWindowTitle("FLO-2D Grid Info")
        self.f2d_grid_info = GridInfoWidget(self.iface, self.f2d_plot, self.f2d_table, self.lyrs)
        self.f2d_grid_info.setSizeHint(350, 30)
        grid = self.lyrs.data["grid"]["qlyr"]
        if grid is not None:
            self.f2d_grid_info.set_info_layer(grid)
        self.f2d_grid_info_dock.setWidget(self.f2d_grid_info)
        self.f2d_grid_info_dock.dockLocationChanged.connect(self.f2d_grid_info_dock_save_area)

    @staticmethod
    def f2d_grid_info_dock_save_area(area):
        s = QSettings("FLO2D")
        s.setValue("grid_info_dock/area", area)

    def add_docks_to_iface(self):
        s = QSettings("FLO2D")
        ma = s.value("dock/area", Qt.RightDockWidgetArea, type=int)
        ta = s.value("table_dock/area", Qt.BottomDockWidgetArea, type=int)
        pa = s.value("plot_dock/area", Qt.BottomDockWidgetArea, type=int)
        ga = s.value("grid_info_dock/area", Qt.TopDockWidgetArea, type=int)

        if ma == 0:
            self.iface.addDockWidget(Qt.RightDockWidgetArea, self.f2d_dock)
            self.f2d_dock.setFloating(True)
        else:
            self.iface.addDockWidget(ma, self.f2d_dock)

        if ta == 0:
            self.iface.addDockWidget(Qt.BottomDockWidgetArea, self.f2d_table_dock)
            self.f2d_table_dock.setFloating(True)
        else:
            self.iface.addDockWidget(ta, self.f2d_table_dock)

        if pa == 0:
            self.iface.addDockWidget(Qt.BottomDockWidgetArea, self.f2d_plot_dock)
            self.f2d_plot_dock.setFloating(True)
        else:
            self.iface.addDockWidget(pa, self.f2d_plot_dock)

        if ga == 0:
            self.iface.addDockWidget(Qt.TopDockWidgetArea, self.f2d_grid_info_dock)
            self.f2d_grid_info_dock.setFloating(True)
        else:
            self.iface.addDockWidget(ga, self.f2d_grid_info_dock)

    def unload(self):
        """
        Removes the plugin menu item and icon from QGIS GUI.
        """

        # Close and safe routines execution times statistics:
        # try:
        #     s = QSettings()
        #     lastDir = s.value("FLO-2D/lastGdsDir", "")
        #     stts = os.path.join(lastDir, "STATS.TXT")
        #     with open(stts, "w") as f:
        #         self.pr.disable()
        #         sortby = SortKey.TIME
        #         ps = pstats.Stats(self.pr, stream=f).sort_stats(sortby)
        #         ps.print_stats()
        # except Exception as e:
        #     QApplication.restoreOverrideCursor()
        #     self.uc.show_error("ERROR", e)
        #     time.sleep(3)

        self.lyrs.clear_rubber()
        # remove maptools
        del self.info_tool, self.grid_info_tool, self.results_tool
        # others
        del self.uc
        database_disconnect(self.con)
        for action in self.actions:
            self.iface.removePluginMenu(self.tr("&FLO-2D"), action)
            self.iface.removeToolBarIcon(action)
        # remove dialogs
        if self.f2d_table_dock is not None:
            self.f2d_table_dock.close()
            self.iface.removeDockWidget(self.f2d_table_dock)
            del self.f2d_table_dock
        if self.f2d_plot_dock is not None:
            self.f2d_plot_dock.close()
            self.iface.removeDockWidget(self.f2d_plot_dock)
            del self.f2d_plot_dock
        if self.f2d_grid_info_dock is not None:
            self.f2d_grid_info_dock.close()
            self.iface.removeDockWidget(self.f2d_grid_info_dock)
            del self.f2d_grid_info_dock
        if self.f2d_widget is not None:
            # if self.f2d_widget.bc_editor is not None:
            #     self.f2d_widget.bc_editor.close()
            #     del self.f2d_widget.bc_editor

            if self.f2d_widget.profile_tool is not None:
                self.f2d_widget.profile_tool.close()
                del self.f2d_widget.profile_tool

            if self.f2d_widget.ic_editor is not None:
                self.f2d_widget.ic_editor.close()
                del self.f2d_widget.ic_editor

            if self.f2d_widget.rain_editor is not None:
                self.f2d_widget.rain_editor.close()
                del self.f2d_widget.rain_editor

            if self.f2d_widget.channels_editor is not None:
                self.f2d_widget.channels_editor.close()
                del self.f2d_widget.channels_editor

            if self.f2d_widget.fpxsec_editor is not None:
                self.f2d_widget.fpxsec_editor.close()
                del self.f2d_widget.fpxsec_editor

            if self.f2d_widget.struct_editor is not None:
                self.f2d_widget.struct_editor.close()
                del self.f2d_widget.struct_editor

            if self.f2d_widget.street_editor is not None:
                self.f2d_widget.street_editor.close()
                del self.f2d_widget.street_editor

            if self.f2d_widget.xs_editor is not None:
                self.f2d_widget.xs_editor.close()
                del self.f2d_widget.xs_editor

            if self.f2d_widget.infil_editor is not None:
                self.f2d_widget.infil_editor.close()
                del self.f2d_widget.infil_editor

            if self.f2d_widget.storm_drain_editor is not None:
                self.f2d_widget.storm_drain_editor.close()
                del self.f2d_widget.storm_drain_editor

            if self.f2d_widget.grid_tools is not None:
                self.f2d_widget.grid_tools.close()
                del self.f2d_widget.grid_tools

            self.f2d_widget.save_collapsible_groups()
            self.f2d_widget.close()
            del self.f2d_widget

        if self.f2d_dock is not None:
            self.f2d_dock.close()
            self.iface.removeDockWidget(self.f2d_dock)
            del self.f2d_dock
        # remove the toolbar
        del self.toolbar
        del self.gutils, self.lyrs
        try:
            del self.iface.f2d["con"]
        except KeyError as e:
            pass
        del self.con

    @staticmethod
    def save_dock_geom(dock):
        s = QSettings("FLO2D", dock.windowTitle())
        s.setValue("geometry", dock.saveGeometry())

    @staticmethod
    def restore_dock_geom(dock):
        s = QSettings("FLO2D", dock.windowTitle())
        g = s.value("geometry")
        if g:
            dock.restoreGeometry(g)

    def write_proj_entry(self, key, val):
        return self.project.writeEntry("FLO-2D", key, val)

    def read_proj_entry(self, key):
        r = self.project.readEntry("FLO-2D", key)
        if r[0] and r[1]:
            return r[0]
        else:
            return None

    def show_settings(self):
        """
        Function to create a new geopackage
        """
        self.uncheck_all_info_tools()
        dlg_settings = SettingsDialog(self.con, self.iface, self.lyrs, self.gutils)
        dlg_settings.show()
        result = dlg_settings.exec_()
        if result and dlg_settings.con:
            dlg_settings.write()
            self.con = dlg_settings.con
            self.iface.f2d["con"] = self.con
            self.gutils = dlg_settings.gutils
            self.crs = dlg_settings.crs  # Coordinate Reference System.
            gpkg_path = self.gutils.get_gpkg_path()
            gpkg_path_adj = gpkg_path.replace("\\", "/")
            self.write_proj_entry("gpkg", gpkg_path_adj)
            self.setup_dock_widgets()
            s = QSettings()
            s.setValue("FLO-2D/last_flopro_project", os.path.dirname(gpkg_path_adj))
            s.setValue("FLO-2D/lastGdsDir", os.path.dirname(gpkg_path_adj))
            s.setValue("FLO-2D/advanced_layers", False)

            contact = dlg_settings.lineEdit_au.text()
            email = dlg_settings.lineEdit_co.text()
            company = dlg_settings.lineEdit_em.text()
            phone = dlg_settings.lineEdit_te.text()

            pn = dlg_settings.label_pn.text()
            plugin_v = dlg_settings.label_pv.text()
            qgis_v = dlg_settings.label_qv.text()
            flo2d_v = dlg_settings.label_fv.text()

            self.gutils.set_metadata_par("PROJ_NAME", pn)
            self.gutils.set_metadata_par("CONTACT", contact)
            self.gutils.set_metadata_par("EMAIL", email)
            self.gutils.set_metadata_par("PHONE", phone)
            self.gutils.set_metadata_par("COMPANY", company)
            self.gutils.set_metadata_par("PLUGIN_V", plugin_v)
            self.gutils.set_metadata_par("QGIS_V", qgis_v)
            self.gutils.set_metadata_par("FLO-2D_V", flo2d_v)
            self.gutils.set_metadata_par("CRS", self.crs.authid())

            uri = f'geopackage:{gpkg_path}?projectName={pn}'
            self.project.write(uri)

            self.uc.bar_info("FLO-2D-Project sucessfully created.")

    def flo_open_project(self):
        """
        Function to open a FLO-2D project from geopackage
        """
        s = QSettings()
        last_dir = s.value("FLO-2D/lastGpkgDir", "")
        gpkg_path, __ = QFileDialog.getOpenFileName(
            None,
            "Select GeoPackage with data to import",
            directory=last_dir,
            filter="*.gpkg",
        )
        if not gpkg_path:
            return
        try:
            QApplication.setOverrideCursor(Qt.WaitCursor)
            s.setValue("FLO-2D/lastGpkgDir", os.path.dirname(gpkg_path))

            self.new_gpkg = gpkg_path
            proj_name = os.path.splitext(os.path.basename(gpkg_path))[0]
            uri = f'geopackage:{gpkg_path}?projectName={proj_name}'

            self.con = database_connect(gpkg_path)
            self.gutils = GeoPackageUtils(self.con, self.iface)

            if not self.gutils.check_gpkg_version():
                QApplication.restoreOverrideCursor()
                if self.uc.question("This GeoPackage is outdated. Would you like to update it?"):
                    QApplication.setOverrideCursor(Qt.WaitCursor)
                    # Create an updated geopackage and copy old package data to it
                    new_gpkg_path = gpkg_path[:-5] + "_v1.0.0.gpkg"
                    crs = QgsCoordinateReferenceSystem()
                    proj = self.gutils.get_grid_crs()
                    if proj:
                        crs.createFromUserInput(proj)
                    else:
                        proj = self.gutils.get_cont_par("PROJ")
                        crs.createFromProj(proj)
                    cell_size = int(float(self.gutils.get_cont_par("CELLSIZE")))
                    # create new geopackage TODO: This should be on the geopackage_utils and not on the settings
                    dlg_settings = SettingsDialog(self.con, self.iface, self.lyrs, self.gutils)
                    dlg_settings.create_db(new_gpkg_path, crs)
                    # disconnect from the outdated geopackage
                    database_disconnect(self.con)
                    # connect to the new geopackage
                    self.con = database_connect(new_gpkg_path)
                    self.gutils = GeoPackageUtils(self.con, self.iface)
                    dlg_update_gpkg = UpdateGpkg(self.con, self.iface)
                    dlg_update_gpkg.cellSizeDSpinBox.setValue(cell_size)
                    dlg_update_gpkg.show()
                    QApplication.restoreOverrideCursor()
                    result = dlg_update_gpkg.exec_()
                    if result:
                        QApplication.setOverrideCursor(Qt.WaitCursor)
                        dlg_update_gpkg.write()
                        dlg_settings.set_default_controls(
                            self.con)  # TODO: This should be on the geopackage_utils and not on the settings
                        self.gutils.copy_from_other(gpkg_path)
                        # Old gpkg used float values for CELLSIZE, need to explicitly convert it
                        cell_size = self.gutils.get_cont_par("CELLSIZE")
                        self.gutils.set_cont_par("CELLSIZE", int(float(cell_size)))
                        contact = dlg_update_gpkg.lineEdit_au.text()
                        email = dlg_update_gpkg.lineEdit_co.text()
                        company = dlg_update_gpkg.lineEdit_em.text()
                        phone = dlg_update_gpkg.lineEdit_te.text()
                        pn = dlg_update_gpkg.label_pn.text()
                        plugin_v = dlg_update_gpkg.label_pv.text()
                        qgis_v = dlg_update_gpkg.label_qv.text()
                        flo2d_v = dlg_update_gpkg.label_fv.text()
                        self.gutils.set_metadata_par("PROJ_NAME", pn)
                        self.gutils.set_metadata_par("CONTACT", contact)
                        self.gutils.set_metadata_par("EMAIL", email)
                        self.gutils.set_metadata_par("PHONE", phone)
                        self.gutils.set_metadata_par("COMPANY", company)
                        self.gutils.set_metadata_par("PLUGIN_V", plugin_v)
                        self.gutils.set_metadata_par("QGIS_V", qgis_v)
                        self.gutils.set_metadata_par("FLO-2D_V", flo2d_v)
                        self.gutils.set_metadata_par("CRS", crs.authid())
                        uri = f'geopackage:{new_gpkg_path}?projectName={proj_name + "_v1.0.0"}'
                        gpkg_path = new_gpkg_path
                        QApplication.restoreOverrideCursor()
                else:
                    self.uc.log_info("Connection closed")
                    return False

            if not self.project.read(uri):

                QApplication.setOverrideCursor(Qt.WaitCursor)
                dlg_settings = SettingsDialog(self.con, self.iface, self.lyrs, self.gutils)
                if not dlg_settings.connect(gpkg_path):
                    return
                self.con = dlg_settings.con
                self.iface.f2d["con"] = self.con
                self.gutils = dlg_settings.gutils
                self.crs = QgsCoordinateReferenceSystem()
                proj = self.gutils.get_grid_crs()
                if proj:
                    self.crs.createFromUserInput(proj)
                else:
                    proj = self.gutils.get_cont_par("PROJ")
                    self.crs.createFromProj(proj)
                self.setup_dock_widgets()
                self.project.setCrs(self.crs)
                gpkg_path_adj = gpkg_path.replace("\\", "/")
                self.write_proj_entry("gpkg", gpkg_path_adj)
                # uri = f'geopackage:{gpkg_path_adj}?projectName={proj_name + "_v1.0.0"}'
                # # self.project.write(uri)
                self.iface.mainWindow().findChild(QAction, 'mActionSaveProject').trigger()
                QApplication.restoreOverrideCursor()
                self.uc.bar_info("FLO-2D-Project created into the Geopackage.")

            else:
                QApplication.restoreOverrideCursor()
                self.uc.bar_info("FLO-2D-Project successfully loaded.")

        finally:
            QApplication.restoreOverrideCursor()

    def flo_save_project(self):
        """
        Function to save a FLO-2D project into a geopackage
        """

        # QApplication.setOverrideCursor(Qt.WaitCursor)
        try:
            gpkg_path = self.gutils.get_gpkg_path()
        except AttributeError:
            return

        proj_name = os.path.splitext(os.path.basename(gpkg_path))[0]
        uri = f'geopackage:{gpkg_path}?projectName={proj_name}'

        layers = self.project.mapLayers()
        checked_layers = False
        not_added = []

        for layer_id, layer in layers.items():
            if self.check_layer_source(layer, gpkg_path):
                if not checked_layers:
                    msg = f"External layers were added to the project.\n\n"
                    msg += "Click Yes to save the external data to the GeoPackage.\n"
                    msg += "    Yes results in a larger GeoPackage, but eliminates the need to reconnect data paths.\n\n"
                    msg += "Click No to save the external paths to the GeoPackage.\n"
                    msg += "    No is faster and has a smaller GeoPackage, but if the paths change, the external data must be reloaded."
                    QApplication.restoreOverrideCursor()
                    answer = self.uc.customized_question("FLO-2D", msg)
                    if answer == QMessageBox.Yes:
                        QApplication.setOverrideCursor(Qt.WaitCursor)
                        checked_layers = True
                    else:
                        QApplication.setOverrideCursor(Qt.WaitCursor)
                        break
                # Check if it is vector or raster
                if layer.type() == QgsMapLayer.VectorLayer and layer.isSpatial():
                    # Save to gpkg
                    options = QgsVectorFileWriter.SaveVectorOptions()
                    options.driverName = "GPKG"
                    options.includeZ = True
                    options.overrideGeometryType = layer.wkbType()
                    options.layerName = layer.name()
                    options.actionOnExistingFile = QgsVectorFileWriter.CreateOrOverwriteLayer
                    QgsVectorFileWriter.writeAsVectorFormatV3(
                        layer,
                        gpkg_path,
                        QgsProject.instance().transformContext(),
                        options)
                    # Add back to the project
                    gpkg_uri = f"{gpkg_path}|layername={layer.name()}"
                    gpkg_layer = QgsVectorLayer(gpkg_uri, layer.name(), "ogr")
                    self.project.addMapLayer(gpkg_layer, False)
                    gpkg_layer.setRenderer(layer.renderer().clone())
                    gpkg_layer.triggerRepaint()
                    root = self.project.layerTreeRoot()
                    flo2d_name = f"FLO-2D_{self.gutils.get_metadata_par('PROJ_NAME')}"
                    group_name = "External Layers"
                    flo2d_grp = root.findGroup(flo2d_name)
                    if flo2d_grp.findGroup(group_name):
                        group = flo2d_grp.findGroup(group_name)
                    else:
                        group = flo2d_grp.insertGroup(-1, group_name)
                    group.insertLayer(0, gpkg_layer)

                    layer = self.project.mapLayersByName(gpkg_layer.name())[0]
                    myLayerNode = root.findLayer(layer.id())
                    myLayerNode.setExpanded(False)

                    # Delete layer that is not in the gpkg
                    self.project.removeMapLayer(layer_id)
                elif layer.type() == QgsMapLayer.RasterLayer:
                    if layer.dataProvider().bandCount() > 1:
                        not_added.append(layer.name())
                        continue
                    # Save to gpkg
                    layer_name = layer.name().replace(" ", "_")
                    params = {'INPUT': f'{layer.dataProvider().dataSourceUri()}',
                              'TARGET_CRS': None,
                              'NODATA': None,
                              'COPY_SUBDATASETS': False,
                              'OPTIONS': '',
                              'EXTRA': f'-co APPEND_SUBDATASET=YES -co RASTER_TABLE={layer_name} -ot Float32',
                              'DATA_TYPE': 0,
                              'OUTPUT': f'{gpkg_path}'}

                    processing.run("gdal:translate", params)

                    gpkg_uri = f"GPKG:{gpkg_path}:{layer_name}"
                    gpkg_layer = QgsRasterLayer(gpkg_uri, layer_name, "gdal")
                    self.project.addMapLayer(gpkg_layer, False)
                    gpkg_layer.setRenderer(layer.renderer().clone())
                    gpkg_layer.triggerRepaint()
                    root = self.project.layerTreeRoot()
                    flo2d_name = f"FLO-2D_{self.gutils.get_metadata_par('PROJ_NAME')}"
                    group_name = "External Layers"
                    flo2d_grp = root.findGroup(flo2d_name)
                    if flo2d_grp.findGroup(group_name):
                        group = flo2d_grp.findGroup(group_name)
                    else:
                        group = flo2d_grp.insertGroup(-1, group_name)
                    group.insertLayer(0, gpkg_layer)
                    # Delete layer that is not in the gpkg
                    self.project.removeMapLayer(layer_id)

                    layer = self.project.mapLayersByName(gpkg_layer.name())[0]
                    myLayerNode = root.findLayer(layer.id())
                    myLayerNode.setExpanded(False)
                else:
                    not_added.append(layer.name())

        QApplication.setOverrideCursor(QtGui.QCursor(QtCore.Qt.ArrowCursor))

        if len(not_added) > 0:
            layers_not_added = ', '.join(map(str, not_added))
            self.uc.show_info(f"The following layers were not added to the GeoPackage: \n\n {layers_not_added}")

        self.uc.bar_info("FLO-2D-Project saved!")

    @connection_required
    def gpkg_management(self):
        """
        Function to run the GeoPackage Management
        """
        self.uncheck_all_info_tools()
        self.dlg_gpkg_management = GpkgManagementDialog(self.iface, self.lyrs, self.gutils)
        self.dlg_gpkg_management.show()

    def run_settings(self):
        """
        Function to set the run settings: FLO-2D and Project folders
        """
        self.uncheck_all_info_tools()
        dlg = ExternalProgramFLO2D(self.iface, "Run Settings")
        dlg.exec_folder_lbl.setText("FLO-2D Folder")
        ok = dlg.exec_()
        if not ok:
            return
        else:
            flo2d_dir, project_dir, advanced_layers = dlg.get_parameters()
            s = QSettings()
            s.setValue("FLO-2D/lastGdsDir", project_dir)
            s.setValue("FLO-2D/last_flopro", flo2d_dir)
            if advanced_layers != s.value("FLO-2D/advanced_layers", ""):
                # show advanced layers
                if advanced_layers:
                    lyrs = self.lyrs.data
                    for key, value in lyrs.items():
                        group = value.get("sgroup")
                        subsubgroup = value.get("ssgroup")
                        self.ilg.unhideLayer(self.lyrs.data[key]["qlyr"])
                        self.ilg.unhideGroup(group)
                        self.ilg.unhideGroup(subsubgroup, group)
                # hide advanced layers
                else:
                    lyrs = self.lyrs.data
                    for key, value in lyrs.items():
                        advanced = value.get("advanced")
                        if advanced:
                            subgroup = value.get("sgroup")
                            subsubgroup = value.get("ssgroup")
                            self.ilg.hideLayer(self.lyrs.data[key]["qlyr"])
                            if subsubgroup == "Gutters" or subsubgroup == "Multiple Channels" or subsubgroup == "Streets":
                                self.ilg.hideGroup(subsubgroup, subgroup)
                            else:
                                self.ilg.hideGroup(subgroup)
            s.setValue("FLO-2D/advanced_layers", advanced_layers)

            if project_dir != "" and flo2d_dir != "":
                s.setValue("FLO-2D/run_settings", True)
                flo2d_v = get_flo2dpro_version(s.value("FLO-2D/last_flopro") + "/FLOPRO.exe")
                self.gutils.set_metadata_par("FLO-2D_V", flo2d_v)

            self.f2d_plot.clear()
            self.uc.bar_info("Run Settings saved!")
            self.uc.log_info(f"Run Settings saved!\nProject Folder: {project_dir}\nFLO-2D Folder: {flo2d_dir}")

    @connection_required
    def quick_run_flopro(self):
        """
        Function to export and run FLO-2D Pro
        """
        if self.gutils.is_table_empty("grid"):
            self.uc.bar_warn("There is no grid! Please create it before running tool.")
            return

        s = QSettings()
        project_dir = s.value("FLO-2D/lastGdsDir")
        outdir = QFileDialog.getExistingDirectory(
            None,
            "Select directory where FLO-2D model will run",
            directory=project_dir,
        )

        if outdir:
            self.f2g = Flo2dGeoPackage(self.con, self.iface)
            sql = """SELECT name, value FROM cont;"""
            options = {o: v if v is not None else "" for o, v in self.f2g.execute(sql).fetchall()}
            export_calls = [
                "export_cont_toler",
                "export_tolspatial",
                "export_inflow",
                "export_tailings",
                "export_outflow",
                "export_rain",
                "export_evapor",
                "export_infil",
                "export_chan",
                "export_xsec",
                "export_hystruc",
                "export_bridge_xsec",
                "export_bridge_coeff_data",
                "export_street",
                "export_arf",
                "export_mult",
                "export_sed",
                "export_levee",
                "export_fpxsec",
                "export_breach",
                "export_gutter",
                "export_fpfroude",
                "export_swmmflo",
                "export_swmmflort",
                "export_swmmoutf",
                "export_wsurf",
                "export_wstime",
                "export_shallowNSpatial",
                "export_mannings_n_topo",
            ]

            s.setValue("FLO-2D/lastGdsDir", outdir)

            dlg_components = ComponentsDialog(self.con, self.iface, self.lyrs, "out")
            ok = dlg_components.exec_()
            if ok:
                if "Channels" not in dlg_components.components:
                    export_calls.remove("export_chan")
                    export_calls.remove("export_xsec")

                if "Reduction Factors" not in dlg_components.components:
                    export_calls.remove("export_arf")

                if "Streets" not in dlg_components.components:
                    export_calls.remove("export_street")

                if "Outflow Elements" not in dlg_components.components:
                    export_calls.remove("export_outflow")

                if "Inflow Elements" not in dlg_components.components:
                    export_calls.remove("export_inflow")
                    export_calls.remove("export_tailings")

                if "Levees" not in dlg_components.components:
                    export_calls.remove("export_levee")

                if "Multiple Channels" not in dlg_components.components:
                    export_calls.remove("export_mult")

                if "Breach" not in dlg_components.components:
                    export_calls.remove("export_breach")

                if "Gutters" not in dlg_components.components:
                    export_calls.remove("export_gutter")

                if "Infiltration" not in dlg_components.components:
                    export_calls.remove("export_infil")

                if "Floodplain Cross Sections" not in dlg_components.components:
                    export_calls.remove("export_fpxsec")

                if "Mudflow and Sediment Transport" not in dlg_components.components:
                    export_calls.remove("export_sed")

                if "Evaporation" not in dlg_components.components:
                    export_calls.remove("export_evapor")

                if "Hydraulic  Structures" not in dlg_components.components:
                    export_calls.remove("export_hystruc")
                    export_calls.remove("export_bridge_xsec")
                    export_calls.remove("export_bridge_coeff_data")
                else:
                    xsecs = self.gutils.execute("SELECT fid FROM struct WHERE icurvtable = 3").fetchone()
                    if not xsecs:
                        if os.path.isfile(outdir + r"\BRIDGE_XSEC.DAT"):
                            os.remove(outdir + r"\BRIDGE_XSEC.DAT")
                        export_calls.remove("export_bridge_xsec")
                        export_calls.remove("export_bridge_coeff_data")

                if "Rain" not in dlg_components.components:
                    export_calls.remove("export_rain")

                if "Storm Drain" not in dlg_components.components:
                    export_calls.remove("export_swmmflo")
                    export_calls.remove("export_swmmflort")
                    export_calls.remove("export_swmmoutf")
                else:
                    self.uc.show_info("Storm Drain features not allowed on the Quick Run FLO-2D Pro.")
                    return

                if "Spatial Shallow-n" not in dlg_components.components:
                    export_calls.remove("export_shallowNSpatial")

                if "Spatial Tolerance" not in dlg_components.components:
                    export_calls.remove("export_tolspatial")

                if "Spatial Froude" not in dlg_components.components:
                    export_calls.remove("export_fpfroude")

                if "Manning's n and Topo" not in dlg_components.components:
                    export_calls.remove("export_mannings_n_topo")

                QApplication.setOverrideCursor(Qt.WaitCursor)

                try:
                    s = QSettings()
                    s.setValue("FLO-2D/lastGdsDir", outdir)

                    QApplication.setOverrideCursor(Qt.WaitCursor)
                    self.call_IO_methods(export_calls, True, outdir)

                    # The strings list 'export_calls', contains the names of
                    # the methods in the class Flo2dGeoPackage to export (write) the
                    # FLO-2D .DAT files

                    self.uc.bar_info("Flo2D model exported to " + outdir, dur=3)
                    QApplication.restoreOverrideCursor()

                finally:
                    QApplication.restoreOverrideCursor()

                    if "export_swmmflo" in export_calls:
                        self.f2d_widget.storm_drain_editor.export_storm_drain_INP_file()

                    # Delete .DAT files the model will try to use if existing:
                    if "export_mult" in export_calls:
                        if self.gutils.is_table_empty("simple_mult_cells"):
                            new_files_used = self.files_used.replace("SIMPLE_MULT.DAT\n", "")
                            self.files_used = new_files_used
                            if os.path.isfile(outdir + r"\SIMPLE_MULT.DAT"):
                                if self.uc.question(
                                        "There are no simple multiple channel cells in the project but\n"
                                        + "there is a SIMPLE_MULT.DAT file in the directory.\n"
                                        + "If the file is not deleted it will be used by the model.\n\n"
                                        + "Delete SIMPLE_MULT.DAT?"
                                ):
                                    os.remove(outdir + r"\SIMPLE_MULT.DAT")

                        if self.gutils.is_table_empty("mult_cells"):
                            new_files_used = self.files_used.replace("\nMULT.DAT\n", "\n")
                            self.files_used = new_files_used
                            if os.path.isfile(outdir + r"\MULT.DAT"):
                                if self.uc.question(
                                        "There are no multiple channel cells in the project but\n"
                                        + "there is a MULT.DAT file in the directory.\n"
                                        + "If the file is not deleted it will be used by the model.\n\n"
                                        + "Delete MULT.DAT?"
                                ):
                                    os.remove(outdir + r"\MULT.DAT")

                    if self.f2g.export_messages != "":
                        info = "WARNINGS:\n\n" + self.f2g.export_messages
                        self.uc.show_info(info)

            QApplication.restoreOverrideCursor()
            if s.value("FLO-2D/last_flopro") is not None:
                flo2d_v = get_flo2dpro_version(s.value("FLO-2D/last_flopro") + "/FLOPRO.exe")
                self.gutils.set_metadata_par("FLO-2D_V", flo2d_v)
            else:
                self.run_settings()
            self.run_program("FLOPRO.exe")

    def run_flopro(self):
        self.uncheck_all_info_tools()
        s = QSettings()
        if s.value("FLO-2D/last_flopro") is not None:
            flo2d_v = get_flo2dpro_version(s.value("FLO-2D/last_flopro") + "/FLOPRO.exe")
            self.gutils.set_metadata_par("FLO-2D_V", flo2d_v)
        else:
            self.run_settings()
        self.run_program("FLOPRO.exe")

    def run_tailingsdambreach(self):
        self.uncheck_all_info_tools()
        self.run_program("Tailings Dam Breach.exe")

    def run_mapcrafter(self):
        """
        Function to call MapCrafter
        """
        self.uncheck_all_info_tools()
        if 'flo2d_mapcrafter' not in plugins:
            self.uc.show_info(
                "FLO-2D MapCrafter not found! Please, use QGIS Official Plugin Repository to install MapCrafter.")
        else:
            mapcrafter = plugins['flo2d_mapcrafter']
            mapcrafter.open()

    def run_rasterizor(self):
        """
        Function to call Rasterizor
        """
        self.uncheck_all_info_tools()
        if 'rasterizor' not in plugins:
            self.uc.show_info(
                "FLO-2D Rasterizor not found! Please, use QGIS Official Plugin Repository to install Rasterizor.")
        else:
            rasterizor = plugins['rasterizor']
            rasterizor.open()

    def run_profiles(self):
        self.uncheck_all_info_tools()
        self.run_program("PROFILES.exe")

    def run_hydrog(self):
        self.uncheck_all_info_tools()
        self.run_program("HYDROG.exe")

    def run_maxplot(self):
        self.uncheck_all_info_tools()
        self.run_program("MAXPLOT.exe")

    def run_program(self, exe_name):
        """
        Function to run programs
        """
        self.uncheck_all_info_tools()
        s = QSettings()
        # check if run was configured
        if not s.contains("FLO-2D/run_settings"):
            self.run_settings()
        if s.value("FLO-2D/last_flopro") == "" or s.value("FLO-2D/lastGdsDir") == "":
            self.run_settings()
        flo2d_dir = s.value("FLO-2D/last_flopro")
        project_dir = s.value("FLO-2D/lastGdsDir")

        if sys.platform != "win32":
            self.uc.bar_warn("Could not run " + exe_name + " under current operation system!")
            return
        try:
            if os.path.isfile(flo2d_dir + "\\" + exe_name):
                if exe_name == "Tailings Dam Breach.exe":
                    program = ProgramExecutor(flo2d_dir, project_dir, exe_name)
                    program.perform()
                    self.uc.bar_info(exe_name + " started!", dur=3)
                else:
                    if os.path.isfile(project_dir + "\\" + "CONT.DAT"):
                        program = ProgramExecutor(flo2d_dir, project_dir, exe_name)
                        program.perform()
                        self.uc.bar_info(exe_name + " started!", dur=3)
                    else:
                        self.uc.show_warn(
                            "CONT.DAT is not in directory:\n\n" + f"{project_dir}\n\n" + f"Select the correct directory.")
                        self.run_settings()
            else:
                self.uc.show_warn("WARNING 241020.0424: Program " + exe_name + " is not in directory\n\n" + flo2d_dir)
        except Exception as e:
            self.uc.log_info(repr(e))
            self.uc.bar_warn("Running " + exe_name + " failed!")

    def select_RPT_File(self):
        self.uncheck_all_info_tools()

        grid = self.lyrs.data["grid"]["qlyr"]
        if grid is not None:
            if self.f2d_widget.storm_drain_editor.create_SD_discharge_table_and_plots("Just assign FLO-2D settings"):
                self.canvas.setMapTool(self.info_tool)
        else:
            self.uc.bar_warn("There is no grid layer to identify.")

    def load_gpkg_from_proj(self):
        """
        If QGIS project has a gpkg path saved ask user if it should be loaded.
        """
        old_gpkg = self.read_proj_entry("gpkg")
        if '%20' in old_gpkg:
            old_gpkg = old_gpkg.replace('%20', ' ')
        new_gpkg = self.new_gpkg

        qgs_file = QgsProject.instance().fileName()
        qgs_dir = os.path.dirname(qgs_file)

        # File adjustment from loading recent projects
        if new_gpkg is None:
            uri = self.project.fileName()
            if uri.startswith("geopackage:"):
                new_gpkg = uri[len("geopackage:"):].split('?')[0]

        if '%20' in new_gpkg:
            new_gpkg = new_gpkg.replace('%20', ' ')

        # Geopackage associated with the project
        if old_gpkg:
            # Check if opening gpkg (new_gpkg) is the same as the project gpkg (old_gpkg)
            # Project gpkg is the same as the gpkg being opened or gpkg being opened is None (load from recent projects)
            if old_gpkg == new_gpkg:
                msg = f"This QGIS project uses the FLO-2D Plugin and the following database file:\n\n{old_gpkg}\n\n"
                # Geopackage does not exist at original path
                if not os.path.exists(old_gpkg):
                    msg += "Unfortunately it seems that database file doesn't exist at given location."
                    gpkg_dir, gpkg_file = os.path.split(old_gpkg)
                    _old_gpkg = os.path.join(qgs_dir, gpkg_file)
                    if os.path.exists(_old_gpkg):
                        msg += f" However there is a file with the same name at your project location:\n\n{_old_gpkg}\n\n"
                        msg += "Load the model?"
                        old_gpkg = _old_gpkg
                        QApplication.restoreOverrideCursor()
                        answer = self.uc.customized_question("FLO-2D", msg)
                    else:

                        answer = self.uc.customized_question("FLO-2D", msg, QMessageBox.Cancel, QMessageBox.Cancel)
                # Geopackage exists at the original path
                else:
                    msg += "Load the model?"
                    QApplication.restoreOverrideCursor()
                    answer = self.uc.customized_question("FLO-2D", msg)
                if answer == QMessageBox.Yes:
                    QApplication.setOverrideCursor(Qt.WaitCursor)
                    qApp.processEvents()
                    dlg_settings = SettingsDialog(self.con, self.iface, self.lyrs, self.gutils)
                    if not dlg_settings.connect(old_gpkg):
                        return
                    self.con = dlg_settings.con
                    self.iface.f2d["con"] = self.con
                    self.gutils = dlg_settings.gutils
                    self.crs = dlg_settings.crs
                    self.setup_dock_widgets()

                    s = QSettings()
                    s.setValue("FLO-2D/last_flopro_project", qgs_file)
                    s.setValue("FLO-2D/lastGdsDir", os.path.dirname(old_gpkg))
                    window_title = s.value("FLO-2D/last_flopro_project", "")
                    self.iface.mainWindow().setWindowTitle(window_title)
                    QApplication.restoreOverrideCursor()
                else:
                    return
            # Project gpkg is not the same as the gpkg being opened
            else:
                msg = f"This QGIS project uses the FLO-2D Plugin and the following database file:\n\n{new_gpkg}\n\n"
                # Geopackage exists at the original path
                msg += "Load the model?"
                QApplication.restoreOverrideCursor()
                answer = self.uc.customized_question("FLO-2D", msg)
                if answer == QMessageBox.Yes:
                    QApplication.setOverrideCursor(Qt.WaitCursor)
                    qApp.processEvents()
                    dlg_settings = SettingsDialog(self.con, self.iface, self.lyrs, self.gutils)
                    if not dlg_settings.connect(new_gpkg):
                        return
                    self.con = dlg_settings.con
                    self.iface.f2d["con"] = self.con
                    self.gutils = dlg_settings.gutils
                    self.crs = dlg_settings.crs
                    self.setup_dock_widgets()

                    s = QSettings()
                    s.setValue("FLO-2D/last_flopro_project", qgs_file)
                    s.setValue("FLO-2D/lastGdsDir", os.path.dirname(new_gpkg))
                    window_title = s.value("FLO-2D/last_flopro_project", "")
                    self.iface.mainWindow().setWindowTitle(window_title)
                    QApplication.restoreOverrideCursor()
                else:
                    return

        # Geopackage not associated with the project -> This is not going to happen in the future because the project
        # is now located inside the geopackage
        else:
            msg = f"This QGIS project uses the FLO-2D Plugin but does not have a database associated.\n\n"
            msg += "Would you like to load the geopackage?"
            QApplication.restoreOverrideCursor()
            answer = self.uc.customized_question("FLO-2D", msg)
            if answer == QMessageBox.Yes:
                s = QSettings()
                last_gpkg_dir = s.value("FLO-2D/lastGpkgDir", "")
                gpkg_path, __ = QFileDialog.getOpenFileName(
                    None,
                    "Select GeoPackage to connect",
                    directory=last_gpkg_dir,
                    filter="*.gpkg",
                )
                if not gpkg_path:
                    return

                self.new_gpkg = gpkg_path
                QApplication.setOverrideCursor(Qt.WaitCursor)
                qApp.processEvents()
                dlg_settings = SettingsDialog(self.con, self.iface, self.lyrs, self.gutils)
                if not dlg_settings.connect(new_gpkg):
                    return
                self.con = dlg_settings.con
                self.iface.f2d["con"] = self.con
                self.gutils = dlg_settings.gutils
                self.crs = dlg_settings.crs
                self.setup_dock_widgets()

                s = QSettings()
                s.setValue("FLO-2D/last_flopro_project", qgs_file)
                s.setValue("FLO-2D/lastGdsDir", os.path.dirname(new_gpkg))
                window_title = s.value("FLO-2D/last_flopro_project", "")
                self.iface.mainWindow().setWindowTitle(window_title)
                QApplication.restoreOverrideCursor()

        # gpkg_path = self.gutils.get_gpkg_path()
        # proj_name = os.path.splitext(os.path.basename(gpkg_path))[0]
        # uri = f'geopackage:{gpkg_path}?projectName={proj_name}'
        # self.project.write(uri)

    def call_IO_methods(self, calls, debug, *args):
        if self.f2g.parsed_format == Flo2dGeoPackage.FORMAT_DAT:
            self.call_IO_methods_dat(calls, debug, *args)
        elif self.f2g.parsed_format == Flo2dGeoPackage.FORMAT_HDF5:
            self.call_IO_methods_hdf5(calls, debug, *args)

    def call_IO_methods_hdf5(self, calls, debug, *args):
        self.f2g.parser.write_mode = "w"
        for call in calls:
            method = getattr(self.f2g, call)
            try:
                method(*args)
                self.f2g.parser.write_mode = "a"
            except Exception as e:
                if debug is True:
                    self.uc.log_info(traceback.format_exc())
                else:
                    raise
        self.f2g.parser.write_mode = "w"

    def call_IO_methods_dat(self, calls, debug, *args):
        s = QSettings()
        last_dir = s.value("FLO-2D/lastGdsDir", "")

        self.files_used = ""
        self.files_not_used = ""
        if calls[0] == "export_cont_toler":
            self.files_used = "CONT.DAT\n"
            
        QApplication.setOverrideCursor(Qt.WaitCursor)
        for call in calls:
            if call == "export_bridge_xsec":
                dat = "BRIDGE_XSEC.DAT"
            elif call == "export_bridge_coeff_data":
                dat = "BRIDGE_COEFF_DATA.DAT"
            elif call == "import_hystruc_bridge_xs":
                dat = "BRIDGE_XSEC.DAT"
            else:
                dat = call.split("_")[-1].upper() + ".DAT"
            if call.startswith("import"):
                if self.f2g.parser.dat_files[dat] is None:
                    if dat == "MULT.DAT":
                        if self.f2g.parser.dat_files["SIMPLE_MULT.DAT"] is None:
                            self.uc.log_info('Files required for "{0}" not found. Action skipped!'.format(call))
                            self.files_not_used += dat + "\n"
                            continue
                        else:
                            self.files_used += "SIMPLE_MULT.DAT\n"
                            pass
                    else:
                        self.uc.log_info('Files required for "{0}" not found. Action skipped!'.format(call))
                        if dat not in ["WSURF.DAT", "WSTIME.DAT"]:
                            self.files_not_used += dat + "\n"
                        continue
                else:
                    if dat == "MULT.DAT":
                        self.files_used += dat + " and/or SIMPLE_MULT.DAT" + "\n"
                        pass
                    elif os.path.getsize(os.path.join(last_dir, dat)) > 0:
                        self.files_used += dat + "\n"
                        if dat == "CHAN.DAT":
                            self.files_used += "CHANBANK.DAT" + "\n"
                        pass
                    else:
                        self.files_not_used += dat + "\n"
                        continue

            try:
                start_time = time.time()

                method = getattr(self.f2g, call)

                if method(*args):
                    if call.startswith("export"):
                        self.files_used += dat + "\n"
                        if dat == "CHAN.DAT":
                            self.files_used += "CHANBANK.DAT" + "\n"
                        if dat == "SWMMFLO.DAT":
                            self.files_used += "SWMM.INP" + "\n"
                        if dat == "TOPO.DAT":
                            self.files_used += "MANNINGS_N.DAT" + "\n"
                        if dat == "MULT.DAT":
                            self.files_used += "SIMPLE_MULT.DAT" + "\n"
                        pass

                self.uc.log_info('{0:.3f} seconds => "{1}"'.format(time.time() - start_time, call))

            except Exception as e:
                if debug is True:
                    self.uc.log_info(traceback.format_exc())
                else:
                    raise

    @connection_required
    def import_gds(self):
        """
        Import traditional GDS files into FLO-2D database (GeoPackage).
        """
        self.uncheck_all_info_tools()
        self.gutils.disable_geom_triggers()
        self.f2g = Flo2dGeoPackage(self.con, self.iface)
        import_calls = [
            "import_cont_toler",
            "import_mannings_n_topo",
            "import_inflow",
            "import_tailings",
            "import_outflow",
            "import_rain",
            "import_raincell",
            "import_evapor",
            "import_infil",
            "import_chan",
            "import_xsec",
            "import_hystruc",
            "import_hystruc_bridge_xs",
            "import_street",
            "import_arf",
            "import_mult",
            "import_sed",
            "import_levee",
            "import_fpxsec",
            "import_breach",
            "import_gutter",
            "import_fpfroude",
            "import_swmmflo",
            "import_swmmflort",
            "import_swmmoutf",
            "import_tolspatial",
            "import_wsurf",
            "import_wstime",
        ]
        s = QSettings()
        last_dir = s.value("FLO-2D/lastGdsDir", "")
        fname, __ = QFileDialog.getOpenFileName(
            None, "Select FLO-2D file to import", directory=last_dir, filter="CONT.DAT"
        )
        if not fname:
            return
        dir_name = os.path.dirname(fname)
        s.setValue("FLO-2D/lastGdsDir", dir_name)
        bname = os.path.basename(fname)
        if self.f2g.set_parser(fname):
            topo = self.f2g.parser.dat_files["TOPO.DAT"]
            if topo is None:
                self.uc.bar_warn("Could not find TOPO.DAT file! Importing GDS files aborted!", dur=3)
                return
            if bname not in self.f2g.parser.dat_files:
                return
            empty = self.f2g.is_table_empty("grid")
            # check if a grid exists in the grid table
            if not empty:
                q = "There is a grid already defined in GeoPackage. Overwrite it?"
                if self.uc.question(q):
                    pass
                else:
                    self.uc.bar_info("Import cancelled", dur=3)
                    return

            # Check if MANNINGS_N.DAT exist:
            if not os.path.isfile(dir_name + r"\MANNINGS_N.DAT") or os.path.getsize(dir_name + r"\MANNINGS_N.DAT") == 0:
                self.uc.show_info("ERROR 241019.1821: file MANNINGS_N.DAT is missing or empty!")
                return

            # Check if TOLER.DAT exist:
            if not os.path.isfile(dir_name + r"\TOLER.DAT") or os.path.getsize(dir_name + r"\TOLER.DAT") == 0:
                self.uc.show_info("ERROR 200322.0911: file TOLER.DAT is missing or empty!")
                return

            dlg_components = ComponentsDialog(self.con, self.iface, self.lyrs, "in")
            ok = dlg_components.exec_()
            if ok:
                try:
                    QApplication.setOverrideCursor(Qt.WaitCursor)

                    if "Channels" not in dlg_components.components:
                        import_calls.remove("import_chan")
                        import_calls.remove("import_xsec")

                    if "Reduction Factors" not in dlg_components.components:
                        import_calls.remove("import_arf")

                    if "Streets" not in dlg_components.components:
                        import_calls.remove("import_street")

                    if "Outflow Elements" not in dlg_components.components:
                        import_calls.remove("import_outflow")

                    if "Inflow Elements" not in dlg_components.components:
                        import_calls.remove("import_inflow")
                        import_calls.remove("import_tailings")

                    if "Levees" not in dlg_components.components:
                        import_calls.remove("import_levee")

                    if "Multiple Channels" not in dlg_components.components:
                        import_calls.remove("import_mult")

                    if "Breach" not in dlg_components.components:
                        import_calls.remove("import_breach")

                    if "Gutters" not in dlg_components.components:
                        import_calls.remove("import_gutter")

                    if "Infiltration" not in dlg_components.components:
                        import_calls.remove("import_infil")

                    if "Floodplain Cross Sections" not in dlg_components.components:
                        import_calls.remove("import_fpxsec")

                    if "Mudflow and Sediment Transport" not in dlg_components.components:
                        import_calls.remove("import_sed")

                    if "Evaporation" not in dlg_components.components:
                        import_calls.remove("import_evapor")

                    if "Hydraulic  Structures" not in dlg_components.components:
                        import_calls.remove("import_hystruc")
                        import_calls.remove("import_hystruc_bridge_xs")

                    # if 'MODFLO-2D' not in dlg_components.components:
                    #     import_calls.remove('')

                    if "Rain" not in dlg_components.components:
                        import_calls.remove("import_rain")
                        import_calls.remove("import_raincell")

                    if "Storm Drain" not in dlg_components.components:
                        import_calls.remove("import_swmmflo")
                        import_calls.remove("import_swmmflort")
                        import_calls.remove("import_swmmoutf")

                    if "Spatial Tolerance" not in dlg_components.components:
                        import_calls.remove("import_tolspatial")

                    if "Spatial Froude" not in dlg_components.components:
                        import_calls.remove("import_fpfroude")

                    tables = [
                        "all_schem_bc",
                        "blocked_cells",
                        "breach",
                        "breach_cells",
                        "breach_fragility_curves",
                        "breach_global",
                        "buildings_areas",
                        "buildings_stats",
                        "chan",
                        "chan_confluences",
                        "chan_elems",
                        "chan_elems_interp",
                        "chan_n",
                        "chan_r",
                        "chan_t",
                        "chan_v",
                        "chan_wsel",
                        "chan_elems",
                        "cont",
                        "culvert_equations",
                        "evapor",
                        "evapor_hourly",
                        "evapor_monthly",
                        "fpfroude",
                        "fpfroude_cells",
                        "fpxsec",
                        "fpxsec_cells",
                        "grid",
                        "gutter_areas",
                        "gutter_cells",
                        "gutter_globals",
                        "infil",
                        "infil_cells_green",
                        "infil_cells_horton",
                        "infil_cells_scs",
                        "infil_chan_elems",
                        "infil_chan_seg",
                        "inflow",
                        "inflow_cells",
                        "inflow_time_series",
                        "inflow_time_series_data",
                        "levee_data",
                        "levee_failure",
                        "levee_fragility",
                        "levee_general",
                        "mud_areas",
                        "mud_cells",
                        "mult",
                        "mult_areas",
                        "mult_cells",
                        "noexchange_chan_cells",
                        "outflow",
                        "outflow_cells",
                        "outflow_time_series",
                        "outflow_time_series_data",
                        "qh_params",
                        "qh_params_data",
                        "qh_table",
                        "qh_table_data",
                        "rain",
                        "rain_arf_cells",
                        "rain_time_series",
                        "rain_time_series_data",
                        "raincell",
                        "raincell_data",
                        "rat_curves",
                        "rat_table",
                        "rbank",
                        "reservoirs",
                        "repl_rat_curves",
                        "sed_group_areas",
                        "sed_group_cells",
                        "sed_groups",
                        "sed_rigid_areas",
                        "sed_rigid_cells",
                        "sed_supply_areas",
                        "sed_supply_cells",
                        "spatialshallow",
                        "spatialshallow_cells",
                        "storm_drains",
                        "street_elems",
                        "street_general",
                        "street_seg",
                        "streets",
                        "struct",
                        "swmmflo",
                        "swmmflort",
                        "swmmflort_data",
                        "swmmoutf",
                        "swmmflo_culvert",
                        "swmm_inflows",
                        "swmm_inflow_patterns",
                        "swmm_time_series",
                        "swmm_time_series_data",
                        "swmm_tidal_curve",
                        "swmm_tidal_curve_data",
                        "swmm_pumps_curve_data",
                        "swmm_other_curves",
                        "tolspatial",
                        "tolspatial_cells",
                        "user_bc_lines",
                        "user_bc_points",
                        "user_bc_polygons",
                        "user_blocked_areas",
                        "user_chan_n",
                        "user_chan_r",
                        "user_chan_t",
                        "user_chan_v",
                        "user_elevation_points",
                        "user_elevation_polygons",
                        "user_fpxsec",
                        "user_infiltration",
                        "user_left_bank",
                        "user_levee_lines",
                        "user_model_boundary",
                        "user_noexchange_chan_areas",
                        "user_reservoirs",
                        "user_right_bank",
                        "user_roughness",
                        "user_streets",
                        "user_struct",
                        "user_swmm_conduits",
                        "user_swmm_pumps",
                        "user_swmm_orifices",
                        "user_swmm_weirs",
                        "user_swmm_nodes",
                        "user_swmm_storage_units",
                        "user_xsec_n_data",
                        "user_xsections",
                        "wstime",
                        "wsurf",
                        "xsec_n_data",
                    ]

                    for table in tables:
                        self.gutils.clear_tables(table)

                    self.call_IO_methods(import_calls, True)  # The strings list 'export_calls', contains the names of
                    # the methods in the class Flo2dGeoPackage to import (read) the
                    # FLO-2D .DAT files

                    # Save CRS to table cont
                    self.gutils.set_cont_par("PROJ", self.crs.toProj())

                    # load layers and tables
                    self.load_layers()
                    self.uc.bar_info("Flo2D model imported", dur=3)
                    self.gutils.enable_geom_triggers()

                    if "import_chan" in import_calls:
                        self.gutils.create_schematized_rbank_lines_from_xs_tips()

                    if "Storm Drain" in dlg_components.components:
                        try:
                            swmm_converter = SchemaSWMMConverter(self.con, self.iface, self.lyrs)
                            swmm_converter.create_user_swmm_nodes()
                        except Exception as e:
                            self.uc.log_info(traceback.format_exc())
                            QApplication.restoreOverrideCursor()
                            self.uc.show_error(
                                "ERROR 040723.1749:\n\nConverting Schematic SD Inlets to User Storm Drain Nodes failed!"
                                + "\n_______________________________________________________________",
                                e,
                            )

                        if os.path.isfile(dir_name + r"\SWMM.INP"):
                            # if self.f2d_widget.storm_drain_editor.import_storm_drain_INP_file("Choose"):
                            if self.f2d_widget.storm_drain_editor.import_storm_drain_INP_file(
                                    "Force import of SWMM.INP", False
                            ):
                                self.files_used += "SWMM.INP" + "\n"
                        else:
                            self.uc.bar_error("ERROR 100623.0944: SWMM.INP file not found!")

                    self.setup_dock_widgets()
                    self.lyrs.refresh_layers()
                    self.lyrs.zoom_to_all()

                    # See if geopackage has grid with 'col' and 'row' fields:
                    grid_lyr = self.lyrs.data["grid"]["qlyr"]
                    field_index = grid_lyr.fields().indexFromName("col")
                    if field_index == -1:
                        QApplication.restoreOverrideCursor()

                        add_new_colums = self.uc.customized_question(
                            "FLO-2D",
                            "WARNING 290521.0500:    Old GeoPackage.\n\nGrid table doesn't have 'col' and 'row' fields!\n\n"
                            + "Would you like to add the 'col' and 'row' fields to the grid table?",
                            QMessageBox.Yes | QMessageBox.No | QMessageBox.Cancel,
                            QMessageBox.Cancel,
                        )

                        if add_new_colums == QMessageBox.Cancel:
                            return

                        if add_new_colums == QMessageBox.No:
                            return
                        else:
                            if add_col_and_row_fields(grid_lyr):
                                assign_col_row_indexes_to_grid(grid_lyr, self.gutils)
                    else:
                        cell = self.gutils.execute("SELECT col FROM grid WHERE fid = 1").fetchone()
                        if cell[0] == NULL:
                            QApplication.setOverrideCursor(QtGui.QCursor(QtCore.Qt.ArrowCursor))
                            proceed = self.uc.question(
                                "Grid layer's fields 'col' and 'row' have NULL values!\n\nWould you like to assign them?"
                            )
                            if proceed:
                                QApplication.setOverrideCursor(Qt.WaitCursor)
                                assign_col_row_indexes_to_grid(self.lyrs.data["grid"]["qlyr"], self.gutils)
                                QApplication.restoreOverrideCursor()
                            else:
                                return

                    QApplication.setOverrideCursor(QtGui.QCursor(QtCore.Qt.ArrowCursor))

                except Exception as e:
                    QApplication.setOverrideCursor(QtGui.QCursor(QtCore.Qt.ArrowCursor))
                    self.uc.show_error("ERROR 050521.0349: importing .DAT files!.\n", e)
                finally:
                    QApplication.setOverrideCursor(QtGui.QCursor(QtCore.Qt.ArrowCursor))
                    if self.files_used != "" or self.files_not_used != "":
                        self.uc.show_info(
                            "Files read by this project:\n\n"
                            + self.files_used
                            + (
                                ""
                                if self.files_not_used == ""
                                else "\n\nFiles not found or empty:\n\n" + self.files_not_used
                            )
                        )

                    msg = ""
                    if "import_swmmflo" in import_calls:
                        msg += "* To complete the Storm Drain functionality, the 'Computational Domain' and 'Storm Drains' conversion "
                        msg += "must be done using the "
                        msg += "<FONT COLOR=green>Conversion from Schematic Layers to User Layers</FONT>"
                        msg += " tool in the <FONT COLOR=blue>FLO-2D panel</FONT>...<br>"
                        if "SWMM.INP" not in self.files_used:
                            msg += "...and <FONT COLOR=green>Import SWMM.INP</FONT> from the <FONT COLOR=blue>Storm Drain Editor widget</FONT>."

                    if "import_inflow" in import_calls or "import_outflow" in import_calls:
                        if msg:
                            msg += "<br><br>"
                        msg += (
                            "* To complete the Boundary Conditions functionality, the 'Boundary Conditions' conversion "
                        )
                        msg += "must be done using the "
                        msg += "<FONT COLOR=green>Conversion from Schematic Layers to User Layers</FONT>"
                        msg += " tool in the <FONT COLOR=blue>FLO-2D panel</FONT>."

                    if msg:
                        self.uc.show_info(msg)

            # Update the lastGdsDir to the original
            s.setValue("FLO-2D/lastGdsDir", last_dir)

    @connection_required
    def import_hdf5(self):
        """
        Import HDF5 datasets into FLO-2D database (GeoPackage).
        """
        self.uncheck_all_info_tools()
        self.gutils.disable_geom_triggers()
        self.f2g = Flo2dGeoPackage(self.con, self.iface)
        import_calls = [
            "import_cont_toler",
            "import_mannings_n_topo",
        ]
        s = QSettings()
        last_dir = s.value("FLO-2D/lastGdsDir", "")
        input_hdf5, _ = QFileDialog.getOpenFileName(
            None,
            "Import FLO-2D model data from HDF5 format",
            directory=last_dir,
            filter="HDF5 file (*.hdf5; *.HDF5)",
        )

        if not input_hdf5:
            return
        indir = os.path.dirname(input_hdf5)
        self.f2g = Flo2dGeoPackage(self.con, self.iface, parsed_format=Flo2dGeoPackage.FORMAT_HDF5)
        self.f2g.set_parser(input_hdf5)
        try:
            s = QSettings()
            s.setValue("FLO-2D/lastGdsDir", indir)
            QApplication.setOverrideCursor(Qt.WaitCursor)
            self.call_IO_methods(import_calls, True)
            self.uc.bar_info("Flo2D model imported from " + input_hdf5, dur=3)
            QApplication.restoreOverrideCursor()
        finally:
            QApplication.restoreOverrideCursor()
            empty = self.f2g.is_table_empty("grid")
            # check if a grid exists in the grid table
            if not empty:
                q = "There is a grid already defined in GeoPackage. Overwrite it?"
                if self.uc.question(q):
                    pass
                else:
                    self.uc.bar_info("Import cancelled", dur=3)
                    return
            try:
                QApplication.setOverrideCursor(Qt.WaitCursor)
                tables = [
                    "all_schem_bc",
                    "blocked_cells",
                    "breach",
                    "breach_cells",
                    "breach_fragility_curves",
                    "breach_global",
                    "buildings_areas",
                    "buildings_stats",
                    "chan",
                    "chan_confluences",
                    "chan_elems",
                    "chan_elems_interp",
                    "chan_n",
                    "chan_r",
                    "chan_t",
                    "chan_v",
                    "chan_wsel",
                    "chan_elems",
                    "cont",
                    "culvert_equations",
                    "evapor",
                    "evapor_hourly",
                    "evapor_monthly",
                    "fpfroude",
                    "fpfroude_cells",
                    "fpxsec",
                    "fpxsec_cells",
                    "grid",
                    "gutter_areas",
                    "gutter_cells",
                    "gutter_globals",
                    "infil",
                    "infil_cells_green",
                    "infil_cells_horton",
                    "infil_cells_scs",
                    "infil_chan_elems",
                    "infil_chan_seg",
                    "inflow",
                    "inflow_cells",
                    "inflow_time_series",
                    "inflow_time_series_data",
                    "levee_data",
                    "levee_failure",
                    "levee_fragility",
                    "levee_general",
                    "mud_areas",
                    "mud_cells",
                    "mult",
                    "mult_areas",
                    "mult_cells",
                    "noexchange_chan_cells",
                    "outflow",
                    "outflow_cells",
                    "outflow_time_series",
                    "outflow_time_series_data",
                    "qh_params",
                    "qh_params_data",
                    "qh_table",
                    "qh_table_data",
                    "rain",
                    "rain_arf_cells",
                    "rain_time_series",
                    "rain_time_series_data",
                    "raincell",
                    "raincell_data",
                    "rat_curves",
                    "rat_table",
                    "rbank",
                    "reservoirs",
                    "repl_rat_curves",
                    "sed_group_areas",
                    "sed_group_cells",
                    "sed_groups",
                    "sed_rigid_areas",
                    "sed_rigid_cells",
                    "sed_supply_areas",
                    "sed_supply_cells",
                    "spatialshallow",
                    "spatialshallow_cells",
                    "storm_drains",
                    "street_elems",
                    "street_general",
                    "street_seg",
                    "streets",
                    "struct",
                    "swmmflo",
                    "swmmflort",
                    "swmmflort_data",
                    "swmmoutf",
                    "tolspatial",
                    "tolspatial_cells",
                    "user_bc_lines",
                    "user_bc_points",
                    "user_bc_polygons",
                    "user_blocked_areas",
                    "user_chan_n",
                    "user_chan_r",
                    "user_chan_t",
                    "user_chan_v",
                    "user_elevation_points",
                    "user_elevation_polygons",
                    "user_fpxsec",
                    "user_infiltration",
                    "user_left_bank",
                    "user_levee_lines",
                    "user_model_boundary",
                    "user_noexchange_chan_areas",
                    "user_reservoirs",
                    "user_right_bank",
                    "user_roughness",
                    "user_streets",
                    "user_struct",
                    "user_swmm_conduits",
                    "user_swmm_nodes",
                    "user_xsec_n_data",
                    "user_xsections",
                    "wstime",
                    "wsurf",
                    "xsec_n_data",
                ]

                for table in tables:
                    self.gutils.clear_tables(table)

                self.call_IO_methods(import_calls, True)

                # save CRS to table cont
                self.gutils.set_cont_par("PROJ", self.crs.toProj())

                # load layers and tables
                self.load_layers()
                self.uc.bar_info("Flo2D model imported", dur=3)
                self.gutils.enable_geom_triggers()

                if "import_chan" in import_calls:
                    self.gutils.create_schematized_rbank_lines_from_xs_tips()

                self.setup_dock_widgets()
                self.lyrs.refresh_layers()
                self.lyrs.zoom_to_all()
                # See if geopackage has grid with 'col' and 'row' fields:
                grid_lyr = self.lyrs.data["grid"]["qlyr"]
                field_index = grid_lyr.fields().indexFromName("col")
                if field_index == -1:
                    QApplication.restoreOverrideCursor()

                    add_new_colums = self.uc.customized_question(
                        "FLO-2D",
                        "WARNING 290521.0500:    Old GeoPackage.\n\nGrid table doesn't have 'col' and 'row' fields!\n\n"
                        + "Would you like to add the 'col' and 'row' fields to the grid table?",
                        QMessageBox.Yes | QMessageBox.No | QMessageBox.Cancel,
                        QMessageBox.Cancel,
                    )

                    if add_new_colums == QMessageBox.Cancel:
                        return

                    if add_new_colums == QMessageBox.No:
                        return
                    else:
                        if add_col_and_row_fields(grid_lyr):
                            assign_col_row_indexes_to_grid(grid_lyr, self.gutils)
                else:
                    cell = self.gutils.execute("SELECT col FROM grid WHERE fid = 1").fetchone()
                    if cell is None:
                        QApplication.setOverrideCursor(QtGui.QCursor(QtCore.Qt.ArrowCursor))
                        proceed = self.uc.question(
                            "Grid layer's fields 'col' and 'row' have NULL values!\n\nWould you like to assign them?"
                        )
                        if proceed:
                            QApplication.setOverrideCursor(Qt.WaitCursor)
                            assign_col_row_indexes_to_grid(self.lyrs.data["grid"]["qlyr"], self.gutils)
                            QApplication.restoreOverrideCursor()
                        else:
                            return

                QApplication.restoreOverrideCursor()
            except Exception as e:
                QApplication.restoreOverrideCursor()
                self.uc.show_error("ERROR 050521.0349: importing from .HDF5 file!.\n", e)
            finally:
                QApplication.restoreOverrideCursor()
                msg = ""
                if "import_swmmflo" in import_calls:
                    msg += "* To complete the Storm Drain functionality, the 'Computational Domain' and 'Storm Drains' conversion "
                    msg += "must be done using the "
                    msg += "<FONT COLOR=green>Conversion from Schematic Layers to User Layers</FONT>"
                    msg += " tool in the <FONT COLOR=blue>FLO-2D panel</FONT>...<br>"
                    # msg += "...and <FONT COLOR=green>Import SWMM.INP</FONT> from the <FONT COLOR=blue>Storm Drain Editor widget</FONT>."

                if "import_inflow" in import_calls or "import_outflow" in import_calls:
                    if msg:
                        msg += "<br><br>"
                    msg += "* To complete the Boundary Conditions functionality, the 'Boundary Conditions' conversion "
                    msg += "must be done using the "
                    msg += "<FONT COLOR=green>Conversion from Schematic Layers to User Layers</FONT>"
                    msg += " tool in the <FONT COLOR=blue>FLO-2D panel</FONT>."

                if msg:
                    self.uc.show_info(msg)

    @connection_required
    def import_components(self):
        """
        Import selected traditional GDS files into FLO-2D database (GeoPackage).
        """
        self.uncheck_all_info_tools()
        imprt = self.uc.dialog_with_2_customized_buttons(
            "Select import method", "", " Several Components", " One Single Component "
        )

        if imprt == QMessageBox.Yes:
            self.import_selected_components()
        elif imprt == QMessageBox.No:
            self.import_selected_components2()

    @connection_required
    def import_selected_components(self):
        self.gutils.disable_geom_triggers()
        self.f2g = Flo2dGeoPackage(self.con, self.iface)
        import_calls = [
            # "import_cont_toler",
            "import_tolspatial",
            "import_inflow",
            "import_tailings",
            "import_outflow",
            "import_rain",
            "import_raincell",
            "import_evapor",
            "import_infil",
            "import_chan",
            "import_xsec",
            "import_hystruc",
            "import_hystruc_bridge_xs",
            "import_street",
            "import_arf",
            "import_mult",
            "import_sed",
            "import_levee",
            "import_fpxsec",
            "import_breach",
            "import_gutter",
            "import_fpfroude",
            "import_swmmflo",
            "import_swmmflort",
            "import_swmmoutf",
        ]

        # s = QSettings()
        # last_dir = s.value("FLO-2D/lastGdsDir", "")
        # fname, __ = QFileDialog.getOpenFileName(
        #     None, "Select FLO-2D file to import", directory=last_dir, filter="CONT.DAT"
        # )
        # if not fname:
        #     return
        # dir_name = os.path.dirname(fname)
        # s.setValue("FLO-2D/lastGdsDir", dir_name)
        # bname = os.path.basename(fname)
        #
        # if self.f2g.set_parser(fname):
        #     if bname not in self.f2g.parser.dat_files:
        #         return

        s = QSettings()
        last_dir = s.value("FLO-2D/lastGdsDir", "")
        # project_dir = QgsProject.instance().absolutePath()
        outdir = QFileDialog.getExistingDirectory(None, "Select directory of files to be imported", directory=last_dir)
        if outdir:
            s.setValue("FLO-2D/lastGdsDir", outdir)
            bname = "CONT.DAT"
            fname = outdir + "/CONT.DAT"
            if self.f2g.set_parser(fname):
                if bname not in self.f2g.parser.dat_files:
                    return

            empty = self.f2g.is_table_empty("grid")
            # check if a grid exists in the grid table
            if empty:
                self.uc.show_info("There is no grid defined!")
                return
            QApplication.setOverrideCursor(Qt.WaitCursor)
            dlg_components = ComponentsDialog(self.con, self.iface, self.lyrs, "in")
            QApplication.restoreOverrideCursor()
            ok = dlg_components.exec_()
            if ok:
                try:
                    QApplication.setOverrideCursor(Qt.WaitCursor)

                    if "Channels" not in dlg_components.components:
                        import_calls.remove("import_chan")
                        import_calls.remove("import_xsec")

                    if "Reduction Factors" not in dlg_components.components:
                        import_calls.remove("import_arf")

                    if "Streets" not in dlg_components.components:
                        import_calls.remove("import_street")

                    if "Outflow Elements" not in dlg_components.components:
                        import_calls.remove("import_outflow")

                    if "Inflow Elements" not in dlg_components.components:
                        import_calls.remove("import_inflow")
                        import_calls.remove("import_tailings")

                    if "Levees" not in dlg_components.components:
                        import_calls.remove("import_levee")

                    if "Multiple Channels" not in dlg_components.components:
                        import_calls.remove("import_mult")

                    if "Breach" not in dlg_components.components:
                        import_calls.remove("import_breach")

                    if "Gutters" not in dlg_components.components:
                        import_calls.remove("import_gutter")

                    if "Infiltration" not in dlg_components.components:
                        import_calls.remove("import_infil")

                    if "Floodplain Cross Sections" not in dlg_components.components:
                        import_calls.remove("import_fpxsec")

                    if "Mudflow and Sediment Transport" not in dlg_components.components:
                        import_calls.remove("import_sed")

                    if "Evaporation" not in dlg_components.components:
                        import_calls.remove("import_evapor")

                    if "Hydraulic  Structures" not in dlg_components.components:
                        import_calls.remove("import_hystruc")
                        import_calls.remove("import_hystruc_bridge_xs")

                    # if 'MODFLO-2D' not in dlg_components.components:
                    #     import_calls.remove('')

                    if "Rain" not in dlg_components.components:
                        import_calls.remove("import_rain")
                        import_calls.remove("import_raincell")

                    if "Storm Drain" not in dlg_components.components:
                        import_calls.remove("import_swmmflo")
                        import_calls.remove("import_swmmflort")
                        import_calls.remove("import_swmmoutf")

                    if "Spatial Tolerance" not in dlg_components.components:
                        import_calls.remove("import_tolspatial")

                    if "Spatial Froude" not in dlg_components.components:
                        import_calls.remove("import_fpfroude")

                    if import_calls:
                        self.call_IO_methods(
                            import_calls, True
                        )  # The strings list 'import_calls', contains the names of
                        # the methods in the class Flo2dGeoPackage to import (read) the
                        # FLO-2D .DAT files

                        # save CRS to table cont
                        self.gutils.set_cont_par("PROJ", self.crs.toProj())

                        # load layers and tables
                        self.load_layers()
                        self.uc.bar_info("Flo2D model imported", dur=3)
                        self.gutils.enable_geom_triggers()

                        if "Storm Drain" in dlg_components.components:
                            try:
                                swmm_converter = SchemaSWMMConverter(self.con, self.iface, self.lyrs)
                                swmm_converter.create_user_swmm_nodes()
                            except Exception as e:
                                self.uc.log_info(traceback.format_exc())
                                QApplication.restoreOverrideCursor()
                                self.uc.show_error(
                                    "ERROR 100623.1044:\n\nConverting Schematic SD Inlets to User Storm Drain Nodes failed!"
                                    + "\n_______________________________________________________________",
                                    e,
                                )

                            if os.path.isfile(outdir + r"\SWMM.INP"):
                                # if self.f2d_widget.storm_drain_editor.import_storm_drain_INP_file("Choose"):
                                if self.f2d_widget.storm_drain_editor.import_storm_drain_INP_file(
                                        "Force import of SWMM.INP", True
                                ):
                                    self.files_used += "SWMM.INP" + "\n"
                            else:
                                self.uc.bar_error("ERROR 100623.0944: SWMM.INP file not found!")
                        # if "Storm Drain" in dlg_components.components:
                        #     if self.f2d_widget.storm_drain_editor.import_storm_drain_INP_file("Force import of SWMM.INP", True):
                        #         self.files_used += "SWMM.INP" + "\n"

                        if "import_chan" in import_calls:
                            self.gutils.create_schematized_rbank_lines_from_xs_tips()

                        self.setup_dock_widgets()
                        self.lyrs.refresh_layers()
                        self.lyrs.zoom_to_all()
                    else:
                        QApplication.restoreOverrideCursor()
                        self.uc.show_info("No component was selected!")

                finally:
                    QApplication.setOverrideCursor(QtGui.QCursor(QtCore.Qt.ArrowCursor))
                    if self.files_used != "" or self.files_not_used != "":
                        self.uc.show_info(
                            "Files read by this project:\n\n"
                            + self.files_used
                            + (
                                ""
                                if self.files_not_used == ""
                                else "\n\nFiles not found or empty:\n\n" + self.files_not_used
                            )
                        )

                    msg = ""
                    if "import_swmmflo" in import_calls:
                        self.clean_rating_tables()

                        if self.gutils.is_table_empty("user_model_boundary"):
                            msg += "* To complete the Storm Drain functionality, the 'Computational Domain' and 'Storm Drains' conversion "
                            msg += "must be done using the "
                            msg += "<FONT COLOR=green>Conversion from Schematic Layers to User Layers</FONT>"
                            msg += " tool in the <FONT COLOR=blue>FLO-2D panel</FONT>...<br>"
                            if "SWMM.INP" not in self.files_used:
                                msg += "...and <FONT COLOR=green>Import SWMM.INP</FONT> from the <FONT COLOR=blue>Storm Drain Editor widget</FONT>."
                        else:
                            msg += "* To complete the Storm Drain functionality, the 'Storm Drains' conversion "
                            msg += "must be done using the "
                            msg += "<FONT COLOR=green>Conversion from Schematic Layers to User Layers</FONT>"
                            msg += " tool in the <FONT COLOR=blue>FLO-2D panel</FONT>...<br>"
                            if "SWMM.INP" not in self.files_used:
                                msg += "...and <FONT COLOR=green>Import SWMM.INP</FONT> from the <FONT COLOR=blue>Storm Drain Editor widget</FONT>."

                    if "import_inflow" in import_calls or "import_outflow" in import_calls:
                        if msg:
                            msg += "<br><br>"
                        msg += (
                            "* To complete the Boundary Conditions functionality, the 'Boundary Conditions' conversion "
                        )
                        msg += "must be done using the "
                        msg += "<FONT COLOR=green>Conversion from Schematic Layers to User Layers</FONT>"
                        msg += " tool in the <FONT COLOR=blue>FLO-2D panel</FONT>."

                    if msg:
                        self.uc.show_info(msg)

    @connection_required
    def import_selected_components2(self):
        """
        Import selected traditional GDS files into FLO-2D database (GeoPackage).
        """
        self.gutils.disable_geom_triggers()
        self.f2g = Flo2dGeoPackage(self.con, self.iface)
        file_to_import_calls = {
            "CONT.DAT": "import_cont_toler",
            "TOLER.DAT": "import_cont_toler",
            "TOLSPATIAL.DAT": "import_tolspatial",
            "INFLOW.DAT": "import_inflow",
            "TAILINGS.DAT": "import_tailings",
            "OUTFLOW.DAT": "import_outflow",
            "RAIN.DAT": "import_rain",
            "RAINCELL.DAT": "import_raincell",
            "EVAPOR.DAT": "import_evapor",
            "INFIL.DAT": "import_infil",
            "CHAN.DAT": "import_chan",
            "XSEC.DAT": "import_xsec",
            "HYSTRUC.DAT": "import_hystruc",
            "BRIDGE_XSEC.DAT": "import_hystruc_bridge_xs",
            "STREET.DAT": "import_street",
            "ARF.DAT": "import_arf",
            "MULT.DAT": "import_mult",
            "SED.DAT": "import_sed",
            "LEVEE.DAT": "import_levee",
            "FPXSEC.DAT": "import_fpxsec",
            "BREACH.DAT": "import_breach",
            "GUTTER.DAT": "import_gutter",
            "FPFROUDE.DAT": "import_fpfroude",
            "SWMMFLO.DAT": "import_swmmflo",
            "SWMMFLORT.DAT": "import_swmmflort",
            "SWMMOUTETF.DAT": "import_swmmoutf",
            "WSURF.DAT": "import_wsurf",
            "WSTIME.DAT": "import_wstime",
        }
        s = QSettings()
        last_dir = s.value("FLO-2D/lastGdsDir", "")
        fname, __ = QFileDialog.getOpenFileName(
            None, "Select FLO-2D file to import", directory=last_dir, filter="(*.DAT)"
        )
        if not fname:
            return
        dir_name = os.path.dirname(fname)
        s.setValue("FLO-2D/lastGdsDir", dir_name)
        bname = os.path.basename(fname)

        if bname not in file_to_import_calls:
            QMessageBox.critical(
                self.iface.mainWindow(),
                "Import selected GDS file",
                "Import from {0} file is not supported.".format(bname),
            )
            return

        if self.f2g.set_parser(fname):
            call_string = file_to_import_calls[bname]
            QApplication.setOverrideCursor(Qt.WaitCursor)
            try:
                method = getattr(self.f2g, call_string)
                method()
                QApplication.restoreOverrideCursor()
                QMessageBox.information(
                    self.iface.mainWindow(),
                    "Import selected GDS file",
                    "Import from {0} is successful".format(bname),
                )
                if call_string == "import_chan":
                    self.gutils.create_schematized_rbank_lines_from_xs_tips()

                self.setup_dock_widgets()
                self.lyrs.refresh_layers()

            except Exception as e:
                QApplication.restoreOverrideCursor()
                QMessageBox.critical(
                    self.iface.mainWindow(),
                    "Import selected GDS file",
                    "Import from {0} fails".format(bname),
                )

            finally:
                msg = ""
                if call_string == "import_swmmflo":
                    self.clean_rating_tables()

                    if self.gutils.is_table_empty("user_model_boundary"):
                        msg += "* To complete the Storm Drain functionality, the 'Computational Domain' and 'Storm Drains' conversion "
                        msg += "must be done using the "
                        msg += "<FONT COLOR=green>Conversion from Schematic Layers to User Layers</FONT>"
                        msg += " tool in the <FONT COLOR=blue>FLO-2D panel</FONT>...<br>"
                        msg += "...and <FONT COLOR=green>Import SWMM.INP</FONT> from the <FONT COLOR=blue>Storm Drain Editor widget</FONT>."

                    else:
                        msg += "* To complete the Storm Drain functionality, the 'Storm Drains' conversion "
                        msg += "must be done using the "
                        msg += "<FONT COLOR=green>Conversion from Schematic Layers to User Layers</FONT>"
                        msg += " tool in the <FONT COLOR=blue>FLO-2D panel</FONT>...<br>"
                        msg += "...and <FONT COLOR=green>Import SWMM.INP</FONT> from the <FONT COLOR=blue>Storm Drain Editor widget</FONT>."

                if call_string == "import_inflow" or call_string == "import_outflow":
                    if msg:
                        msg += "<br><br>"
                    msg += "* To complete the Boundary Conditions functionality, the 'Boundary Conditions' conversion "
                    msg += "must be done using the "
                    msg += "<FONT COLOR=green>Conversion from Schematic Layers to User Layers</FONT>"
                    msg += " tool in the <FONT COLOR=blue>FLO-2D panel</FONT>."

                if msg:
                    self.uc.show_info(msg)

    def clean_rating_tables(self):
        remove_grid = []
        grids = self.gutils.execute("SELECT DISTINCT grid_fid, name FROM swmmflort").fetchall()
        if grids:
            for g in grids:
                row = self.gutils.execute("SELECT fid FROM swmmflo WHERE swmm_jt = ?", (g[0],)).fetchall()
                if not row:
                    remove_grid.append(g)

        if remove_grid:
            for rg in remove_grid:
                self.gutils.execute(
                    "UPDATE swmmflort SET grid_fid = ?, name = ? WHERE grid_fid = ?",
                    (None, rg[1], rg[0]),
                )

    @connection_required
    def export_gds(self):
        """
        Export traditional GDS files into FLO-2D database (GeoPackage).
        """
        self.uncheck_all_info_tools()
        if self.gutils.is_table_empty("grid"):
            self.uc.bar_warn("There is no grid! Please create it before running tool.")
            return

        s = QSettings()
        project_dir = s.value("FLO-2D/lastGdsDir")

        # This is a workaround. It will work, but it not a good coding practice
        if project_dir.startswith("geopackage:"):
            project_dir = project_dir[len("geopackage:"):].strip("/")

        outdir = QFileDialog.getExistingDirectory(
            None,
            "Select directory where FLO-2D model will be exported",
            directory=project_dir,
        )
        if outdir:
            self.f2g = Flo2dGeoPackage(self.con, self.iface)
            sql = """SELECT name, value FROM cont;"""
            options = {o: v if v is not None else "" for o, v in self.f2g.execute(sql).fetchall()}
            export_calls = [
                "export_cont_toler",
                "export_tolspatial",
                "export_inflow",
                "export_tailings",
                "export_outflow",
                "export_rain",
                "export_evapor",
                "export_infil",
                "export_chan",
                "export_xsec",
                "export_hystruc",
                "export_bridge_xsec",
                "export_bridge_coeff_data",
                "export_street",
                "export_arf",
                "export_mult",
                "export_sed",
                "export_levee",
                "export_fpxsec",
                "export_breach",
                "export_gutter",
                "export_fpfroude",
                "export_swmmflo",
                "export_swmmflort",
                "export_swmmoutf",
                "export_wsurf",
                "export_wstime",
                "export_shallowNSpatial",
                "export_mannings_n_topo",
            ]

            s.setValue("FLO-2D/lastGdsDir", outdir)

            dlg_components = ComponentsDialog(self.con, self.iface, self.lyrs, "out")
            ok = dlg_components.exec_()
            if ok:
                if "Channels" not in dlg_components.components:
                    export_calls.remove("export_chan")
                    export_calls.remove("export_xsec")

                if "Reduction Factors" not in dlg_components.components:
                    export_calls.remove("export_arf")

                if "Streets" not in dlg_components.components:
                    export_calls.remove("export_street")

                if "Outflow Elements" not in dlg_components.components:
                    export_calls.remove("export_outflow")

                if "Inflow Elements" not in dlg_components.components:
                    export_calls.remove("export_inflow")
                    export_calls.remove("export_tailings")

                if "Levees" not in dlg_components.components:
                    export_calls.remove("export_levee")

                if "Multiple Channels" not in dlg_components.components:
                    export_calls.remove("export_mult")

                if "Breach" not in dlg_components.components:
                    export_calls.remove("export_breach")

                if "Gutters" not in dlg_components.components:
                    export_calls.remove("export_gutter")

                if "Infiltration" not in dlg_components.components:
                    export_calls.remove("export_infil")

                if "Floodplain Cross Sections" not in dlg_components.components:
                    export_calls.remove("export_fpxsec")

                if "Mudflow and Sediment Transport" not in dlg_components.components:
                    export_calls.remove("export_sed")

                if "Evaporation" not in dlg_components.components:
                    export_calls.remove("export_evapor")

                if "Hydraulic  Structures" not in dlg_components.components:
                    export_calls.remove("export_hystruc")
                    export_calls.remove("export_bridge_xsec")
                    export_calls.remove("export_bridge_coeff_data")
                else:
                    # if not self.uc.question("Did you schematize Hydraulic Structures? Do you want to export Hydraulic Structures files?"):
                    #     export_calls.remove("export_hystruc")
                    #     export_calls.remove("export_bridge_xsec")
                    #     export_calls.remove("export_bridge_coeff_data")
                    # else:
                    xsecs = self.gutils.execute("SELECT fid FROM struct WHERE icurvtable = 3").fetchone()
                    if not xsecs:
                        if os.path.isfile(outdir + r"\BRIDGE_XSEC.DAT"):
                            os.remove(outdir + r"\BRIDGE_XSEC.DAT")
                        export_calls.remove("export_bridge_xsec")
                        export_calls.remove("export_bridge_coeff_data")

                if "Rain" not in dlg_components.components:
                    export_calls.remove("export_rain")

                if "Storm Drain" not in dlg_components.components:
                    export_calls.remove("export_swmmflo")
                    export_calls.remove("export_swmmflort")
                    export_calls.remove("export_swmmoutf")

                if "Spatial Shallow-n" not in dlg_components.components:
                    export_calls.remove("export_shallowNSpatial")

                if "Spatial Tolerance" not in dlg_components.components:
                    export_calls.remove("export_tolspatial")

                if "Spatial Froude" not in dlg_components.components:
                    export_calls.remove("export_fpfroude")

                if "Manning's n and Topo" not in dlg_components.components:
                    export_calls.remove("export_mannings_n_topo")

                if "export_swmmflort" in export_calls:
                    if not self.uc.question(
                            "Did you schematize Storm Drains? Do you want to export Storm Drain files?"
                    ):
                        export_calls.remove("export_swmmflo")
                        export_calls.remove("export_swmmflort")
                        export_calls.remove("export_swmmoutf")

                QApplication.setOverrideCursor(Qt.WaitCursor)

                try:
                    s = QSettings()
                    s.setValue("FLO-2D/lastGdsDir", outdir)

                    QApplication.setOverrideCursor(Qt.WaitCursor)
                    self.call_IO_methods(export_calls, True, outdir)

                    # The strings list 'export_calls', contains the names of
                    # the methods in the class Flo2dGeoPackage to export (write) the
                    # FLO-2D .DAT files

                    self.uc.bar_info("Flo2D model exported to " + outdir, dur=3)

                finally:

                    if "export_swmmflo" in export_calls:
                        self.f2d_widget.storm_drain_editor.export_storm_drain_INP_file()

                    # Delete .DAT files the model will try to use if existing:
                    if "export_mult" in export_calls:
                        if self.gutils.is_table_empty("simple_mult_cells"):
                            new_files_used = self.files_used.replace("SIMPLE_MULT.DAT\n", "")
                            self.files_used = new_files_used
                            if os.path.isfile(outdir + r"\SIMPLE_MULT.DAT"):
                                QApplication.restoreOverrideCursor()
                                if self.uc.question(
                                        "There are no simple multiple channel cells in the project but\n"
                                        + "there is a SIMPLE_MULT.DAT file in the directory.\n"
                                        + "If the file is not deleted it will be used by the model.\n\n"
                                        + "Delete SIMPLE_MULT.DAT?"
                                ):
                                    os.remove(outdir + r"\SIMPLE_MULT.DAT")
                                QApplication.setOverrideCursor(Qt.WaitCursor)
                        if self.gutils.is_table_empty("mult_cells"):
                            new_files_used = self.files_used.replace("\nMULT.DAT\n", "\n")
                            self.files_used = new_files_used
                            if os.path.isfile(outdir + r"\MULT.DAT"):
                                QApplication.restoreOverrideCursor()
                                if self.uc.question(
                                        "There are no multiple channel cells in the project but\n"
                                        + "there is a MULT.DAT file in the directory.\n"
                                        + "If the file is not deleted it will be used by the model.\n\n"
                                        + "Delete MULT.DAT?"
                                ):
                                    os.remove(outdir + r"\MULT.DAT")
                                QApplication.setOverrideCursor(Qt.WaitCursor)
                    if self.files_used != "":
                        self.uc.show_info("Files exported to\n" + outdir + "\n\n" + self.files_used)

                    if self.f2g.export_messages != "":
                        info = "WARNINGS:\n\n" + self.f2g.export_messages
                        self.uc.show_info(info)

        QApplication.setOverrideCursor(QtGui.QCursor(QtCore.Qt.ArrowCursor))

    @connection_required
    def export_hdf5(self):
        """
        Export FLO-2D database (GeoPackage) data into HDF5 format.
        """
        self.uncheck_all_info_tools()
        if self.gutils.is_table_empty("grid"):
            self.uc.bar_warn("There is no grid! Please create it before running tool.")
            return

        s = QSettings()
        last_dir = s.value("FLO-2D/lastGdsDir", "")
        output_hdf5, _ = QFileDialog.getSaveFileName(
            None,
            "Save FLO-2D model data into HDF5 format",
            directory=last_dir,
            filter="HDF5 file (*.hdf5; *.HDF5)",
        )
        if output_hdf5:
            outdir = os.path.dirname(output_hdf5)
            self.f2g = Flo2dGeoPackage(self.con, self.iface, parsed_format=Flo2dGeoPackage.FORMAT_HDF5)
            self.f2g.set_parser(output_hdf5, get_cell_size=False)
            export_calls = [
                "export_cont_toler",
                "export_mannings_n_topo",
                "export_neighbours",
            ]
            try:
                s = QSettings()
                s.setValue("FLO-2D/lastGdsDir", outdir)

                QApplication.setOverrideCursor(Qt.WaitCursor)
                self.call_IO_methods(export_calls, True)
                self.uc.bar_info("Flo2D model exported to " + output_hdf5, dur=3)
                QApplication.restoreOverrideCursor()
            finally:
                QApplication.restoreOverrideCursor()
                if self.f2g.export_messages != "":
                    info = "WARNINGS:\n\n" + self.f2g.export_messages
                    self.uc.show_info(info)

    @connection_required
    def import_from_gpkg(self):
        self.uncheck_all_info_tools()
        s = QSettings()
        last_dir = s.value("FLO-2D/lastGpkgDir", "")
        attached_gpkg, __ = QFileDialog.getOpenFileName(
            None,
            "Select GeoPackage with data to import",
            directory=last_dir,
            filter="*.gpkg",
        )
        if not attached_gpkg:
            return
        try:
            QApplication.setOverrideCursor(Qt.WaitCursor)
            s.setValue("FLO-2D/lastGpkgDir", os.path.dirname(attached_gpkg))
            self.gutils.copy_from_other(attached_gpkg)
            self.load_layers()
            self.setup_dock_widgets()
        finally:
            QApplication.restoreOverrideCursor()

    @connection_required
    def import_from_ras(self):
        self.uncheck_all_info_tools()
        dlg = RasImportDialog(self.con, self.iface, self.lyrs)
        ok = dlg.exec_()
        if ok:
            pass
        else:
            return
        QApplication.setOverrideCursor(Qt.WaitCursor)
        try:
            dlg.import_geometry()
            self.setup_dock_widgets()
            self.uc.bar_info("HEC-RAS geometry data imported!")
        except Exception as e:
            self.uc.log_info(traceback.format_exc())
            self.uc.bar_warn("ERROR 030721.0518: Could not read HEC-RAS file!")
        QApplication.restoreOverrideCursor()

    def load_layers(self):
        self.lyrs.load_all_layers(self.gutils)
        self.lyrs.repaint_layers()
        self.lyrs.zoom_to_all()

    @connection_required
    def show_control_table(self):
        try:
            cont_table = self.lyrs.get_layer_by_name("Control", group=self.lyrs.group).layer()
            index = cont_table.fields().lookupField("note")
            tab_conf = cont_table.attributeTableConfig()
            tab_conf.setSortExpression('"name"')
            tab_conf.setColumnWidth(index, 250)
            cont_table.setAttributeTableConfig(tab_conf)
            self.iface.showAttributeTable(cont_table)
        except AttributeError as e:
            pass

    @connection_required
    def show_cont_toler(self):
        self.uncheck_all_info_tools()
        try:
            dlg_control = ContToler_JJ(self.con, self.iface, self.lyrs)
            while True:
                save = dlg_control.exec_()
                if save:
                    try:
                        if dlg_control.save_parameters_JJ():
                            self.uc.bar_info("Parameters saved!", dur=3)
                            break
                    except Exception as e:
                        self.uc.show_error("ERROR 110618.1828: Could not save FLO-2D parameters!", e)
                        return
                else:
                    break
        except Exception as e:
            QApplication.restoreOverrideCursor()
            self.uc.show_error("ERROR 110618.1816: Could not save FLO-2D parameters!!", e)

    @connection_required
    def activate_general_info_tool(self):
        """
        Function to activate the Info Tool
        """
        for ac in self.toolActions:
            if ac.toolTip() == "<b>FLO-2D Info Tool</b>":
                info_ac = ac

        grid = self.lyrs.data["grid"]["qlyr"]
        if grid is not None:
            tool = self.canvas.mapTool()
            if tool == self.info_tool:
                info_ac.setChecked(False)
                self.uncheck_all_info_tools()
            else:
                if tool is not None:
                    self.uncheck_all_info_tools()
                    info_ac.setChecked(False)
                self.canvas.setMapTool(self.info_tool)
                info_ac.setChecked(True)

    @connection_required
    def activate_grid_info_tool(self):
        """
        Function to activate the Grid Info Tool
        """
        for ac in self.toolActions:
            if ac.toolTip() == "<b>FLO-2D Grid Info Tool</b>":
                info_ac = ac

        grid = self.lyrs.data["grid"]["qlyr"]
        if grid is not None:
            tool = self.canvas.mapTool()
            if tool == self.grid_info_tool:
                self.uncheck_all_info_tools()
                info_ac.setChecked(False)
            else:
                if tool is not None:
                    self.uncheck_all_info_tools()
                    info_ac.setChecked(False)
                self.grid_info_tool.grid = grid
                self.f2d_grid_info.set_info_layer(grid)
                self.f2d_grid_info.mann_default = self.gutils.get_cont_par("MANNING")
                self.f2d_grid_info.cell_Edit = self.gutils.get_cont_par("CELLSIZE")
                self.f2d_grid_info.n_cells = number_of_elements(self.gutils, grid)
                self.f2d_grid_info.gutils = self.gutils
                self.canvas.setMapTool(self.grid_info_tool)
                info_ac.setChecked(True)
        else:
            self.uc.bar_warn("There is no grid layer to identify.")

    @connection_required
    def activate_results_info_tool(self):
        """
        Function to activate the Results Tool
        """
        for ac in self.toolActions:
            if ac.toolTip() == "<b>FLO-2D Results</b>":
                info_ac = ac

        tool = self.canvas.mapTool()
        if tool == self.results_tool:
            info_ac.setChecked(False)
            self.uncheck_all_info_tools()
        else:
            if tool is not None:
                self.uncheck_all_info_tools()
                info_ac.setChecked(False)
            self.canvas.setMapTool(self.results_tool)
            # 'channel_profile_tool' is an instance of ChannelProfile class,
            # created on loading the plugin, and to be used to plot channel
            # profiles using a subtool in the FLO-2D tool bar.
            # The plots will be based on data from the 'chan', 'cham_elems'
            # schematic layers.
            self.results_tool.update_lyrs_list()
            info_ac.setChecked(True)

    @connection_required
    def show_user_profile(self, fid=None):
        self.f2d_dock.setUserVisible(True)
        self.f2d_widget.profile_tool_grp.setCollapsed(False)
        self.f2d_widget.profile_tool.identify_feature(self.cur_info_table, fid)
        self.cur_info_table = None

    @connection_required
    def show_profile(self, fid=None):
        self.f2d_widget.xs_editor.show_channel_peaks(self.cur_profile_table, fid)
        self.cur_profile_table = None

    @connection_required
<<<<<<< HEAD
    def show_channel_profile(self, fid=None):
        self.f2d_widget.xs_editor.show_channel(fid)
        self.cur_profile_table = None

    @connection_required
=======
>>>>>>> 571ea9f8
    def show_xsec_hydrograph(self, fid=None):
        """
        Show the cross-section hydrograph from HYCHAN.OUT
        """
        self.f2d_widget.xs_editor.show_hydrograph(self.cur_profile_table, fid)
<<<<<<< HEAD
=======
        self.cur_profile_table = None

    @connection_required
    def show_fpxsec_hydrograph(self, fid=None):
        """
        Show the floodplain cross-section hydrograph from HYCROSS.OUT
        """
        self.f2d_widget.fpxsec_editor.show_hydrograph(self.cur_profile_table, fid)
        self.cur_profile_table = None

    @connection_required
    def show_fpxsec_cells_hydrograph(self, fid=None):
        """
        Show the floodplain cross-section hydrograph from HYCROSS.OUT
        """
        self.f2d_widget.fpxsec_editor.show_cells_hydrograph(self.cur_profile_table, fid)
>>>>>>> 571ea9f8
        self.cur_profile_table = None

    @connection_required
    def show_xsec_editor(self, fid=None):
        """
        Show Cross-section editor.
        """
        self.f2d_dock.setUserVisible(True)
        self.f2d_widget.xs_editor_grp.setCollapsed(False)
        self.f2d_widget.xs_editor.populate_xsec_cbo(fid=fid)

    @connection_required
    def show_struct_editor(self, fid=None):
        """
        Show hydraulic structure editor.
        """
        self.f2d_dock.setUserVisible(True)
        self.f2d_widget.struct_editor_grp.setCollapsed(False)
        self.f2d_widget.struct_editor.populate_structs(struct_fid=fid)

    @connection_required
    def show_struct_hydrograph(self, fid=None):
        """
        Show the Hydraulic Structure Hydrograph from HYDROSTRUCT.OUT
        """
        self.f2d_widget.struct_editor.show_hydrograph(self.cur_profile_table, fid)
        self.cur_profile_table = None

    @connection_required
    def show_sd_discharge(self, fid=None):
        """
        Show storm drain discharge for a given inlet node.
        """
        if self.gutils.is_table_empty("grid"):
            self.uc.bar_warn("There is no grid! Please create it before running tool.")
            return

        name, grid = self.gutils.execute("SELECT name, grid FROM user_swmm_nodes WHERE fid = ?", (fid,)).fetchone()
        self.f2d_dock.setUserVisible(True)
        # self.f2d_widget.storm_drain_editor_grp.setCollapsed(False)
        self.f2d_widget.storm_drain_editor.create_SD_discharge_table_and_plots(name)

    @connection_required
    def show_conduit_discharge(self, fid=None):
        """
        Show storm drain discharge for a given conduit link.
        """
        if self.gutils.is_table_empty("grid"):
            self.uc.bar_warn("There is no grid! Please create it before running tool.")
            return

        name = self.gutils.execute(f"SELECT conduit_name FROM user_swmm_conduits WHERE fid = '{fid}'").fetchone()[0]
        self.f2d_dock.setUserVisible(True)
        self.f2d_widget.storm_drain_editor.create_conduit_discharge_table_and_plots(name)

    @connection_required
    def show_pump_discharge(self, fid=None):
        """
        Show storm drain discharge for a given pump link.
        """
        if self.gutils.is_table_empty("grid"):
            self.uc.bar_warn("There is no grid! Please create it before running tool.")
            return

        name = self.gutils.execute(f"SELECT pump_name FROM user_swmm_pumps WHERE fid = '{fid}'").fetchone()[0]
        self.f2d_dock.setUserVisible(True)
        self.f2d_widget.storm_drain_editor.create_conduit_discharge_table_and_plots(name)

    @connection_required
    def show_orifice_discharge(self, fid=None):
        """
        Show storm drain discharge for a given orifice link.
        """
        if self.gutils.is_table_empty("grid"):
            self.uc.bar_warn("There is no grid! Please create it before running tool.")
            return

        name = self.gutils.execute(f"SELECT orifice_name FROM user_swmm_orifices WHERE fid = '{fid}'").fetchone()[0]
        self.f2d_dock.setUserVisible(True)
        self.f2d_widget.storm_drain_editor.create_conduit_discharge_table_and_plots(name)

    @connection_required
    def show_weir_discharge(self, fid=None):
        """
        Show storm drain discharge for a given weir link.
        """
        if self.gutils.is_table_empty("grid"):
            self.uc.bar_warn("There is no grid! Please create it before running tool.")
            return

        name = self.gutils.execute(f"SELECT weir_name FROM user_swmm_weirs WHERE fid = '{fid}'").fetchone()[0]
        self.f2d_dock.setUserVisible(True)
        self.f2d_widget.storm_drain_editor.create_conduit_discharge_table_and_plots(name)

    @connection_required
    def show_schem_xsec_info(self, fid=None):
        """
        Show schematic cross-section info.
        """
        try:
            self.dlg_schem_xsec_editor = SchemXsecEditorDialog(self.con, self.iface, self.lyrs, self.gutils, fid)
            self.dlg_schem_xsec_editor.show()
        except IndexError:
            self.uc.bar_warn("There is no schematic cross-section data to display!")

    @connection_required
    def show_bc_editor(self, fid=None):
        """
        Show boundary editor.
        """
        self.f2d_dock.setUserVisible(True)
        self.f2d_widget.bc_editor_new_grp.setCollapsed(False)
        self.f2d_widget.bc_editor_new.show_editor(self.cur_info_table, fid)
        self.cur_info_table = None

    @connection_required
    def show_evap_editor(self):
        """
        Show evaporation editor.
        """
        self.uncheck_all_info_tools()
        try:
            self.dlg_evap_editor = EvapEditorDialog(self.con, self.iface)
            self.dlg_evap_editor.show()
        except TypeError:
            self.uc.bar_warn("There is no evaporation data to display!")

    @connection_required
    def show_levee_elev_tool(self):
        """
        Show levee elevation tool.
        """
        self.uncheck_all_info_tools()
        if self.gutils.is_table_empty("grid"):
            self.uc.bar_warn("There is no grid! Please create it before running tool.")
            return
        # check for grid elements with null elevation
        null_elev_nr = grid_has_empty_elev(self.gutils)
        if null_elev_nr:
            msg = (
                "WARNING 060319.1805: The grid has {} elements with null elevation.\n\n"
                "Levee elevation tool requires that all grid elements have elevation defined."
            )
            self.uc.show_warn(msg.format(null_elev_nr))
            return
        else:
            pass
        # check if user levee layers are in edit mode
        levee_lyrs = ["Elevation Points", "Levee Lines", "Elevation Polygons"]
        for lyr in levee_lyrs:
            if not self.lyrs.save_edits_and_proceed(lyr):
                return
        # show the dialog
        dlg_levee_elev = LeveesToolDialog(self.con, self.iface, self.lyrs)
        dlg_levee_elev.show()

        while True:
            ok = dlg_levee_elev.exec_()
            if ok:
                if dlg_levee_elev.methods:
                    if 1 in dlg_levee_elev.methods:
                        break
                    else:
                        self.uc.show_warn("WARNING 060319.1831: Levee user lines required!")
            else:
                return

        try:
            #             start = datetime.now()
            QApplication.setOverrideCursor(Qt.WaitCursor)
            n_elements_total = 1
            n_levee_directions_total = 0
            n_fail_features_total = 0

            starttime = time.time()
            for (
                    n_elements,
                    n_levee_directions,
                    n_fail_features,
                    ranger,
            ) in self.schematize_levees():
                n_elements_total += n_elements
                n_levee_directions_total += n_levee_directions
                n_fail_features_total += n_fail_features

                for no in sorted(dlg_levee_elev.methods):
                    if no == 1:
                        # processing for a spatial selection range is enabled on this type
                        dlg_levee_elev.methods[no](rangeReq=ranger)
                    else:
                        dlg_levee_elev.methods[no]()
            inctime = time.time()
            print("%s seconds to process levee features" % round(inctime - starttime, 2))

            # Delete duplicates:
            grid_lyr = self.lyrs.get_layer_by_name("Grid", group=self.lyrs.group).layer()
            q = False
            if n_elements_total > 0:
                print("in clear loop")
                dletes = "Cell - Direction\n---------------\n"
                levees = self.lyrs.data["levee_data"]["qlyr"]

                # delete duplicate elements with the same direction and elevation too
                qryIndex = "CREATE INDEX if not exists levee_dataFIDGRIDFIDLDIRLEVCEST  ON levee_data (fid, grid_fid, ldir, levcrest);"
                self.gutils.con.execute(qryIndex)
                self.gutils.con.commit()

                levees_dup_qry = "SELECT min(fid), grid_fid, ldir, levcrest FROM levee_data GROUP BY grid_fid, ldir, levcrest HAVING COUNT(ldir) > 1 and count(levcrest) > 1 ORDER BY grid_fid"
                leveeDups = self.gutils.execute(levees_dup_qry).fetchall()  # min FID, grid fid, ldir, min levcrest
                # grab the values
                print(
                    "Found {valer} levee elements with duplicated grid, ldir, and elev; deleting the duplicates;".format(
                        valer=len(leveeDups)
                    )
                )
                del_dup_data = (
                    (item[1], item[2], item[3], item[0]) for item in leveeDups
                )  # grid fid, ldir, crest elev, fid

                # delete any duplicates in directions that aren't the min elevation
                levees_dup_delete_qry = (
                    "DELETE FROM levee_data WHERE grid_fid = ? and ldir = ? and levcrest = ? and fid <> ?;"
                )
                self.gutils.con.executemany(levees_dup_delete_qry, (del_dup_data))
                self.gutils.con.commit()

                qryIndexDrop = "DROP INDEX if exists levee_dataFIDGRIDFIDLDIRLEVCEST;"
                self.gutils.con.execute(qryIndexDrop)
                self.gutils.con.commit()

                leveesToDelete = delete_redundant_levee_directions_np(
                    self.gutils, cellIDNumpyArray
                )  # pass grid layer if it exists
                # leveesToDelete = delete_levee_directions_duplicates(self.gutils, levees, grid_lyr)
                if len(leveesToDelete) > 0:
                    k = 0
                    i = 0
                    for levee in leveesToDelete:
                        k += 1

                        i += 1

                        if i < 50:
                            if k <= 3:
                                dletes += (
                                        "{:<25}".format(
                                            "{:>10}-{:1}({:2})".format(
                                                str(levee[0]),
                                                str(levee[1]),
                                                dirID(levee[1]),
                                            )
                                        )
                                        + "\t"
                                )
                            elif k == 4:
                                dletes += "{:<25}".format(
                                    "{:>10}-{:1}({:2})".format(str(levee[0]), str(levee[1]), dirID(levee[1]))
                                )
                            elif k > 4:
                                dletes += (
                                        "\n"
                                        + "{:<25}".format(
                                    "{:>10}-{:1}({:2})".format(
                                        str(levee[0]),
                                        str(levee[1]),
                                        dirID(levee[1]),
                                    )
                                )
                                        + "\t"
                                )
                                k = 1

                        else:
                            if k <= 3:
                                dletes += (
                                        "{:<25}".format(
                                            "{:>10}-{:1}({:2})".format(
                                                str(levee[0]),
                                                str(levee[1]),
                                                dirID(levee[1]),
                                            )
                                        )
                                        + "\t"
                                )
                            elif k == 4:
                                dletes += "{:<25}".format(
                                    "{:>10}-{:1}({:2})".format(str(levee[0]), str(levee[1]), dirID(levee[1]))
                                )
                            elif k > 4:
                                dletes += (
                                        "\n"
                                        + "{:<25}".format(
                                    "{:>10}-{:1}({:2})".format(
                                        str(levee[0]),
                                        str(levee[1]),
                                        dirID(levee[1]),
                                    )
                                )
                                        + "\t"
                                )
                                k = 1

                    dletes += "\n\nWould you like to delete them?"

                    #                     dletes = Qt.convertFromPlainText(dletes)
                    QApplication.restoreOverrideCursor()

                    m = QMessageBox()
                    title = "Duplicate Opposite Levee Directions".center(170)
                    m.setWindowTitle(title)
                    m.setText(
                        "There are "
                        + str(len(leveesToDelete))
                        + " redundant levees directions. "
                        + "They have lower crest elevation than the opposite direction.\n\n"
                        + "Would you like to delete them?"
                    )
                    m.setDetailedText(dletes)
                    m.setStandardButtons(QMessageBox.No | QMessageBox.Yes)
                    m.setDefaultButton(QMessageBox.Yes)

                    # Spacer                        width, height, h policy, v policy
                    horizontalSpacer = QSpacerItem(0, 300, QSizePolicy.Preferred, QSizePolicy.Preferred)
                    #                     verticalSpacer = QSpacerItem(10, 10, QSizePolicy.Expanding, QSizePolicy.Expanding)
                    layout = m.layout()
                    layout.addItem(horizontalSpacer)
                    #                     layout.addItem(verticalSpacer)

                    #                     m.setSizePolicy(QSizePolicy.Expanding,QSizePolicy.Expanding);
                    #                     m.setSizePolicy(QSizePolicy.Maximum,QSizePolicy.Maximum);
                    #                     m.setFixedHeight(12000);
                    #                     m.setFixedWidth(12000);

                    #                     m.setFixedSize(2000, 1000);
                    #                     m.setBaseSize(QSize(2000, 1000))
                    #                     m.setMinimumSize(1000,1000)

                    #                     m.setInformativeText(dletes + '\n\nWould you like to delete them?')
                    q = m.exec_()
                    if q == QMessageBox.Yes:
                        #                     q = self.uc.question('The following are ' + str(len(leveesToDelete)) + ' opposite levees directions duplicated (with lower crest elevation).\n' +
                        #                                             'Would you like to delete them?\n\n' + dletes + '\n\nWould you like to delete them?')
                        #                     if q:
                        delete_levees_qry = """DELETE FROM levee_data WHERE grid_fid = ? AND ldir = ?;"""
                        delete_failure_qry = """DELETE FROM levee_failure WHERE grid_fid = ? and lfaildir = ?;"""
                        print("Deleting extra levee and levee failure features")

                        # build indexes to speed up the process
                        qryIndex = (
                            """CREATE INDEX if not exists leveeDataGridFID_LDIR  ON levee_data (grid_fid, ldir);"""
                        )
                        self.gutils.execute(qryIndex)
                        qryIndex = """CREATE INDEX if not exists leveeFailureGridFID_LFAILDIR  ON levee_failure (grid_fid, lfaildir);"""
                        self.gutils.execute(qryIndex)
                        self.gutils.con.commit()

                        # cur = self.gutils.con.cursor()
                        # cur.executemany(delete_levees_qry, list([(str(levee[0]), str(levee[1]),) for levee in leveesToDelete]))
                        # self.gutils.con.commit()
                        # cur.executemany(delete_failure_qry, list([(str(levee[0]), str(levee[1]),) for levee in leveesToDelete]))
                        # self.gutils.con.commit()
                        # cur.close()

                        for leveeCounter, levee in enumerate(leveesToDelete):
                            # self.gutils.execute(delete_levees_qry, (levee[0], levee[1]))
                            self.gutils.execute(
                                "DELETE FROM levee_data WHERE grid_fid = %i AND ldir = %i;" % (levee[0], levee[1])
                            )
                            if leveeCounter % 1000 == 0:
                                print(
                                    "DELETE FROM levee_data WHERE grid_fid = %i AND ldir = %i;" % (levee[0], levee[1])
                                )
                            self.gutils.con.commit()
                            # self.gutils.execute(delete_failure_qry, (levee[0], levee[1]))
                            self.gutils.execute(
                                "DELETE FROM levee_failure WHERE grid_fid = %i and lfaildir = %i;"
                                % (levee[0], levee[1])
                            )
                            if leveeCounter % 1000 == 0:
                                print(
                                    "DELETE FROM levee_failure WHERE grid_fid = %i and lfaildir = %i;"
                                    % (levee[0], levee[1])
                                )
                            self.gutils.con.commit()
                        print("Done deleting extra levee and levee failure features")
                        qryIndex = """DROP INDEX if exists leveeDataGridFID_LDIR;"""
                        self.gutils.execute(qryIndex)
                        qryIndex = """DROP INDEX if exists leveeFailureGridFID_LFAILDIR;"""
                        self.gutils.execute(qryIndex)
                        self.gutils.con.commit()

                        levees.triggerRepaint()

                levee_schem = self.lyrs.get_layer_by_name("Levees", group=self.lyrs.group).layer()
                if levee_schem:
                    levee_schem.triggerRepaint()
            if q:
                n_levee_directions_total -= len(leveesToDelete)
                n_fail_features_total -= len(leveesToDelete)
                if n_fail_features_total < 0:
                    n_fail_features_total = 0

            #             end = datetime.now()
            #             time_taken = end - start
            #             self.uc.show_info("Time to schematize levee cells. " + str(time_taken))

            levees = self.lyrs.data["levee_data"]["qlyr"]
            idx = levees.fields().indexOf("grid_fid")
            values = levees.uniqueValues(idx)
            QApplication.restoreOverrideCursor()
            info = (
                    "Values assigned to the Schematic Levees layer!"
                    + "\n\nThere are now "
                    + str(len(values))
                    + " grid elements with levees,"
                    + "\nwith "
                    + str(n_levee_directions_total)
                    + " levee directions,"
                    + "\nof which, "
                    + str(n_fail_features_total)
                    + " have failure data."
            )
            if n_fail_features_total > n_levee_directions_total:
                info += "\n\n(WARNING 191219.1649: Please review the input User Levee Lines. There may be more than one line intersecting grid elements)"
            self.uc.show_info(info)

        except Exception as e:
            QApplication.restoreOverrideCursor()
            self.uc.log_info(traceback.format_exc())
            self.uc.show_error(
                "ERROR 060319.1806: Assigning values aborted! Please check your crest elevation source layers.\n",
                e,
            )

    @connection_required
    def show_hazus_dialog(self):
        self.uncheck_all_info_tools()
        if self.gutils.is_table_empty("grid"):
            self.uc.bar_warn("There is no grid! Please create it before running tool.")
            return

        s = QSettings()
        project_dir = s.value("FLO-2D/lastGdsDir", "")
        if not os.path.isfile(os.path.join(project_dir, "DEPFP.OUT")):
            self.uc.show_warn(
                "WARNING 060319.1808: File DEPFP.OUT is needed for the Hazus flooding analysis. It is not in the current project directory:\n\n"
                + project_dir
            )
            pass

        lyrs = self.lyrs.list_group_vlayers()
        n_polys = 0
        for l in lyrs:
            if l.geometryType() == QgsWkbTypes.PolygonGeometry:
                n_polys += 1
        if n_polys == 0:
            QApplication.restoreOverrideCursor()
            self.uc.bar_warn("WARNING 060319.1809: There are not any polygon layers selected (or visible)!")
            return

        #         self.iface.mainWindow().setWindowTitle(s.value('FLO-2D/lastGpkgDir', ''))

        dlg_hazus = HazusDialog(self.con, self.iface, self.lyrs)
        save = dlg_hazus.exec_()
        if save:
            try:
                self.uc.bar_info("Hazus Flooding Analysis performed!")
            except Exception as e:
                self.uc.bar_warn("Could not compute Hazus Flooding Analysis!")
                return

    @connection_required
    def show_errors_dialog(self):
        self.uncheck_all_info_tools()
        if self.gutils.is_table_empty("grid"):
            self.uc.bar_warn("There is no grid! Please create it before running tool.")
            return

        dlg_errors = ErrorsDialog(self.con, self.iface, self.lyrs)
        dlg_errors.show()
        while True:
            ok = dlg_errors.exec_()
            if ok:
                break
            else:
                return

    @connection_required
    def show_mud_and_sediment_dialog(self):
        self.uncheck_all_info_tools()
        if self.gutils.is_table_empty("grid"):
            self.uc.bar_warn("There is no grid! Please create it before running tool.")
            return

        dlg_ms = MudAndSedimentDialog(self.con, self.iface, self.lyrs)
        dlg_ms.setWindowFlag(Qt.WindowMinimizeButtonHint, True)
        dlg_ms.setWindowFlag(Qt.WindowMaximizeButtonHint, True)
        repeat = True
        while repeat:
            dlg_ms.show()
            ok = dlg_ms.exec_()
            if ok:
                if dlg_ms.ok_to_save():
                    try:
                        dlg_ms.save_mud_sediment()
                        repeat = False
                    except Exception as e:
                        self.uc.show_error(
                            "ERROR 051021.0815: couldn't save Mud and Sediment tables!"
                            + "\n__________________________________________________",
                            e,
                        )
            else:
                return

    @staticmethod
    def show_help():
        QDesktopServices.openUrl(QUrl("https://flo-2dsoftware.github.io/qgis-flo-2d-plugin/"))

    def schematize_levees(self):
        """
        Generate schematic lines for user defined levee lines.
        """
        try:
            levee_lyr = self.lyrs.get_layer_by_name("Levee Lines", group=self.lyrs.group).layer()
            grid_lyr = self.lyrs.get_layer_by_name("Grid", group=self.lyrs.group).layer()

            for (
                    n_elements,
                    n_levee_directions,
                    n_fail_features,
                    regionReq,
            ) in generate_schematic_levees(self.gutils, levee_lyr, grid_lyr):
                yield (n_elements, n_levee_directions, n_fail_features, regionReq)
        except Exception as e:
            QApplication.restoreOverrideCursor()
            self.uc.show_error("ERROR 030120.0723: unable to process user levees!\n", e)

    @connection_required
    def schematic2user(self):
        self.uncheck_all_info_tools()
        converter_dlg = Schema2UserDialog(self.con, self.iface, self.lyrs, self.uc)
        ok = converter_dlg.exec_()
        if ok:
            if converter_dlg.methods:
                pass
            else:
                self.uc.show_warn("WARNING 060319.1810: Please choose at least one conversion source!")
                return
        else:
            return
        QApplication.setOverrideCursor(Qt.WaitCursor)
        methods_numbers = sorted(converter_dlg.methods)
        for no in methods_numbers:
            converter_dlg.methods[no]()
        self.setup_dock_widgets()
        QApplication.restoreOverrideCursor()
        self.uc.show_info("Converting Schematic Layers to User Layers finished!")
        if 6 in methods_numbers:  # Storm Drains:
            self.uc.show_info(
                "To complete the Storm Drain functionality 'Import SWMM.INP' from the Storm Drain Editor widget."
            )

    @connection_required
    def user2schematic(self):
        self.uncheck_all_info_tools
        converter_dlg = User2SchemaDialog(self.con, self.iface, self.lyrs, self.uc)
        ok = converter_dlg.exec_()
        if ok:
            if converter_dlg.methods:
                pass
            else:
                self.uc.show_warn("WARNING 060319.1811: Please choose at least one conversion source!")
                return
        else:
            return
        QApplication.setOverrideCursor(Qt.WaitCursor)
        for no in sorted(converter_dlg.methods):
            converter_dlg.methods[no]()
        self.setup_dock_widgets()
        QApplication.restoreOverrideCursor()
        self.uc.show_info("Converting User Layers to Schematic Layers finished!\n\n" + converter_dlg.message)

    def create_map_tools(self):
        self.canvas = self.iface.mapCanvas()
        self.info_tool = InfoTool(self.canvas, self.lyrs)
        self.grid_info_tool = GridInfoTool(self.uc, self.canvas, self.lyrs)
        self.results_tool = ResultsTool(self.canvas, self.lyrs)

    def get_feature_info(self, table, fid):
        try:
            show_editor = self.editors_map[table]
            self.cur_info_table = table
        except KeyError:
            self.uc.bar_info("Not implemented...")
            return
        show_editor(fid)

    # def channel_profile(self):
    #
    #     for tb in self.toolButtons:
    #         if tb.toolTip() == "<b>FLO-2D Project Review</b>":
    #             review_tb = tb
    #
    #     tool = self.canvas.mapTool()
    #     if tool == self.channel_profile_tool:
    #         review_tb.setIcon(QIcon(os.path.join(self.plugin_dir, "img/editmetadata.svg")))
    #         review_tb.setChecked(False)
    #         self.uncheck_all_info_tools()
    #     else:
    #         if tool is not None:
    #             self.uncheck_all_info_tools()
    #             review_tb.setChecked(False)
    #         review_tb.setIcon(QIcon(os.path.join(self.plugin_dir, "img/profile.svg")))
    #         self.canvas.setMapTool(self.channel_profile_tool)
    #         # 'channel_profile_tool' is an instance of ChannelProfile class,
    #         # created on loading the plugin, and to be used to plot channel
    #         # profiles using a subtool in the FLO-2D tool bar.
    #         # The plots will be based on data from the 'chan', 'cham_elems'
    #         # schematic layers.
    #         self.channel_profile_tool.update_lyrs_list()
    #         review_tb.setChecked(True)

    def get_feature_profile(self, table, fid):
        # try:
        if table == 'chan':
            self.cur_profile_table = table
            self.show_profile(fid)
        if table == 'chan_elems':
            self.cur_profile_table = table
            self.show_xsec_hydrograph(fid)
<<<<<<< HEAD
=======
        if table == 'fpxsec':
            self.cur_profile_table = table
            self.show_fpxsec_hydrograph(fid)
        if table == 'fpxsec_cells':
            self.cur_profile_table = table
            self.show_fpxsec_cells_hydrograph(fid)
>>>>>>> 571ea9f8
        if table == 'struct':
            self.cur_profile_table = table
            self.show_struct_hydrograph(fid)
        if table == 'user_swmm_nodes':
            show_editor = self.editors_map[table]
            self.cur_info_table = table
            show_editor(fid)
<<<<<<< HEAD
=======
        if table == 'user_swmm_conduits':
            show_editor = self.editors_map[table]
            self.cur_info_table = table
            show_editor(fid)
        if table == 'user_swmm_weirs':
            show_editor = self.editors_map[table]
            self.cur_info_table = table
            show_editor(fid)
        if table == 'user_swmm_orifices':
            show_editor = self.editors_map[table]
            self.cur_info_table = table
            show_editor(fid)
        if table == 'user_swmm_pumps':
            show_editor = self.editors_map[table]
            self.cur_info_table = table
            show_editor(fid)
>>>>>>> 571ea9f8

        # except KeyError:
        #     self.uc.bar_info("Channel Profile tool not implemented for selected features.")
        #     return


    def set_editors_map(self):
        self.editors_map = {
            "chan": self.show_channel_profile,
            "user_levee_lines": self.show_user_profile,
            "user_xsections": self.show_xsec_editor,
            "user_streets": self.show_user_profile,
            "user_centerline": self.show_user_profile,
            "chan_elems": self.show_schem_xsec_info,
            "user_left_bank": self.show_user_profile,
            "user_right_bank": self.show_user_profile,
            "user_bc_points": self.show_bc_editor,
            "user_bc_lines": self.show_bc_editor,
            "user_bc_polygons": self.show_bc_editor,
            "user_struct": self.show_struct_editor,
            "struct": self.show_struct_editor,
            "user_swmm_nodes": self.show_sd_discharge,
            "user_swmm_conduits": self.show_conduit_discharge,
            "user_swmm_weirs": self.show_weir_discharge,
            "user_swmm_orifices": self.show_orifice_discharge,
            "user_swmm_pumps": self.show_pump_discharge,
        }

    def restore_settings(self):
        pass

    def grid_info_tool_clicked(self):
        self.uc.bar_info("grid info tool clicked.")

    def uncheck_toolbar_tb(self, tool_button):
        """
        Function to uncheck the toolbar toolbuttons
        """
        for tb in self.toolButtons:
            if not tb.toolTip() == tool_button:
                tb.setChecked(False)

    def uncheck_all_info_tools(self):
        """
        Function to uncheck the info tools
        """
        self.canvas.unsetMapTool(self.grid_info_tool)
        self.canvas.unsetMapTool(self.info_tool)
        self.canvas.unsetMapTool(self.results_tool)

        for tb in self.toolButtons:
            tb.setChecked(False)
            if tb.toolTip() == "<b>FLO-2D Project Review</b>":
                tb.setIcon(QIcon(os.path.join(self.plugin_dir, "img/editmetadata.svg")))

        for ac in self.toolActions:
            ac.setChecked(False)

        for tb in self.toolButtons:
            tb.setChecked(False)
            if tb.toolTip() == "<b>FLO-2D Project Review</b>":
                tb.setIcon(QIcon(os.path.join(self.plugin_dir, "img/editmetadata.svg")))

        for ac in self.toolActions:
            ac.setChecked(False)

    def check_layer_source(self, layer, gpkg_path):
        """
        Function to check if the layer source is on the geopackage or not
        """
        gpkg_path_adj = gpkg_path.replace("\\", "/")
        layer_source_adj = layer.source().replace("\\", "/")

        # Check 1: Path cannot be equal to gpkg_path
        if gpkg_path_adj in layer_source_adj:
            return False

        # Check 2: Check if it is an online raster
        if "type=xyz" in layer.source():
            return False

        # Check 3: If the file is a raster
        if isinstance(layer, QgsVectorLayer):
            return True

        # Check 4: If the file is a vector
        if isinstance(layer, QgsRasterLayer):
            return True

        return False

    def add_flo2d_logo(self):
        """
        Function to add the flo2d logo to recent projects
        """

        thumbnail = QSettings().value('UI/recentProjects/1/previewImage')

        picture = Image.open(thumbnail)

        # Open the logo
        logo_path = self.plugin_dir + "/img/F2D 400 Transparent.png"
        logo = Image.open(logo_path)

        # Resize the logo to your desired size
        logo = logo.resize((100, 30))

        # Choose the position to paste the logo on the picture
        position = (10, 10)

        # Paste the logo on the picture
        picture.paste(logo, position, logo)

        # Save the result
        picture.save(thumbnail)
<|MERGE_RESOLUTION|>--- conflicted
+++ resolved
@@ -1585,7 +1585,7 @@
         self.files_not_used = ""
         if calls[0] == "export_cont_toler":
             self.files_used = "CONT.DAT\n"
-            
+
         QApplication.setOverrideCursor(Qt.WaitCursor)
         for call in calls:
             if call == "export_bridge_xsec":
@@ -3091,21 +3091,11 @@
         self.cur_profile_table = None
 
     @connection_required
-<<<<<<< HEAD
-    def show_channel_profile(self, fid=None):
-        self.f2d_widget.xs_editor.show_channel(fid)
-        self.cur_profile_table = None
-
-    @connection_required
-=======
->>>>>>> 571ea9f8
     def show_xsec_hydrograph(self, fid=None):
         """
         Show the cross-section hydrograph from HYCHAN.OUT
         """
         self.f2d_widget.xs_editor.show_hydrograph(self.cur_profile_table, fid)
-<<<<<<< HEAD
-=======
         self.cur_profile_table = None
 
     @connection_required
@@ -3122,7 +3112,6 @@
         Show the floodplain cross-section hydrograph from HYCROSS.OUT
         """
         self.f2d_widget.fpxsec_editor.show_cells_hydrograph(self.cur_profile_table, fid)
->>>>>>> 571ea9f8
         self.cur_profile_table = None
 
     @connection_required
@@ -3754,15 +3743,12 @@
         if table == 'chan_elems':
             self.cur_profile_table = table
             self.show_xsec_hydrograph(fid)
-<<<<<<< HEAD
-=======
         if table == 'fpxsec':
             self.cur_profile_table = table
             self.show_fpxsec_hydrograph(fid)
         if table == 'fpxsec_cells':
             self.cur_profile_table = table
             self.show_fpxsec_cells_hydrograph(fid)
->>>>>>> 571ea9f8
         if table == 'struct':
             self.cur_profile_table = table
             self.show_struct_hydrograph(fid)
@@ -3770,8 +3756,6 @@
             show_editor = self.editors_map[table]
             self.cur_info_table = table
             show_editor(fid)
-<<<<<<< HEAD
-=======
         if table == 'user_swmm_conduits':
             show_editor = self.editors_map[table]
             self.cur_info_table = table
@@ -3788,7 +3772,6 @@
             show_editor = self.editors_map[table]
             self.cur_info_table = table
             show_editor(fid)
->>>>>>> 571ea9f8
 
         # except KeyError:
         #     self.uc.bar_info("Channel Profile tool not implemented for selected features.")
@@ -3797,14 +3780,12 @@
 
     def set_editors_map(self):
         self.editors_map = {
-            "chan": self.show_channel_profile,
             "user_levee_lines": self.show_user_profile,
             "user_xsections": self.show_xsec_editor,
             "user_streets": self.show_user_profile,
             "user_centerline": self.show_user_profile,
             "chan_elems": self.show_schem_xsec_info,
             "user_left_bank": self.show_user_profile,
-            "user_right_bank": self.show_user_profile,
             "user_bc_points": self.show_bc_editor,
             "user_bc_lines": self.show_bc_editor,
             "user_bc_polygons": self.show_bc_editor,
