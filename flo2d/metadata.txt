--- conflicted
+++ resolved
@@ -10,11 +10,8 @@
 
 changelog=
  <p>0.10.6
-<<<<<<< HEAD
   - Channel improvements
-=======
   - Storm Drain: conduit shapes to Upper Case, sort columns
->>>>>>> af56cda8
  <p>0.10.5
   - Reservoirs with 'n_value' and 'use_n_value' fields. INFLOW.DAT read and write updated to account for R (reservoirs) lines.
  <p>0.10.4
