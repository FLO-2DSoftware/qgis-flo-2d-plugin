--- conflicted
+++ resolved
@@ -10,14 +10,21 @@
 
 changelog=
  <p>1.0.0
-<<<<<<< HEAD
-=======
+  - Boundary Condition Editor:
+    Separated the inflow and outflow BC conditions
+    Added a button to load existing INFLOW.DAT and OUTFLOW.DAT
+    Added a button to remove the schematized data
+    Fixed bugs
+    Added the whole grid boundary condition
+    Improved the performance of setting outflow bcs using polygons
+    Improved layout
+    Hide/show BC layers
+    Grouped BC tables into their own group
   - Storm Drain: 
 		Allow change name of RT/Culvert eq. and check existing inlets with same name (Issue #1088).
   - Hydraulic Structures schematization:
 		Shows message at end of schematization.
 		Checks several potential errors and warns use
->>>>>>> 8ba3dd31
   - Reading the projection from grid layer
   - Saving user layers into the geopackage
   - Modified the FLO-2D toolbar
